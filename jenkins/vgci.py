#!/usr/bin/env python2.7
# -*- coding: utf-8 -*-
from __future__ import unicode_literals
import logging
import shutil
import subprocess
import tempfile
import textwrap
import filecmp
import pytest
from unittest import TestCase, skip, TestLoader, TextTestRunner
from urlparse import urlparse
from uuid import uuid4
import os, sys
import argparse
import collections
import timeout_decorator
import urllib2
import shutil
import glob
import traceback
import io

import tsv

from toil_vg.vg_mapeval import get_default_mapeval_options, make_mapeval_plan, run_mapeval
from toil_vg.vg_toil import parse_args
from toil_vg.context import Context
from toil_vg.vg_common import make_url, toil_call

from toil.common import Toil
from toil.job import Job

log = logging.getLogger(__name__)


class VGCITest(TestCase):
    """
    Continuous Integration VG tests.  All depend on toil-vg being installed.  Along with 
    toil[aws,mesos].  They are somewhat derived from the toil-vg unittests, but are
    much slower.  
    """
    def setUp(self):
        # Make sure logging is available for all the tests
        logging.basicConfig()

        self.workdir = tempfile.mkdtemp()
        self.tempdir = tempfile.mkdtemp()
        
        self.f1_threshold = 0.005
        # What (additional) portion of reads are allowed to get worse scores
        # when moving to a more inclusive reference?
        self.worse_threshold = 0.005
        self.input_store = 'https://cgl-pipeline-inputs.s3.amazonaws.com/vg_cgl/bakeoff'
        self.vg_docker = None
        self.container = None # Use default in toil-vg, which is Docker
        self.verify = True
        self.do_teardown = True
        self.baseline = 's3://cgl-pipeline-inputs/vg_cgl/vg_ci/jenkins_regression_baseline'
        self.cores = 8

        self.loadCFG()

        # These are samples that are in 1KG but not in the bakeoff snp1kg graphs. 
        self.bakeoff_removed_samples = set(['NA128{}'.format(x) for x in range(77, 94)])
                
    def tearDown(self):
        shutil.rmtree(self.tempdir)        
        if self.do_teardown:
            shutil.rmtree(self.workdir)

    def loadCFG(self):
        """ It's a hassle passing parameters through pytest.  Hack
        around for now by loading from a file of key/value pairs. """
        if os.path.isfile('vgci_cfg.tsv'):
            with io.open('vgci_cfg.tsv', 'r', encoding='utf8') as f:
                for line in f:
                    toks = line.split()
                    if len(toks) == 2 and toks[0][0] != '#':
                        # override vg docker (which defaults to value from vg_config.py)
                        if toks[0] == 'vg-docker-version':
                            self.vg_docker = toks[1]
                        # can use "Docker", "Singularity" or "None" (the string) as a container system
                        if toks[0] == 'container':
                            self.container = toks[1]
                        # dont verify output.  tests will pass if they dont crash or timeout
                        elif toks[0] == 'verify' and toks[1].lower() == 'false':
                            self.verify = False
                        # dont delete the working directory
                        elif toks[0] == 'teardown' and toks[1].lower() == 'false':
                            self.do_teardown = False
                        # override the working directory (defaults to temp)
                        elif toks[0] == 'workdir':
                            self.workdir = toks[1]
                        elif toks[0] == 'baseline':
                            self.baseline = toks[1]
                        elif toks[0] == 'cores':
                            self.cores = int(toks[1])

    def _jobstore(self, tag = ''):
        return os.path.join(self.workdir, 'jobstore{}'.format(tag))

    def _outstore_name(self, tag = ''):
        return 'outstore-{}'.format(tag)
    
    def _outstore(self, tag = ''):
        return os.path.join(self.workdir, self._outstore_name(tag))

    def _input(self, filename):
        return os.path.join(self.input_store, filename)

    def _bakeoff_coords(self, region):
        if region == 'BRCA1':
            return 17, 43044293
        elif region == 'BRCA2':
            return 13, 32314860
        elif region == 'SMA':
            return 5, 69216818
        elif region == 'LRC-KIR':
            return 19, 54025633
        elif region == 'MHC':
            return 6, 28510119
        elif 'CHR' in region:
            return int(region.replace('CHR', '')), 0
        
    def _read_baseline_file(self, tag, path):
        """ read a (small) text file from the baseline store """
        if self.baseline.startswith('s3://'):
            toks = self.baseline[5:].split('/')
            bname = toks[0]
            keyname = '/{}/outstore-{}/{}'.format('/'.join(toks[1:]), tag, path)
            
            # Convert to a public HTTPS URL
            url = 'https://{}.s3.amazonaws.com{}'.format(bname, keyname)
            # And download it
            
            try:
                connection = urllib2.urlopen(url)
                return unicode(connection.read())
            except urllib2.HTTPError as e:
                if e.code == 404:
                    # Baseline file doesn't yet exist. Give an empty string.
                    return ""
                else:
                    # Something else is wrong
                    raise
        else:
            # Assume it's a raw path.
            with io.open(os.path.join(self.baseline, 'outstore-{}'.format(tag), path), 'r', encoding='utf8') as f:
                return f.read()

    def _get_remote_file(self, src, tgt):
        """
        get a file from a store
        
        src must be a URL.
        
        """
        if not os.path.exists(os.path.dirname(tgt)):
            os.makedirs(os.path.dirname(tgt))
            
        if src.startswith('s3://'):
            toks = src[5:].split('/')
            bname = toks[0]
            keyname = '/' + '/'.join(toks[1:])

            # Convert to a public HTTPS URL
            src = 'https://{}.s3.amazonaws.com{}'.format(bname, keyname)
        
        log.info('Download {}...\n'.format(src))
        
        with open(tgt, 'w') as f:
            # Download the file from the URL
            # DON'T use an encoding here; the file may be binary
            connection = urllib2.urlopen(src)
            shutil.copyfileobj(connection, f)

    def _begin_message(self, name = None, is_tsv = False, ):
        """ Used by mine-logs.py to flag that we're about to write something we want to mine
        Anything in stdout that's not within these tags does not make it to the report """
        token = '<VGCI'
        if name:
            token += ' name = "{}"'.format(name)
        if is_tsv:
            token += ' tsv = "True"'
        token += '>'
        print '\n{}'.format(token)
    
    def _end_message(self):
        """ Finish writing something mineable to stdout """
        print '</VGCI>\n'
                
    def _toil_vg_index(self, chrom, graph_path, xg_path, gcsa_path, misc_opts, dir_tag, file_tag):
        """ Wrap toil-vg index.  Files passed are copied from store instead of computed """
        job_store = self._jobstore(dir_tag)
        out_store = self._outstore(dir_tag)
        opts = '--realTimeLogging --logInfo '
        if self.vg_docker:
            opts += '--vg_docker {} '.format(self.vg_docker)
        if self.container:
            opts += '--container {} '.format(self.container)
        if chrom:
            opts += '--chroms {} '.format(chrom)
        if graph_path:
            opts += '--graphs {} '.format(graph_path)
        if xg_path:
            opts += '--skip_xg '
            self._get_remote_file(xg_path, os.path.join(out_store, os.path.basename(xg_path)))
        if gcsa_path and (not misc_opts or '--skip_gcsa' not in misc_opts):
            opts += '--skip_gcsa '
            self._get_remote_file(gcsa_path, os.path.join(out_store, os.path.basename(gcsa_path)))
            self._get_remote_file(gcsa_path + '.lcp', os.path.join(out_store, os.path.basename(gcsa_path) + '.lcp'))
        opts += '--index_name {}'.format(file_tag)
        if misc_opts:
            opts += ' {} '.format(misc_opts)
        
        cmd = 'toil-vg index {} {} {}'.format(job_store, out_store, opts)
        
        subprocess.check_call(cmd, shell=True)        
        
        
    def _toil_vg_run(self, sample_name, chrom, graph_path, xg_path, gcsa_path, fq_path,
                     true_vcf_path, fasta_path, interleaved, misc_opts, tag):
        """ Wrap toil-vg run as a shell command.  Expects reads to be in single fastq
        inputs can be None if toil-vg supports not having them (ie don't need to 
        include gcsa_path if want to reindex)
        """

        job_store = self._jobstore(tag)
        out_store = self._outstore(tag)
        opts = '--realTimeLogging --logInfo '
        if self.vg_docker:
            opts += '--vg_docker {} '.format(self.vg_docker)
        if self.container:
            opts += '--container {} '.format(self.container)
        if chrom:
            opts += '--chroms {} '.format(chrom)
        if graph_path:
            opts += '--graphs {} '.format(graph_path)
        if xg_path:
            opts += '--xg_index {} '.format(xg_path)
        if gcsa_path:
            opts += '--gcsa_index {} '.format(gcsa_path)
        if fq_path:
            opts += '--fastq {} '.format(fq_path)
        if true_vcf_path:
            opts += '--vcfeval_baseline {} '.format(true_vcf_path)
            opts += '--vcfeval_fasta {} '.format(fasta_path)
            opts += '--vcfeval_opts \" --ref-overlap\" '
        if interleaved:
            opts += '--interleaved '
        if misc_opts:
            opts += ' {} '.format(misc_opts)
        opts += '--gcsa_index_cores {} --kmers_cores {} \
        --alignment_cores {} --calling_cores {} --vcfeval_cores {} '.format(
            self.cores, self.cores, self.cores, self.cores, self.cores)
        
        cmd = 'toil-vg run {} {} {} {}'.format(job_store, sample_name, out_store, opts)
        
        subprocess.check_call(cmd, shell=True)

    def _make_thread_indexes(self, sample, vg_file, vcf_file, region, tag=''):
        """ Given a graph, then we extract two threads from the
        given sample as their own graphs, then return an xg index for each.
        this only supports one chromosome at a time, presently.
        the indexes are written as thread_0.xg and thread_1.xg in the
        output store (derived from tag parameter like other methods)
        """
        job_store = self._jobstore(tag)
        out_store = self._outstore(tag)
        out_store_name = self._outstore_name(tag)

        # What do we want to override from the default toil-vg config?
        overrides = argparse.Namespace(
            # toil-vg options
            vg_docker = self.vg_docker,
            container = self.container,
            # Toil options
            realTimeLogging = True,
            logLevel = "INFO",
            maxCores = self.cores
        )

        # Make the context
        context = Context(out_store, overrides)

        # The unfiltered and filtered vcf file
        uf_vcf_file = os.path.join(self.workdir, 'uf-' + os.path.basename(vcf_file))
        f_vcf_file = os.path.join(self.workdir, 'f-' + os.path.basename(vcf_file))
        if not f_vcf_file.endswith('.gz'):
            f_vcf_file += '.gz'
        
        # Get the inputs
        self._get_remote_file(vg_file, os.path.join(out_store, os.path.basename(vg_file)))
        self._get_remote_file(vcf_file, uf_vcf_file)

        # Reduce our VCF to just the sample of interest to save time downstream
        with context.get_toil(job_store) as toil:
            cmd = ['bcftools', 'view', os.path.basename(uf_vcf_file), '-s', sample, '-O', 'z']
            toil.start(Job.wrapJobFn(toil_call, context, cmd,
                                     work_dir = os.path.abspath(self.workdir),
                                     out_path = os.path.abspath(f_vcf_file)))
            cmd = ['tabix', '-f', '-p', 'vcf', os.path.basename(f_vcf_file)]
            toil.start(Job.wrapJobFn(toil_call, context, cmd,
                                     work_dir = os.path.abspath(self.workdir)))
        os.remove(uf_vcf_file)
        
        # Make the xg with gpbwt of the input graph
        index_name = 'index-gpbwt'
        chrom, offset = self._bakeoff_coords(region)
        self._toil_vg_index(chrom, vg_file, None, None,
                            '--vcf_phasing {} --skip_gcsa --xg_index_cores {}'.format(
                                os.path.abspath(f_vcf_file), self.cores), tag, index_name)
        index_path = os.path.join(out_store, index_name + '.xg')
        os.remove(f_vcf_file)
        os.remove(f_vcf_file + '.tbi')
        
        # Extract both haplotypes of the given sample as their own graphs
        # (this is done through vg directly)
        for hap in [0, 1]:
            tmp_thread_path = os.path.abspath(os.path.join(self.workdir, 'thread_{}.vg'.format(hap)))

            # This is straght from Erik.  We mush together the original graph
            # (without paths) and the thread path from the xg index
            with context.get_toil(job_store) as toil:
                cmd = ['vg', 'mod', '-D', os.path.join(out_store_name, os.path.basename(vg_file))]
                toil.start(Job.wrapJobFn(toil_call, context, cmd,
                                         work_dir = os.path.abspath(self.workdir),
                                         out_path = tmp_thread_path))

                # note: I'm not sure why that _0 is there but all threads seem
                # to have names like _thread_NA12878_17_0_0 and _thread_NA12878_17_1_0
                cmd = ['vg', 'find', '-q', '_thread_{}_{}_{}_0'.format(sample, chrom, hap),
                       '-x', os.path.join(out_store_name, os.path.basename(index_path))]
                toil.start(Job.wrapJobFn(toil_call, context, cmd,
                                         work_dir = os.path.abspath(self.workdir),
                                         out_path = tmp_thread_path,
                                         out_append = True))

                # Then we trim out anything other than our thread path
                cmd = ['vg', 'mod', '-N', os.path.basename(tmp_thread_path)]
                toil.start(Job.wrapJobFn(toil_call, context, cmd,
                                         work_dir = os.path.abspath(self.workdir),
                                         out_path = tmp_thread_path + '.drop'))

            # Index the thread graphs so we can simulate from them
            self._toil_vg_index(chrom, tmp_thread_path + '.drop', None, None,
                                '--skip_gcsa', tag, 'thread_{}'.format(hap))

            # They're in a tmp work dir so this is probably overkill
            os.remove(tmp_thread_path)
            os.remove(tmp_thread_path + '.drop')

        return index_path, os.path.join(out_store, 'thread_0.xg'), os.path.join(out_store, 'thread_1.xg')

    def _verify_f1(self, sample, tag='', threshold=None):
        # grab the f1.txt file from the output store
        if sample:
            f1_name = '{}_vcfeval_output_f1.txt'.format(sample)
        else:
            f1_name = 'vcfeval_output_f1.txt'
        f1_path = os.path.join(self._outstore(tag), f1_name)
        with io.open(f1_path, 'r', encoding='utf8') as f1_file:
            f1_score = float(f1_file.readline().strip())
        try:
            baseline_f1 = float(self._read_baseline_file(tag, f1_name).strip())
        except:
            # no baseline: assume we're running test for first time and compare to 0
            baseline_f1 = 0
        
        # compare with threshold
        if not threshold:
            threshold = self.f1_threshold

        # print the whole table in tags that mine-logs can read
        self._begin_message('vcfeval Results'.format(
            f1_score, baseline_f1, threshold), is_tsv=True)
        summary_path = f1_path[0:-6] + 'summary.txt'
        with io.open(summary_path, 'r', encoding='utf8') as summary_file:
            for i, line in enumerate(summary_file):
                if i != 1:
                    toks = line.split()
                    if i == 0:
                        toks = toks[0:-1] + ['F1', 'Baseline F1', 'Test Threshold']
                    elif i == 2:
                        toks += [baseline_f1, threshold]
                    elif i > 2:
                        toks += ['N/A', 'N/A']
                    print '\t'.join([unicode(tok) for tok in toks])
        self._end_message()

        self.assertTrue(f1_score >= baseline_f1 - threshold)

    def _test_bakeoff(self, region, graph, skip_indexing):
        """ Run bakeoff F1 test for NA12878 """
        tag = '{}-{}'.format(region, graph)
        chrom, offset = self._bakeoff_coords(region)        
        if skip_indexing:
            xg_path = None
            gcsa_path = self._input('{}-{}.gcsa'.format(graph, region))
        else:
            xg_path = None
            gcsa_path = None            
        self._toil_vg_run('NA12878', chrom,
                          self._input('{}-{}.vg'.format(graph, region)),
                          xg_path, gcsa_path,
                          self._input('platinum_NA12878_{}.fq.gz'.format(region)),
                          self._input('platinum_NA12878_{}.vcf.gz'.format(region)),
                          self._input('chr{}.fa.gz'.format(chrom)), True,
                          '--vcf_offsets {}'.format(offset), tag)

        if self.verify:
            self._verify_f1('NA12878', tag)

    def _mapeval_vg_run(self, reads, base_xg_path, sim_xg_paths, fasta_path,
                        test_index_bases, test_names, score_baseline_name,
                        multipath, tag):
        """ Wrap toil-vg mapeval. 
        
        Evaluates realignments (to the linear reference and to a set of graphs)
        of reads simulated from a single "base" graph. Realignments are
        evaluated based on how close the realignments are to the original
        simulated source position. Simulations are done inside this function.

        sim_xg_paths are used for simulation. base_xg_path is used for everything
        else like annotation and mapping.  sim_xg_paths can be [base_xg_path]
        
        Simulates the given number of reads (reads), from the given XG file
        (base_xg_path). Uses the given FASTA (fasta_path) as a BWA reference for
        comparing vg and BWA alignments within mapeval. (Basically, BWA against
        the linear reference functions as a negative control "graph" to compare
        against the real test graphs.)
        
        test_index_bases specifies a list of basenames (without extension) for a
        .xg, .gcsa, and .gcsa.lcp file set, one per of graph that is to be
        compared.
        
        test_names has one entry per graph to be compared, and specifies where
        the realigned read GAM files should be saved.
        
        score_baseline_name, if not None, is a name from test_names to be used
        as a score baseline for comparing all the realignment scores against.
        
        tag is a unique slug for this test/run, which determines the Toil job
        store name to use, and the location where the output files should be
        saved.
        
        """

        job_store = self._jobstore(tag)
        out_store = self._outstore(tag)

        # start by simulating some reads
        # TODO: why are we using strings here when we could use much safer lists???
        opts = '--realTimeLogging --logInfo '
        if self.vg_docker:
            opts += '--vg_docker {} '.format(self.vg_docker)
        if self.container:
            opts += '--container {} '.format(self.container)
        # note, using the same seed only means something if using same
        # number of chunks.  we make that explicit here
        opts += '--maxCores {} --sim_chunks {} --seed {} '.format(self.cores, 8, 8)
        opts += '--sim_opts \'-l 150 -p 500 -v 50 -e 0.05 -i 0.01\' '
        opts += '--annotate_xg {} '.format(base_xg_path)
        cmd = 'toil-vg sim {} {} {} {} --gam {}'.format(
            job_store, ' '.join(sim_xg_paths), reads / 2, out_store, opts)
        subprocess.check_call(cmd, shell=True)

        # then run mapeval
        
        # What do we want to override from the default toil-vg config?
        overrides = argparse.Namespace(
            # toil-vg options
            vg_docker = self.vg_docker,
            container = self.container,
            alignment_cores = self.cores,
            # Toil options
            realTimeLogging = True,
            logLevel = "INFO",
            maxCores = self.cores
        )
        
        # Make the context
        context = Context(out_store, overrides)
        
        # And what options to configure the mapeval run do we want? These have
        # to get turned into a plan in order to import all the files with names
        # derived algorithmically from the names given here. TODO: move
        # positional/required arguments out of this somehow? So we can just use
        # this to get the default optional settings and fill in the required
        # things as file IDs?
        mapeval_options = get_default_mapeval_options(os.path.join(out_store, 'true.pos'))
        mapeval_options.bwa = True
        mapeval_options.bwa_paired = True
        mapeval_options.vg_paired = True
        mapeval_options.fasta = make_url(fasta_path)
        mapeval_options.index_bases = [make_url(x) for x in test_index_bases]
        mapeval_options.gam_names = test_names
        mapeval_options.gam_input_reads = make_url(os.path.join(out_store, 'sim.gam'))
        # We have 150 bp reads reduced to a point position, at a resolution of
        # only the nearest 100 bp (on the primary graph). How close do two such
        # point positions need to be to say the read is in the right place?
        mapeval_options.mapeval_threshold = 200
        if score_baseline_name is not None:
            mapeval_options.compare_gam_scores = score_baseline_name
        mapeval_options.multipath = multipath
            
        
        # Make Toil
        with context.get_toil(job_store) as toil:
            
            # Make a plan by importing those files specified in the mapeval
            # options
            plan = make_mapeval_plan(toil, mapeval_options)
            
            # Make a job to run the mapeval workflow, using all these various imported files.
            main_job = Job.wrapJobFn(run_mapeval,
                                     context, 
                                     mapeval_options, 
                                     plan.xg_file_ids,
                                     plan.gcsa_file_ids, 
                                     plan.id_range_file_ids,
                                     plan.vg_file_ids, 
                                     plan.gam_file_ids, 
                                     plan.reads_gam_file_id, 
                                     plan.fasta_file_id, 
                                     plan.bwa_index_ids, 
                                     plan.bam_file_ids,
                                     plan.pe_bam_file_ids, 
                                     plan.true_read_stats_file_id)
                
            # Output files all live in the out_store, but if we wanted to we could export them also/instead.
            
            # Run the root job
            returned = toil.start(main_job)
            
            # TODO: I want to do the evaluation here, working with file IDs, but
            # since we put the results in the out store maybe it really does
            # make sense to just go through the files in the out store.

    def _filter_position_file(self, position_file, out_file):
        """ Filter reads that fail score check out of a position comparison file
        Return number of reads filtered """

        # check if a read has been filtered by looking in the primary score comparison output
        reads_map = dict()
        def is_filtered(read, method):
            if method not in reads_map:
                reads_map[method] = set()
                try:
                    # -se not currently in filenames. ugh. 
                    name = method[0:-3] if method.endswith('-se') else method
                    score_path = os.path.join(os.path.dirname(position_file),
                                              '{}.compare.primary.scores'.format(name))
                    with io.open(score_path, 'r', encoding='utf8') as score_file:
                        for line in score_file:
                            toks = line.split(", ")
                            if int(toks[1]) < 0:
                                reads_map[method].add(toks[0])
                except:
                    pass
            return read in reads_map[method]

        # scan postions, filtering all reads in our set
        filter_count = 0
        with io.open(position_file, 'r', encoding='utf8') as pf, io.open(out_file, 'w', encoding='utf8') as of:
            for i, line in enumerate(pf):
                toks = line.rstrip().split()
                if i == 0:
                    ridx = toks.index('read')
                    aidx = toks.index('aligner')                
                if i == 0 or not is_filtered(toks[ridx], toks[aidx].strip('"')):
                    of.write(line)
                else:
                    filter_count += 1
        return filter_count
            
    def _mapeval_r_plots(self, tag, positive_control=None, negative_control=None,
                         control_include=['snp1kg', 'primary', 'common1kg'], min_reads_for_filter_plots=100):
        """ Compute the mapeval r plots (ROC and QQ) """
        out_store = self._outstore(tag)
        out_store_name = self._outstore_name(tag)
        job_store = self._jobstore(tag)        

        # What do we want to override from the default toil-vg config?
        overrides = argparse.Namespace(
            container = self.container,
            # Toil options
            realTimeLogging = True,
            logLevel = "INFO",
            maxCores = self.cores
        )

        # Lookup names list with -pe and -se attached
        def pe_se(names):
            names_e = [[x, '{}-se'.format(x), '{}-pe'.format(x)] for x in names if x]
            return [y for x in names_e for y in x]
        
        # Make the context
        context = Context(out_store, overrides)
        with context.get_toil(job_store) as toil:
            try:
                for rscript in ['pr', 'qq']:
                    # pull the scripts from where we expect them relative to being in vg/
                    # and put them in the work directory.  This is ugly but keeps the
                    # docker interfacing simple.
                    shutil.copy2('scripts/plot-{}.R'.format(rscript), os.path.abspath(self.workdir))

                    # if controls specified, filter into their own plot so things don't get too busy
                    if positive_control or negative_control:
                        nc_name = 'position.results.no.control.tsv'
                        co_name = 'position.results.control.tsv'
                        with io.open(os.path.join(out_store, 'position.results.tsv'), 'r', encoding='utf8') as pr_file,\
                             io.open(os.path.join(out_store, nc_name), 'w', encoding='utf8') as nc_file,\
                             io.open(os.path.join(out_store, co_name), 'w', encoding='utf8') as co_file:
                            aidx = None
                            for i, line in enumerate(pr_file):
                                toks = line.rstrip().split()
                                if i == 0:
                                    aidx = toks.index('aligner')
                                if i == 0 or toks[aidx].strip('"') in pe_se(control_include + 
                                        [positive_control, negative_control]):
                                    co_file.write(line)
                                if i == 0 or toks[aidx].strip('"') not in  pe_se(
                                        [positive_control, negative_control]):
                                    nc_file.write(line)
                    else:
                        nc_name = 'position.results.tsv'
                        co_name = None

                    plot_names = [(nc_name, '')]
                    if co_name:
                        plot_names.append((co_name, '.control'))

                    # make a plot where we ignore reads that fail score
                    cur_plot_names = [pn for pn in plot_names]
                    for name,tag in plot_names:
                        pf_name = name.replace('.tsv', '.primary.filter.tsv')
                        if self._filter_position_file(
                                os.path.join(out_store, name),
                                os.path.join(out_store, pf_name)) > min_reads_for_filter_plots:
                            plot_names.append((pf_name, tag + '.primary.filter'))
                        else:
                            if os.path.isfile(os.path.join(out_store, pf_name)):
                                os.remove(os.path.join(out_store, pf_name))
                        
                    for tsv_file, out_name in plot_names:
                        cmd = ['Rscript', 'plot-{}.R'.format(rscript),
                               os.path.join(out_store_name, tsv_file),
                               os.path.join(out_store_name, '{}{}.svg'.format(rscript, out_name))]
                        toil.start(Job.wrapJobFn(toil_call, context, cmd,
                                                 work_dir = os.path.abspath(self.workdir)))

                    os.remove(os.path.join(self.workdir, 'plot-{}.R'.format(rscript)))
                    
                if os.path.isfile(os.path.join(self.workdir, 'Rplots.pdf')):
                    os.remove(os.path.join(self.workdir, 'Rplots.pdf'))

            except Exception as e:
                log.warning("Failed to generate ROC and QQ plots with Exception: {}".format(e))
        
                        
    def _tsv_to_dict(self, stats, row_1 = 1):
        """ convert tsv string into dictionary """
        stats_dict = dict()
        for line in stats.split('\n')[row_1:]:
            toks = line.split()
            if len(toks) > 1:
                stats_dict[toks[0]] = [float(x) for x in toks[1:]]
        return stats_dict

    def _verify_mapeval(self, reads, read_source_graph, score_baseline_name,
                        positive_control, negative_control, tag, acc_threshold):
        """
        Check the simulated mapping evaluation results.
        
        read_source_graph is the name of the graph that the reads were generated
        from; we'll compare the scores realigned to that graph against the
        scores that the generated reads had.
        
        score_baseline_name is the name of the graph we compared scores against;
        we will chack that reads increase in score in the other graphs against
        that graph and complain if they don't. It may be None, in which case
        scores are only compared against the scores the reads got when
        simulated.
        
        """

        # Make some plots in the outstore
        self._mapeval_r_plots(tag, positive_control, negative_control)

        stats_path = os.path.join(self._outstore(tag), 'stats.tsv')
        with io.open(stats_path, 'r', encoding='utf8') as stats:
            stats_tsv = stats.read()
        # Dict from aligner to a list of float stat values, in order
        stats_dict = self._tsv_to_dict(stats_tsv)
            
        try:
            baseline_tsv = self._read_baseline_file(tag, 'stats.tsv')

            # Dict from aligner to a list of float stat values, in order
            baseline_dict = self._tsv_to_dict(baseline_tsv)
        except:
            # Not having a baseline isn't an error.  Assume we're running test
            # for first time and compare everything against 0's. 
            baseline_dict = collections.defaultdict(float)

        # print out a table of mapeval results
        table_name = 'map eval results'
        if positive_control:
            table_name += ' (*: positive control)'
        if negative_control:
            table_name += ' (**: negative control)'
        self._begin_message(table_name, is_tsv=True)
        
        # How many different columns do we want to see in the stats files?
        # We need to pad shorter rows with 0s
        stats_columns = 5 # read count, accuracy, AUC, QQ-plot r value, max F1
        
        print '\t'.join(['Method', 'Acc.', 'Baseline Acc.', 'AUC', 'Baseline AUC', 'Max F1', 'Baseline F1'])
        for key in sorted(set(baseline_dict.keys() + stats_dict.keys())):
            # What values do we have for the graph this run?
            sval = list(stats_dict.get(key, []))
            while len(sval) < stats_columns:
                sval.append('DNE')
            # And what baseline values do we have stored?
            bval = list(baseline_dict.get(key, []))
            while len(bval) < stats_columns:
                bval.append('DNE')
            
            method = key            
            if not key.endswith('-pe'):
                # to be consistent with plots
                method += '-se'
            if positive_control and key in [positive_control, positive_control + '-pe']:
                method += '*'
            if negative_control and key in [negative_control, negative_control + '-pe']:
                method += '**'
            def r4(s):
                return round(s, 4) if isinstance(s, float) else s 
                
            row = [method]
            for metric_index in [1, 2, 4]:
                # For each metric, compare stat to baseline
                stat_val = unicode(r4(sval[metric_index]))
                baseline_val = unicode(r4(bval[metric_index]))
                if stat_val != 'DNE' and baseline_val != 'DNE' and sval[metric_index] < bval[metric_index]:
                    # Stat got worse
                    stat_val = '↓ {}'.format(stat_val)
                row.append(stat_val)
                row.append(baseline_val)
                               
            print '\t'.join(row)
        self._end_message()

        # test the mapeval results, only looking at baseline keys
        for key, val in baseline_dict.iteritems():
            if key in stats_dict:
                # For each graph we have a baseline and stats for, compare the
                # columns we actually have in both.
                if len(stats_dict[key]) > 0:
                    self.assertTrue(stats_dict[key][0] == reads)
                if len(stats_dict[key]) > 1 and len(val) > 1:
                    # Compare accuracy stats
                    self.assertTrue(stats_dict[key][1] >= val[1] - acc_threshold)
                if len(stats_dict[key]) > 2 and len(val) > 2:
                    # Compare AUC stats. Make sure to patch up 0 AUCs from perfect classification.
                    new_auc = stats_dict[key][2] if stats_dict[key][2] != 0 else 1
                    old_auc = val[2] if val[2] != 0 else 1
                    self.assertTrue(new_auc >= old_auc - acc_threshold)
                if len(stats_dict[key]) > 4 and len(val) > 4:
                    self.assertTrue(stats_dict[key][4] >= val[4] - self.f1_threshold)
                if len(stats_dict[key]) != len(val):
                    log.warning('Key {} has {} baseline entries and {} stats'.format(key, len(val), len(stats_dict[key])))
            else:
                log.warning('Key {} from baseline not found in stats'.format(key))
            
        # This holds the condition names we want a better score than
        score_baselines = ['input']
        if score_baseline_name is not None:
            score_baselines.append(score_baseline_name)
            
        for compare_against in score_baselines:
            # For each graph/condition we want to compare scores against
        
            # Now look at the stats for comparing scores on all graphs vs. scores on this particular graph.
            score_stats_path = os.path.join(self._outstore(tag), 'score.stats.{}.tsv'.format(compare_against))
            if os.path.exists(score_stats_path):
                # If the score comparison was run, make sure not too many reads
                # get worse moving from simulated to realigned scores, or moving
                # from the baseline graph to the other (more inclusive) graphs.
                
                try:
                    # Parse out the baseline stat values (not for the baseline
                    # graph; we shouldn't have called these both "baseline")
                    baseline_tsv = self._read_baseline_file(tag, 'score.stats.{}.tsv'.format(compare_against))
                    baseline_dict = self._tsv_to_dict(baseline_tsv)
                except:
                    # Maybe there's no baseline file saved yet
                    # Synthesize one of the right shape
                    baseline_dict = collections.defaultdict(lambda: [0, 1])
                    
                # Parse out the real stat values
                score_stats_dict = self._tsv_to_dict(io.open(score_stats_path, 'r', encoding='utf8').read())
                    
                for key in score_stats_dict.iterkeys():
                    # For every kind of graph
                    
                    if compare_against == 'input' and (key != read_source_graph and
                        key != read_source_graph + '-pe'):
                        # Only compare simulated read scores to the scores the
                        # reads get when aligned against the graph they were
                        # simulated from.
                        continue
                    
                    # Guess where the file for individual read score differences for this graph is
                    # TODO: get this file's name/ID from the actual Toil code
                    read_comparison_path = os.path.join(self._outstore(tag), '{}.compare.{}.scores'.format(key, compare_against))
                    for line in io.open(read_comparison_path, 'r', encoding='utf8'):
                        if line.strip() == '':
                            continue
                        # Break each line of the CSV
                        parts = line.split(', ')
                        # Fields are read name, score difference, aligned score, baseline score
                        read_name = parts[0]
                        score_diff = int(parts[1])
                        
                        if score_diff < 0:
                            # Complain about anyone who goes below 0.
                            log.warning('Read {} has a negative score increase of {} on graph {} vs. {}'.format(
                                read_name, score_diff, key, compare_against))
                
                    if not baseline_dict.has_key(key):
                        # We might get new graphs that aren't in the baseline file.
                        log.warning('Key {} missing from score baseline dict for {}. Inserting...'.format(key, compare_against))
<<<<<<< HEAD
=======
                        # Store 0 for the read count, and 1 for the portion that got worse.
                        # We need a conservative default baseline so new tests will pass.
>>>>>>> b96d2a7a
                        baseline_dict[key] = [0, 1]
                    
                    # Report on its stats after dumping reads, so that if there are
                    # too many bad reads and the stats are terrible we still can see
                    # the reads.
                    print '{} vs. {} Worse: {} Baseline: {}  Threshold: {}'.format(
                        key, compare_against, score_stats_dict[key][1], baseline_dict[key][1], self.worse_threshold)
                    # Make sure all the reads came through
                    assert score_stats_dict[key][0] == reads
                    
                    if not key.endswith('-pe'):
                        # Skip paired-end cases because their pair partners can
                        # pull them around. Also they are currently subject to
                        # substantial nondeterministic alignment differences
                        # based on the assignment of reads to threads.
                    
                        # Make sure not too many got worse
                        assert score_stats_dict[key][1] <= baseline_dict[key][1] + self.worse_threshold

            
    def _test_mapeval(self, reads, region, baseline_graph, test_graphs, score_baseline_graph=None,
                      positive_control=None, negative_control=None, sample=None, multipath=False,
                      assembly="hg38", tag_ext="", acc_threshold=0):
        """ Run simulation on a bakeoff graph
        
        Simulate the given number of reads from the given baseline_graph
        (snp1kg, primary, etc.) and realign them against all the graphs in the
        test_graph list.
        
        If a sample is specified, baseline_graph must be a graph with allele
        paths in it (--alt_paths passed to toil-vg construct) so that the subset
        of the graph for that sample can be used for read simulation.
        
        Needs to know the bekeoff region that is being run, in order to look up
        the actual graphs files for each graph type.
        
        Verifies that the realignments are sufficiently good.
        
        If score_baseline_graph is set to a graph name from test_graphs,
        computes score differences for reach read against that baseline.

        If postive_control or negative_control in tests_graphs, compute separate
        ROC/QQ plots with just those and the baseline graph (and don't plot them
        in the normal plots)

        If a sample name is specified, extract a thread for each of its haplotype
        from the baseline graph using the gpbwt and simulate only from the threads
        
        """
        assert not tag_ext or tag_ext.startswith('-')
        tag = 'sim-{}-{}{}'.format(region, baseline_graph, tag_ext)
        
        # compute the xg indexes from scratch
        for graph in set([baseline_graph] + test_graphs):
            chrom, offset = self._bakeoff_coords(region)        
            vg_path = self._input('{}-{}.vg'.format(graph, region))
            self._toil_vg_index(chrom, vg_path, None, self._input('{}-{}.gcsa'.format(graph, region)),
                                None, tag, '{}-{}'.format(graph, region))

        # compute the haplotype graphs to simulate from
        if sample:
            if sample in self.bakeoff_removed_samples:
                # Unlike the other bakeoff graphs (snp1kg-region.vg), this one contains NA12878 and family
                vg_path = self._input('{}_all_samples-{}.vg'.format(baseline_graph, region))
            else:
                vg_path = self._input('{}-{}.vg'.format(baseline_graph, region))
            vcf_path = self._input('1kg_{}-{}.vcf.gz'.format(assembly, region))            
            xg_path, thread1_xg_path, thread2_xg_path = self._make_thread_indexes(
                sample, vg_path, vcf_path, region, tag)
            sim_xg_paths = [thread1_xg_path, thread2_xg_path]
        else:
            xg_path = os.path.join(self._outstore(tag), '{}-{}'.format(baseline_graph, region) + '.xg')
            sim_xg_paths = [xg_path]            
            
        fasta_path = self._input('{}.fa'.format(region))
        test_index_bases = []
        for test_graph in test_graphs:
            test_tag = '{}-{}'.format(test_graph, region)
            test_index_bases.append(os.path.join(self._outstore(tag), test_tag))
        self._mapeval_vg_run(reads, xg_path, sim_xg_paths, fasta_path, test_index_bases,
                             test_graphs, score_baseline_graph, multipath, tag)
        if self.verify:
            self._verify_mapeval(reads, baseline_graph, score_baseline_graph,
                                 positive_control, negative_control, tag,
                                 acc_threshold)

    @skip("skipping test to keep runtime down")
    @timeout_decorator.timeout(3600)
    def test_sim_brca1_snp1kg(self):
        """ Mapping and calling bakeoff F1 test for BRCA1 primary graph """
        # Using 100k simulated reads from snp1kg BRCA1, realign against all
        # these other BRCA1 graphs and make sure the realignments are
        # sufficiently good. Compare all realignment scores agaisnt the scores
        # for the primary graph.
        self._test_mapeval(100000, 'BRCA1', 'snp1kg',
                           ['primary', 'snp1kg'],
                           score_baseline_graph='primary',
                           sample='HG00096', acc_threshold=0.02)
                           
    @skip("skipping test to keep runtime down")
    @timeout_decorator.timeout(3600)
    def test_sim_mhc_snp1kg(self):
        """ Mapping and calling bakeoff F1 test for MHC primary graph """        
        self._test_mapeval(100000, 'MHC', 'snp1kg',
                           ['primary', 'snp1kg', 'common1kg'],
                           score_baseline_graph='primary',
                           positive_control='snp1kg_HG00096',
                           negative_control='snp1kg_minus_HG00096',
                           sample='HG00096', acc_threshold=0.02)

    @timeout_decorator.timeout(16000)        
    def test_sim_chr21_snp1kg(self):
        self._test_mapeval(300000, 'CHR21', 'snp1kg',
                           ['primary', 'snp1kg'],
                           score_baseline_graph='primary',
                           sample='HG00096',
                           assembly="hg19",
                           acc_threshold=0.002)

    @timeout_decorator.timeout(3600)
    def test_sim_brca2_snp1kg_mpmap(self):
        """ multipath mapper test, which is a smaller version of above.  we catch all errors
        so jenkins doesn't report failures.  vg is run only in single ended with multipath on
        and off. 
        """
        self._test_mapeval(50000, 'BRCA2', 'snp1kg',
                           ['primary', 'snp1kg'],
                           score_baseline_graph='primary',
                           sample='HG00096', multipath=True, tag_ext='-mpmap')


    @timeout_decorator.timeout(3600)
    def test_sim_mhc_snp1kg_mpmap(self):
        """ multipath mapper test, which is a smaller version of above.  we catch all errors
        so jenkins doesn't report failures.  vg is run only in single ended with multipath on
        and off.
        """
        self._test_mapeval(50000, 'MHC', 'snp1kg',
                           ['primary', 'snp1kg'],
                           score_baseline_graph='primary',
                           sample='HG00096', multipath=True, tag_ext='-mpmap',
                           acc_threshold=0.02)        

    @timeout_decorator.timeout(200)
    def test_map_brca1_primary(self):
        """ Mapping and calling bakeoff F1 test for BRCA1 primary graph """
        self._test_bakeoff('BRCA1', 'primary', True)

    @timeout_decorator.timeout(200)        
    def test_map_brca1_snp1kg(self):
        """ Mapping and calling bakeoff F1 test for BRCA1 snp1kg graph """
        self._test_bakeoff('BRCA1', 'snp1kg', True)

    @timeout_decorator.timeout(200)        
    def test_map_brca1_cactus(self):
        """ Mapping and calling bakeoff F1 test for BRCA1 cactus graph """
        self._test_bakeoff('BRCA1', 'cactus', True)

    @timeout_decorator.timeout(900)        
    def test_full_brca2_primary(self):
        """ Indexing, mapping and calling bakeoff F1 test for BRCA2 primary graph """
        self._test_bakeoff('BRCA2', 'primary', False)

    @timeout_decorator.timeout(900)        
    def test_full_brca2_snp1kg(self):
        """ Indexing, mapping and calling bakeoff F1 test for BRCA2 snp1kg graph """
        self._test_bakeoff('BRCA2', 'snp1kg', False)

    @timeout_decorator.timeout(900)        
    def test_full_brca2_cactus(self):
        """ Indexing, mapping and calling bakeoff F1 test for BRCA2 cactus graph """
        self._test_bakeoff('BRCA2', 'cactus', False)

    @skip("skipping test to keep runtime down")
    @timeout_decorator.timeout(2000)        
    def test_map_sma_primary(self):
        """ Indexing, mapping and calling bakeoff F1 test for SMA primary graph """
        self._test_bakeoff('SMA', 'primary', True)

    @skip("skipping test to keep runtime down")        
    @timeout_decorator.timeout(2000)        
    def test_map_sma_snp1kg(self):
        """ Indexing, mapping and calling bakeoff F1 test for SMA snp1kg graph """
        self._test_bakeoff('SMA', 'snp1kg', True)

    @skip("skipping test to keep runtime down")        
    @timeout_decorator.timeout(2000)        
    def test_map_sma_cactus(self):
        """ Indexing, mapping and calling bakeoff F1 test for SMA cactus graph """
        self._test_bakeoff('SMA', 'cactus', True)

    @skip("skipping test to keep runtime down")         
    @timeout_decorator.timeout(2000)        
    def test_map_lrc_kir_primary(self):
        """ Indexing, mapping and calling bakeoff F1 test for LRC-KIR primary graph """
        self._test_bakeoff('LRC-KIR', 'primary', True)

    @skip("skipping test to keep runtime down")         
    @timeout_decorator.timeout(2000)        
    def test_map_lrc_kir_snp1kg(self):
        """ Indexing, mapping and calling bakeoff F1 test for LRC-KIR snp1kg graph """
        self._test_bakeoff('LRC-KIR', 'snp1kg', True)
        
    @skip("skipping test to keep runtime down")         
    @timeout_decorator.timeout(2000)        
    def test_map_lrc_kir_cactus(self):
        """ Indexing, mapping and calling bakeoff F1 test for LRC-KIR cactus graph """
        self._test_bakeoff('LRC-KIR', 'cactus', True)

    @timeout_decorator.timeout(10000)        
    def test_map_mhc_primary(self):
        """ Indexing, mapping and calling bakeoff F1 test for MHC primary graph """
        self._test_bakeoff('MHC', 'primary', True)

    @skip("skipping test to keep runtime down (baseline missing as well)")        
    @timeout_decorator.timeout(10000)        
    def test_map_mhc_snp1kg(self):
        """ Indexing, mapping and calling bakeoff F1 test for MHC snp1kg graph """
        self._test_bakeoff('MHC', 'snp1kg', True)

    @skip("skipping test to keep runtime down (baseline missing as well)")          
    @timeout_decorator.timeout(10000)        
    def test_map_mhc_cactus(self):
        """ Indexing, mapping and calling bakeoff F1 test for MHC cactus graph """
        self._test_bakeoff('MHC', 'cactus', True)<|MERGE_RESOLUTION|>--- conflicted
+++ resolved
@@ -833,11 +833,9 @@
                     if not baseline_dict.has_key(key):
                         # We might get new graphs that aren't in the baseline file.
                         log.warning('Key {} missing from score baseline dict for {}. Inserting...'.format(key, compare_against))
-<<<<<<< HEAD
-=======
+
                         # Store 0 for the read count, and 1 for the portion that got worse.
                         # We need a conservative default baseline so new tests will pass.
->>>>>>> b96d2a7a
                         baseline_dict[key] = [0, 1]
                     
                     # Report on its stats after dumping reads, so that if there are
