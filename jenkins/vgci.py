--- conflicted
+++ resolved
@@ -471,12 +471,6 @@
             vg_docker = self.vg_docker,
             container = self.container,
             alignment_cores = self.cores,
-<<<<<<< HEAD
-            # Make sure we have the actual scores used to decide on alignments
-            # Also try and make the fragment model more stable and consistent.
-            map_opts = ['--include-bonuses', '--frag-calc', '1000'], 
-=======
->>>>>>> 89186b43
             # Toil options
             realTimeLogging = True,
             logLevel = "INFO",
