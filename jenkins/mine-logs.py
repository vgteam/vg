--- conflicted
+++ resolved
@@ -186,12 +186,8 @@
         report += '<h3>{}</h3>\n'.format(tc['name'])
         if tc['failed']:
             report += '<p>Failed in {} seconds</p>\n'.format(tc['time'])
-<<<<<<< HEAD
             report += '<p>Failure Message: `{}`</p>\n'.format(escape(tc['fail-msg']))
-=======
-            report += '<p>Failure Message: `{}`</p>\n'.format(tc['fail-msg'])
-            report += '<p>Failure Text: `{}`</p>\n'.format(tc['fail-txt'])
->>>>>>> ad3c8e06
+            report += '<p>Failure Text: `{}`</p>\n'.format(escape(tc['fail-txt']))
         else:
             report += '<p>Passed in {} seconds</p>\n'.format(tc['time'])
 
