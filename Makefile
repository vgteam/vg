--- conflicted
+++ resolved
@@ -9,11 +9,7 @@
 EXE:=vg
 
 CXX:=g++
-<<<<<<< HEAD
-CXXFLAGS:=-O3 -msse4.1 -fopenmp -std=c++11 -g
-=======
 CXXFLAGS:=-O3 -msse4.1 -fopenmp -std=c++11 -ggdb
->>>>>>> e8304248
 
 CWD:=$(shell pwd)
 
@@ -79,7 +75,7 @@
 
 test: $(BIN_DIR)/vg $(LIB_DIR)/libvg.a test/build_graph $(BIN_DIR)/shuf
 	. ./source_me.sh && cd test && $(MAKE)
-	
+
 # Hack to use gshuf or shuf as appropriate to the platform when testing
 $(BIN_DIR)/shuf:
 ifeq ($(shell uname -s),Darwin)
