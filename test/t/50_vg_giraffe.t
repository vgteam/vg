--- conflicted
+++ resolved
@@ -5,7 +5,7 @@
 
 PATH=../bin:$PATH # for vg
 
-plan tests 69
+plan tests 71
 
 vg construct -a -r small/x.fa -v small/x.vcf.gz >x.vg
 vg index -x x.xg x.vg
@@ -123,11 +123,6 @@
 
 rm t1.bam t2.bam t3.bam t1.gaf tagged1.fq tagged2.fq
 rm -f read.fq read.gam
-<<<<<<< HEAD
-rm -f x.vg x.xg x.gbwt x.shortread.zipcodes x.shortread.withzip.min x.sync x.dist
-rm -f x.giraffe.gbz wrong.gbz
-rm -f log.txt
-=======
 
 vg giraffe -Z x.giraffe.gbz -f reads/small.middle.ref.indel.multi.fq --show-work --track-position -b chaining-sr > /dev/null 2>&1
 # Check that at least some TSV files and directories were created 
@@ -135,10 +130,8 @@
 is "$(ls -d explanation_* 2>/dev/null | wc -l | tr -d ' ')" "3" "Explanation directories are created per read"
 
 rm -rf explanation_*
-rm -f x.vg x.xg x.gbwt x.shortread.zipcodes x.shortread.withzip.min x.sync x.dist x.gg
-rm -f x.giraffe.gbz
->>>>>>> b812ea7b
-
+rm -f x.giraffe.gbz wrong.gbz
+rm -f log.txt
 
 cp small/x.fa .
 cp small/x.vcf.gz .
