#!/usr/bin/env Rscript

# plot-qq.R <stats TSV> <destination image file> [<comma-separated "aligner" names to include> [title]]

list.of.packages <- c("tidyverse", "ggrepel", "svglite", "binom")
new.packages <- list.of.packages[!(list.of.packages %in% installed.packages()[,"Package"])]
if(length(new.packages)) install.packages(new.packages)
require("tidyverse")
require("ggrepel")
require("binom")

# Read in the combined toil-vg stats.tsv, listing:
# correct, mapq, aligner (really graph name), read name, count, eligible
dat <- read.table(commandArgs(TRUE)[1], header=T, colClasses=c("aligner"="factor"))

if (("eligible" %in% names(dat))) {
    # If the eligible column is present, remove ineligible reads
    dat <- dat[dat$eligible == 1, ]
}

if (! ("count" %in% names(dat))) {
    # If the count column is not present, add i
    dat$count <- rep(1, nrow(dat))
}

if (length(commandArgs(TRUE)) > 2) {
    # A set of aligners to plot is specified. Parse it.
    aligner.set <- unlist(strsplit(commandArgs(TRUE)[3], ","))
    # Subset the data to those aligners
    dat <- dat[dat$aligner %in% aligner.set,]
    # And restrict the aligner factor levels to just the ones in the set
    dat$aligner <- factor(dat$aligner, levels=aligner.set)
}

# Determine title
title <- ''
if (length(commandArgs(TRUE)) > 3) {
    title <- commandArgs(TRUE)[4]
}

# Determine the order of aligners, based on sorting in a dash-separated tag aware manner
aligner.names <- levels(dat$aligner)
name.lists <- aligner.names %>% (function(name) map(name,  (function(x) as.list(unlist(strsplit(x, "-"))))))
# Transpose name fragments into a list of vectors for each position, with NAs when tag lists end early
max.parts <- max(sapply(name.lists, length))
name.cols <- list()
for (i in 1:max.parts) {
    name.cols[[i]] <- sapply(name.lists, function(x) if (length(x) >= i) { x[[i]] } else { NA })
}
name.order <- do.call(order,name.cols)
aligner.names <- aligner.names[name.order]
dat$aligner <- factor(dat$aligner, levels=aligner.names)
name.lists <- name.lists[name.order]

# Determine colors for aligners
bold.colors <- c("#1f78b4","#e31a1c","#33a02c","#6600cc","#ff8000","#5c415d","#458b74","#698b22","#008b8b","#6caed1")
light.colors <- c("#a6cee3","#fb9a99","#b2df8a","#e5ccff","#ffe5cc","#9a7c9b","#76eec6","#b3ee3a","#00eeee","#b9d9e9")
# We have to go through both lists together when assigning colors, because pe and non-pe versions of a condition need corresponding colors.
cursor <- 1

# This will map from non-pe condition name string to color index.
colors <- c()
for (i in 1:length(name.lists)) {
    # For each name
    name.parts <- unlist(name.lists[[i]])
    if (name.parts[length(name.parts)] == "pe") {
        # Drop the pe tag if present
        name.parts <- name.parts[-c(length(name.parts))]
    }
    if (name.parts[length(name.parts)] == "se") {
        # Drop the se tag if present
        name.parts <- name.parts[-c(length(name.parts))]
    }
    
    # Join up to a string again
    name <- paste(name.parts, collapse='-')
    
    if (! name %in% names(colors)) {
        # No colors assigned for this pair of conditions, so assign them.
        
        if (cursor > length(bold.colors)) {
            write(colors, stderr())
            write(aligner.names, stderr())
            stop('Ran out of colors! Too many conditions!')
        }
        
        # We always assign pe and non-pe colors in lockstep, whichever we see first.
        # We need two entries for -se and no tag which are the same.
        new.colors <- c(bold.colors[cursor], light.colors[cursor], light.colors[cursor])
        names(new.colors) <- c(paste(name, 'pe', sep='-'), paste(name, 'se', sep='-'), name)
        colors <- c(colors, new.colors)
        
        cursor <- cursor + 1
    }
}

# Make colors a vector in the same order as the actually-used aligner names
colors <- colors[aligner.names]

dat$bin <- cut(dat$mq, c(-Inf,seq(0,60,1),Inf))

x <- as.data.frame(summarize(group_by(dat, bin, aligner), N=n(), mapq=mean(mq), mapprob=mean(1-10^(-mapq/10)), observed=weighted.mean(correct, count), select(binom.confint(sum(correct * count), sum(count), conf.level=0.9, methods="lrt"), c("lower", "upper"))))

print(names(x))
print(x$ci)

# Now plot the points as different sizes, but the error bar line ranges as a consistent size
dat.plot <- ggplot(x, aes(1-mapprob+1e-7, 1-observed+1e-7, color=aligner, size=N, weight=N, label=round(mapq,2))) +
<<<<<<< HEAD
    scale_color_manual(values=colors, guide=guide_legend(title=NULL, ncol=2)) +
=======
    scale_color_manual(values=colors, guide=guide_legend(title=NULL, ncol=1)) +
>>>>>>> 2217054b
    scale_y_log10("measured error", limits=c(1e-7,2), breaks=c(1e-6,1e-5,1e-4,1e-3,1e-2,1e-1,1e0)) +
    scale_x_log10("error estimate", limits=c(1e-7,2), breaks=c(1e-6,1e-5,1e-4,1e-3,1e-2,1e-1,1e0)) +
    scale_size_continuous("number", guide=guide_legend(title=NULL, ncol=4)) +
    geom_point() +
    # Only aesthetics that depend on each point need to be in the aes() mapping
    geom_linerange(aes(x=1-mapprob+1e-7, ymin=1-upper+1e-7, ymax=1-lower+1e-7), linewidth=0.2, position=position_dodge(.05)) +
    geom_smooth() +
    geom_abline(intercept=0, slope=1, linetype=2) +
    theme_bw()
    
if (title != '') {
    # And a title
    dat.plot + ggtitle(title)
}

filename <- commandArgs(TRUE)[2]
ggsave(filename, height=4, width=7)<|MERGE_RESOLUTION|>--- conflicted
+++ resolved
@@ -106,11 +106,7 @@
 
 # Now plot the points as different sizes, but the error bar line ranges as a consistent size
 dat.plot <- ggplot(x, aes(1-mapprob+1e-7, 1-observed+1e-7, color=aligner, size=N, weight=N, label=round(mapq,2))) +
-<<<<<<< HEAD
     scale_color_manual(values=colors, guide=guide_legend(title=NULL, ncol=2)) +
-=======
-    scale_color_manual(values=colors, guide=guide_legend(title=NULL, ncol=1)) +
->>>>>>> 2217054b
     scale_y_log10("measured error", limits=c(1e-7,2), breaks=c(1e-6,1e-5,1e-4,1e-3,1e-2,1e-1,1e0)) +
     scale_x_log10("error estimate", limits=c(1e-7,2), breaks=c(1e-6,1e-5,1e-4,1e-3,1e-2,1e-1,1e0)) +
     scale_size_continuous("number", guide=guide_legend(title=NULL, ncol=4)) +
