#ifndef VG_MINIMIZER_MAPPER_HPP_INCLUDED
#define VG_MINIMIZER_MAPPER_HPP_INCLUDED

/** 
 * \file minimizer_mapper.hpp
 * Defines a mapper that uses the minimizer index and GBWT-based extension.
 */

#include "algorithms/chain_items.hpp"
#include "algorithms/nearest_offsets_in_paths.hpp"
#include "algorithms/pad_band.hpp"
#include "aligner.hpp"
#include "vg/io/alignment_emitter.hpp"
#include "gbwt_extender.hpp"
#include "snarl_seed_clusterer.hpp"
#include "zip_code_tree.hpp"
#include "mapper.hpp"
#include "snarls.hpp"
#include "tree_subgraph.hpp"
#include "funnel.hpp"

#include <gbwtgraph/minimizer.h>
#include <structures/immutable_list.hpp>

#include <atomic>

namespace vg {

//#define debug_chaining

using namespace std;
using namespace vg::io;

class MinimizerMapper : public AlignerClient {
public:

    /**
     * Construct a new MinimizerMapper using the given indexes. The PathPositionhandleGraph can be nullptr,
     * as we only use it for correctness tracking.
     */

    MinimizerMapper(const gbwtgraph::GBWTGraph& graph,
         const gbwtgraph::DefaultMinimizerIndex& minimizer_index,
         SnarlDistanceIndex* distance_index,
         const ZipCodeCollection* zipcodes,
         const PathPositionHandleGraph* path_graph = nullptr);

    using AlignerClient::set_alignment_scores;
    virtual void set_alignment_scores(const int8_t* score_matrix, int8_t gap_open, int8_t gap_extend, int8_t full_length_bonus);

    /**
     * Map the given read, and send output to the given AlignmentEmitter. May be run from any thread.
     * TODO: Can't be const because the clusterer's cluster_seeds isn't const.
     */
    void map(Alignment& aln, AlignmentEmitter& alignment_emitter);
    
    /**
     * Map the given read. Return a vector of alignments that it maps to, winner first.
     */
    vector<Alignment> map(Alignment& aln);
    
    /**
     * Map the given read using chaining of seeds. Return a vector of alignments that it maps to, winner first.
     */
    vector<Alignment> map_from_chains(Alignment& aln);
    
    /**
     * Map the given read using gapless extensions. Return a vector of alignments that it maps to, winner first.
     */
    vector<Alignment> map_from_extensions(Alignment& aln);
    
    // The idea here is that the subcommand feeds all the reads to the version
    // of map_paired that takes a buffer, and then empties the buffer by
    // iterating over it in parallel with the version that doesn't.
    // TODO: how will we warn about not having a pair distribution yet then?
    
    /**
     * Map the given pair of reads, where aln1 is upstream of aln2 and they are
     * oriented towards each other in the graph.
     *
     * If the reads are ambiguous and there's no fragment length distribution
     * fixed yet, they will be dropped into ambiguous_pair_buffer.
     *
     * Otherwise, at least one result will be returned for them (although it
     * may be the unmapped alignment).
     */
    pair<vector<Alignment>, vector<Alignment>> map_paired(Alignment& aln1, Alignment& aln2,
        vector<pair<Alignment, Alignment>>& ambiguous_pair_buffer);
        
    /**
     * Map the given pair of reads, where aln1 is upstream of aln2 and they are
     * oriented towards each other in the graph.
     *
     * If the fragment length distribution is not yet fixed, reads will be
     * mapped independently. Otherwise, they will be mapped according to the
     * fragment length distribution.
     */
    pair<vector<Alignment>, vector<Alignment>> map_paired(Alignment& aln1, Alignment& aln2);




    // Mapping settings.
    // TODO: document each

    /// Use all minimizers with at most hit_cap hits
    static constexpr size_t default_hit_cap = 10;
    size_t hit_cap = default_hit_cap;
    
    /// Ignore all minimizers with more than hard_hit_cap hits
    static constexpr size_t default_hard_hit_cap = 500;
    size_t hard_hit_cap = default_hard_hit_cap;
    
    /// Take minimizers between hit_cap and hard_hit_cap hits until this fraction
    /// of total score
    static constexpr double default_minimizer_score_fraction = 0.9;
    double minimizer_score_fraction = default_minimizer_score_fraction;

    /// Window count for minimizer downsampling
    static constexpr size_t default_minimizer_downsampling_window_count = 0;
    size_t minimizer_downsampling_window_count = default_minimizer_downsampling_window_count;

    static constexpr size_t default_minimizer_downsampling_max_window_length = std::numeric_limits<size_t>::max();
    size_t minimizer_downsampling_max_window_length = default_minimizer_downsampling_max_window_length;

    /// Maximum number of distinct minimizers to take
    static constexpr size_t default_max_unique_min = 500;
    size_t max_unique_min = default_max_unique_min;
    
    /// Number of minimzers to select based on read_len/num_min_per_bp
    static constexpr size_t default_num_bp_per_min = 1000;
    size_t num_bp_per_min = default_num_bp_per_min;

    /// If set, exclude overlapping minimizers
    static constexpr bool default_exclude_overlapping_min = false;
    bool exclude_overlapping_min = default_exclude_overlapping_min;
    
    //////////////
    // Alignment-from-gapless-extension/short read Giraffe specific parameters:
    //////////////

    ///Accept at least this many clusters for gapless extension
    static constexpr size_t default_min_extensions = 2;
    size_t min_extensions = default_min_extensions;

    /// How many clusters should we produce gapless extensions for, max?
    static constexpr size_t default_max_extensions = 800;
    size_t max_extensions = default_max_extensions;

    // If a cluster's score is smaller than the best score of any cluster by more than
    /// this much, then don't extend it
    static constexpr double default_cluster_score_threshold = 50;
    double cluster_score_threshold = default_cluster_score_threshold;
    
    /// If the second best cluster's score is no more than this many points below
    /// the cutoff set by cluster_score_threshold, snap that cutoff down to the
    /// second best cluster's score, to avoid throwing away promising
    /// secondaries.
    static constexpr double default_pad_cluster_score_threshold = 20;
    double pad_cluster_score_threshold = default_pad_cluster_score_threshold;

    /// If the read coverage of a cluster is less than the best coverage of any tree
    /// by more than this much, don't extend it
    static constexpr double default_cluster_coverage_threshold = 0.3;
    double cluster_coverage_threshold = default_cluster_coverage_threshold;

    //If an extension set's score is smaller than the best 
    //extension's score by more than this much, don't align it
    static constexpr double default_extension_set_score_threshold = 20;
    double extension_set_score_threshold = default_extension_set_score_threshold;

    //If an extension's score is smaller than the best extension's score by
    //more than this much, don't align it
    static constexpr int default_extension_score_threshold = 1;
    int extension_score_threshold = default_extension_score_threshold;
    
    /// Disregard the extension set score thresholds when they would give us
    /// fewer than this many extension sets.
    static constexpr int default_min_extension_sets = 2;
    int min_extension_sets = default_min_extension_sets;
    
    /// Even if we would have fewer than min_extension_sets results, don't
    /// process anything with a score smaller than this.
    static constexpr int default_extension_set_min_score = 20;
    int extension_set_min_score = default_extension_set_min_score;

    /// How many extensions should we try as seeds within a mapping location?
    static constexpr size_t default_max_local_extensions = numeric_limits<size_t>::max();
    size_t max_local_extensions = default_max_local_extensions;

    
    /////////////////
    // More shared parameters:
    /////////////////
    
    /// How many alignments should we make, max?
    static constexpr size_t default_max_alignments = 8;
    size_t max_alignments = default_max_alignments;

    /// How many mismatches should we allow in gapless extension (except for
    /// start node where the limit doesn't count)?
    static constexpr size_t default_max_extension_mismatches = GaplessExtender::MAX_MISMATCHES;
    size_t max_extension_mismatches = default_max_extension_mismatches;
    
    //////////////////
    // Alignment-from-chains/long read Giraffe specific parameters:
    //////////////////
    
    /// If true, produce alignments from extension sets by chaining gapless
    /// extensions up and aligning the sequences between them. If false,
    /// produce alignments by aligning the tails off of individual gapless
    /// extensions.
    static constexpr bool default_align_from_chains = false;
    bool align_from_chains = default_align_from_chains;

    /// When making zipcode trees, at what multiple of the read length should the trees
    /// be split?
    static constexpr double default_zipcode_tree_scale = 2.0;
    double zipcode_tree_scale = default_zipcode_tree_scale;

    /// How far do we want to go down looking at zip code trees to make fragments?
    static constexpr double default_zipcode_tree_score_threshold = 50;
    double zipcode_tree_score_threshold = default_zipcode_tree_score_threshold;

    /// If the second best tree's score is no more than this many points below
    /// the cutoff set by zipcode_tree_score_threshold, snap that cutoff down
    /// to the second best tree's score, to avoid throwing away promising
    /// secondaries.
    static constexpr double default_pad_zipcode_tree_score_threshold = 20;
    double pad_zipcode_tree_score_threshold = default_pad_zipcode_tree_score_threshold;

    /// If the read coverage of a tree is less than the best coverage of any tree
    /// by more than this much, don't extend it
    static constexpr double default_zipcode_tree_coverage_threshold = 0.3;
    double zipcode_tree_coverage_threshold = default_zipcode_tree_coverage_threshold;

    /// How many things should we produce fragments for, min?
    static constexpr size_t default_min_to_fragment = 4;
    size_t min_to_fragment = default_min_to_fragment;

    /// How many things should we produce fragments for, max?
    static constexpr size_t default_max_to_fragment = 10;
    size_t max_to_fragment = default_max_to_fragment;
    
    /// Do gapless extension to the seeds in each tree before fragmenting the tree if the 
    /// read length is less than the limit.
    static constexpr size_t default_gapless_extension_limit = 0;
    size_t gapless_extension_limit = default_gapless_extension_limit;

    /// How many bases should we look back when making fragments?
    static constexpr size_t default_fragment_max_lookback_bases = 300;
    size_t fragment_max_lookback_bases = default_fragment_max_lookback_bases;
    /// How many bases should we look back when making fragments, per base of read length?
    static constexpr double default_fragment_max_lookback_bases_per_base = 0.03;
    double fragment_max_lookback_bases_per_base = default_fragment_max_lookback_bases_per_base;
    /// How many fragments should we try and make when fragmenting something?
    static constexpr size_t default_max_fragments = std::numeric_limits<size_t>::max();
    size_t max_fragments = default_max_fragments;
    
    /// How much of a multiple should we apply to each transition's gap penalty
    /// at fragmenting?
    static constexpr double default_fragment_gap_scale = 1.0;
    double fragment_gap_scale = default_fragment_gap_scale;
    // How many points should we treat a non-gap connection base as producing, at fragmenting?
    static constexpr double default_fragment_points_per_possible_match = 0;
    double fragment_points_per_possible_match = default_fragment_points_per_possible_match;
    /// How many bases of indel should we allow in fragments?
    static constexpr size_t default_fragment_max_indel_bases = 2000;
    size_t fragment_max_indel_bases = default_fragment_max_indel_bases;
    /// How many bases of indel should we allow in fragments per base of read length?
    static constexpr double default_fragment_max_indel_bases_per_base = 0.2;
    double fragment_max_indel_bases_per_base = default_fragment_max_indel_bases_per_base;
    
    /// When converting chains to alignments, what's the longest gap between
    /// items we will try to WFA align? Passing strings longer than ~100bp
    /// can cause WFAAligner to run for a pathologically long amount of time.
    /// May not be 0.
    static constexpr size_t default_max_chain_connection = 100;
    size_t max_chain_connection = default_max_chain_connection;
    /// Similarly, what is the maximum tail length we will try to WFA align?
    static constexpr size_t default_max_tail_length = 100;
    size_t max_tail_length = default_max_tail_length;
    
    /// How good should a fragment be in order to keep it? Fragments with
    /// scores less than this fraction of the best fragment's score
    /// will not be used.
    static constexpr double default_fragment_score_fraction = 0.1;
    double fragment_score_fraction = default_fragment_score_fraction;
    
    /// How high should we get the score threshold based on the best fragment's score get?
    static constexpr double default_fragment_max_min_score = std::numeric_limits<double>::max();
    double fragment_max_min_score = default_fragment_max_min_score;

    /// What minimum score in points should a fragment have in order to keep
    /// it? Needs to be set to some kind of significance threshold.
    static constexpr double default_fragment_min_score = 60;
    double fragment_min_score = default_fragment_min_score;

    /// If a fragment set's score is smaller than the best 
    /// fragment set's score by more than this much, don't align it
    static constexpr double default_fragment_set_score_threshold = 0;
    double fragment_set_score_threshold = default_fragment_set_score_threshold;

    /// Disregard the fragment set score thresholds when they would give us
    /// fewer than this many chainign problems done.
    static constexpr int default_min_chaining_problems = 1;
    int min_chaining_problems = default_min_chaining_problems;
    
    /// Do no more than this many chaining problems.
    static constexpr int default_max_chaining_problems = std::numeric_limits<int>::max();
    int max_chaining_problems = default_max_chaining_problems;

    /// Sometimes we don't do chaining but instead turn fragments directly into chains
    /// If this is 0, then do chaining. Otherwise take up to this many fragments and turn them into chains
    static constexpr size_t default_max_direct_to_chain = 0;
    size_t max_direct_to_chain = default_max_direct_to_chain;

    /// How many bases should we look back when chaining?
    static constexpr size_t default_max_lookback_bases = 3000;
    size_t max_lookback_bases = default_max_lookback_bases;
    /// How many bases should we look back when chaining, per base of read length?
    static constexpr double default_max_lookback_bases_per_base = 0.3;
    double max_lookback_bases_per_base = default_max_lookback_bases_per_base;

    /// How much of a bonus should we give to each item in
    /// fragmenting/chaining?
    static constexpr int default_item_bonus = 0;
    int item_bonus = default_item_bonus;
    /// How much of a multiple should we apply to each item's non-bonus score
    /// in fragmenting/chaining?
    static constexpr double default_item_scale = 1.0;
    double item_scale = default_item_scale;
    /// How much of a multiple should we apply to each transition's gap penalty
    /// at chaining?
    static constexpr double default_gap_scale = 1.0;
    double gap_scale = default_gap_scale;
    // How many points should we treat a non-gap connection base as producing, at chaining?
    static constexpr double default_points_per_possible_match = 0;
    double points_per_possible_match = default_points_per_possible_match;
    /// How many bases of indel should we allow in chaining?
    static constexpr size_t default_max_indel_bases = 2000;
    size_t max_indel_bases = default_max_indel_bases;
    /// How many bases of indel should we allow in chaining, per base of read length?
    static constexpr double default_max_indel_bases_per_base = 0.2;
    double max_indel_bases_per_base = default_max_indel_bases_per_base;
    
    /// If a chain's score is smaller than the best 
    /// chain's score by more than this much, don't align it
    static constexpr double default_chain_score_threshold = 100;
    double chain_score_threshold = default_chain_score_threshold;
    
    /// Disregard the chain score thresholds when they would give us
    /// fewer than this many chains aligned.
    static constexpr int default_min_chains = 4;
    int min_chains = default_min_chains;

    /// Allow up to this many chains per tree
    static constexpr size_t default_max_chains_per_tree = 1;
    size_t max_chains_per_tree = default_max_chains_per_tree;
    
    /// Even if we would have fewer than min_chains results, don't
    /// process anything with a score smaller than this, per read base.
    static constexpr double default_min_chain_score_per_base = 0.01;
    double min_chain_score_per_base = default_min_chain_score_per_base;

    /// Limit the min chain score to no more than this.
    static constexpr int default_max_min_chain_score = 200;
    int max_min_chain_score = default_max_min_chain_score;
    
    /// How long of a DP can we do before Dozeu gets lost at traceback due to
    /// 16-bit score overflow?
    static constexpr size_t default_max_tail_dp_length = 30000;
    size_t max_tail_dp_length = default_max_tail_dp_length;
    /// How long of a DP can we do before something might go wrong with BandedGlobalAligner or the GBWT-based WFA?
    static constexpr size_t default_max_middle_dp_length = std::numeric_limits<int32_t>::max();
    size_t max_middle_dp_length = default_max_middle_dp_length;
    
    /// How many DP cells should we be willing to do for an end-pinned
    /// alignment? If we want to do more than this, just leave tail unaligned.
    static constexpr size_t default_max_dp_cells = std::numeric_limits<size_t>::max();
    size_t max_dp_cells = default_max_dp_cells;

    /// How many gap bases should we allow in a Dozeu tail alignment, max?
    static constexpr size_t default_max_tail_gap = std::numeric_limits<size_t>::max();
    size_t max_tail_gap = default_max_tail_gap;
    
    /// How many mismatch bases (or equivalent score of indels) should we allow in WFA connections and tails?
    static constexpr int default_wfa_max_mismatches = 2;
    int wfa_max_mismatches = default_wfa_max_mismatches;
    /// How many mismatch bases (or equivalent score of indels) should we allow in WFA connections and tails per base of read sequence?
    static constexpr double default_wfa_max_mismatches_per_base= 0.1;
    double wfa_max_mismatches_per_base = default_wfa_max_mismatches_per_base;
    /// How many mismatch bases (or equivalent score of indels) should we allow in WFA connections and tails maximum, at any read length?
    static constexpr int default_wfa_max_max_mismatches = 20;
    int wfa_max_max_mismatches = default_wfa_max_max_mismatches;

    /// How far behind the leader should the WFA be allowed to get?
    static constexpr int default_wfa_distance = WFAExtender::ErrorModel::default_distance().min;
    int wfa_distance = default_wfa_distance;
    /// How far behind the leader should the WFA be allowed to get, per base of read sequence?
    static constexpr double default_wfa_distance_per_base = WFAExtender::ErrorModel::default_distance().per_base;
    double wfa_distance_per_base = default_wfa_distance_per_base;
    /// How far behind the leader should the WFA be allowed to get, at any read length?
    static constexpr int default_wfa_max_distance = WFAExtender::ErrorModel::default_distance().max;
    int wfa_max_distance = default_wfa_max_distance;

    /// Should alignments be ranked by chain score instead of base-level score?
    static constexpr bool default_sort_by_chain_score = false;
    bool sort_by_chain_score = default_sort_by_chain_score;

    /// How much of an alignment needs to be from distinct nodes to be a distinct alignment?
    static constexpr double default_min_unique_node_fraction = 0.0;
    double min_unique_node_fraction = default_min_unique_node_fraction;

    /// If set, cap mapping quality based on minimizer layout in the read. Only
    /// really likely to help for short reads.
    static constexpr bool default_use_explored_cap = false;
    bool use_explored_cap = default_use_explored_cap;
    /// What number of bp should we re-scale scores to for MAPQ, for calibration? 0 for off.
    static constexpr size_t default_mapq_score_window = 0;
    size_t mapq_score_window = default_mapq_score_window;
    /// How should we scale scores before mapq, for calibration
    static constexpr double default_mapq_score_scale = 1.0;
    double mapq_score_scale = default_mapq_score_scale;

    /////////////////
    // More shared parameters:
    /////////////////
    
    static constexpr size_t default_max_multimaps = 1;
    size_t max_multimaps = default_max_multimaps;
    static constexpr size_t default_distance_limit = 200;
    size_t distance_limit = default_distance_limit;
    
    /// If false, skip computing base-level alignments.
    static constexpr bool default_do_dp = true;
    bool do_dp = default_do_dp;

    /// Set refpos field of alignments to positions on nodes they visit.
    static constexpr bool default_set_refpos = false;
    bool set_refpos = default_set_refpos;
    
    /// Track which internal work items came from which others during each
    /// stage of the mapping algorithm.
    static constexpr bool default_track_provenance = false;
    bool track_provenance = default_track_provenance;

    /// Guess which seed hits are correct by location in the linear reference
    /// and track if/when their descendants make it through stages of the
    /// algorithm. Only works if track_provenance is true.
    static constexpr bool default_track_correctness = false;
    bool track_correctness = default_track_correctness;

    /// Track linear reference position for placements in log output.
    static constexpr bool default_track_position = false;
    bool track_position = default_track_position;
    
    /// If set, log what the mapper is thinking in its mapping of each read.
    static constexpr bool default_show_work = false;
    bool show_work = default_show_work;

    ////How many stdevs from fragment length distr mean do we cluster together?
    static constexpr double default_paired_distance_stdevs = 2.0;
    double paired_distance_stdevs = default_paired_distance_stdevs; 

    ///How close does an alignment have to be to the best alignment for us to rescue on it
    static constexpr double default_paired_rescue_score_limit = 0.9;
    double paired_rescue_score_limit = default_paired_rescue_score_limit;

    ///How many stdevs from the mean do we extract a subgraph from?
    static constexpr double default_rescue_subgraph_stdevs = 4.0;
    double rescue_subgraph_stdevs = default_rescue_subgraph_stdevs;

    /// Do not attempt rescue if there are more seeds in the rescue subgraph.
    static constexpr size_t default_rescue_seed_limit = 100;
    size_t rescue_seed_limit = default_rescue_seed_limit;

    /// For paired end mapping, how many times should we attempt rescue (per read)?
    static constexpr size_t default_max_rescue_attempts = 15;
    size_t max_rescue_attempts = default_max_rescue_attempts;
    
    /// How big of an alignment in POA cells should we ever try to do with Dozeu?
    /// TODO: Lift this when Dozeu's allocator is able to work with >4 MB of memory.
    /// Each cell is 16 bits in Dozeu, and we leave some room for the query and
    /// padding to full SSE registers. Note that a very chopped graph might
    /// still break this!
    static constexpr size_t default_max_dozeu_cells = (size_t)(1.5 * 1024 * 1024);
    size_t max_dozeu_cells = default_max_dozeu_cells;
    
    ///What is the maximum fragment length that we accept as valid for paired-end reads?
    static constexpr size_t default_max_fragment_length = 2000;
    size_t max_fragment_length = default_max_fragment_length;
    
    /// Implemented rescue algorithms: no rescue, dozeu, GSSW.
    enum RescueAlgorithm { rescue_none, rescue_dozeu, rescue_gssw };

    /// The algorithm used for rescue.
    RescueAlgorithm rescue_algorithm = rescue_dozeu;
    
    /// Apply this sample name
    string sample_name;
    /// Apply this read group name
    string read_group;
    
    /// Have we complained about hitting the size limit for rescue?
    atomic_flag warned_about_rescue_size = ATOMIC_FLAG_INIT;
    
    /// Have we complained about hitting the size limit for tails?
    mutable atomic_flag warned_about_tail_size = ATOMIC_FLAG_INIT;

    bool fragment_distr_is_finalized () {return fragment_length_distr.is_finalized();}
    void finalize_fragment_length_distr() {
        if (!fragment_length_distr.is_finalized()) {
            fragment_length_distr.force_parameters(fragment_length_distr.mean(), fragment_length_distr.std_dev());
        } 
    }
    void force_fragment_length_distr(double mean, double stdev) {
        fragment_length_distr.force_parameters(mean, stdev);
    }
    double get_fragment_length_mean() const { return fragment_length_distr.mean(); }
    double get_fragment_length_stdev() const {return fragment_length_distr.std_dev(); }
    size_t get_fragment_length_sample_size() const { return fragment_length_distr.curr_sample_size(); }

    /**
     * Get the distance limit for the given read length
     */
    size_t get_distance_limit(size_t read_length) const {
        return max(distance_limit, read_length + 50);
    }

    /// The information we store for each seed.
    typedef SnarlDistanceIndexClusterer::Seed Seed;
    
    /**
     * We define our own type for minimizers, to use during mapping and to pass around between our internal functions.
     * Also used to represent syncmers, in which case the only window, the "minimizer", and the agglomeration are all the same region.
     */
    struct Minimizer {
        typename gbwtgraph::DefaultMinimizerIndex::minimizer_type value;
        size_t agglomeration_start; // What is the start base of the first window this minimizer instance is minimal in?
        size_t agglomeration_length; // What is the length in bp of the region of consecutive windows this minimizer instance is minimal in?
        size_t hits; // How many hits does the minimizer have?
        const typename gbwtgraph::DefaultMinimizerIndex::value_type* occs;
        int32_t length; // How long is the minimizer (index's k)
        int32_t candidates_per_window; // How many minimizers compete to be the best (index's w), or 1 for syncmers.  
        double score; // Scores as 1 + ln(hard_hit_cap) - ln(hits).

        // Sort the minimizers in descending order by score and group identical minimizers together.
        inline bool operator< (const Minimizer& another) const {
            return (this->score > another.score || (this->score == another.score && this->value.key < another.value.key));
        }
        
        /// Get the starting position of the given minimizer on the forward strand.
        /// Use this instead of value.offset which can really be the last base for reverse strand minimizers.
        inline size_t forward_offset() const {
            if (this->value.is_reverse) {
                // We have the position of the last base and we need the position of the first base.
                return this->value.offset - (this->length - 1);
            } else {
                // We already have the position of the first base.
                return this->value.offset;
            }
        }

        /// Get the position on the read's sequence that corresponds to the
        /// located graph positions. For reverse-strand minimizers this will be
        /// at the end of the minimizer's interval in the read.
        inline size_t pin_offset() const {
            return this->value.offset;
        }
        
        /// How many bases are in a window for which a minimizer is chosen?
        inline size_t window_size() const {
            return length + candidates_per_window - 1;
        }
        
        /// How many different windows are in this minimizer's agglomeration?
        inline size_t agglomeration_window_count() const {
            // Work out the length of a whole window, and then from that and the window count get the overall length.
            return agglomeration_length - window_size() + 1;
        }
        
        /// What is the minimizer sequence, in read orientation?
        inline string forward_sequence() const {
            string sequence = value.key.decode(length);
            return value.is_reverse ? reverse_complement(sequence) : sequence;
        }
    };
    
protected:
    
    /// Convert an integer distance, with limits standing for no distance, to a
    /// double annotation that can safely be parsed back from JSON into an
    /// integer if it is integral.
    double distance_to_annotation(int64_t distance) const;
    
    /// How should we initialize chain info when it's not stored in the minimizer index?
    inline static gbwtgraph::Payload no_chain_info() {
        return MIPayload::NO_CODE;  
    } 
    
    /// How do we convert chain info to an actual seed of the type we are using?
    /// Also needs to know the hit position, and the minimizer number.
<<<<<<< HEAD
    inline static Seed chain_info_to_seed(const pos_t& hit, size_t minimizer, const ZipCode& zip, ZipCodeDecoder* decoder) {
        return { hit, minimizer, zip, std::unique_ptr<ZipCodeDecoder>(decoder)};
=======
    inline static Seed chain_info_to_seed(const pos_t& hit, size_t minimizer, const ZipCode& zip) {
        return { hit, minimizer, zip};
>>>>>>> 292bdd4a
    }
    
    /// Convert a collection of seeds to a collection of chaining anchors.
    std::vector<algorithms::Anchor> to_anchors(const Alignment& aln, const VectorView<Minimizer>& minimizers, std::vector<Seed>& seeds) const;
    
    /// Convert a single seed to a single chaining anchor.
<<<<<<< HEAD
    static algorithms::Anchor to_anchor(const Alignment& aln, const VectorView<Minimizer>& minimizers, const std::vector<Seed>& seeds, size_t seed_number, const HandleGraph& graph, const Aligner* aligner);
=======
    static algorithms::Anchor to_anchor(const Alignment& aln, const VectorView<Minimizer>& minimizers, std::vector<Seed>& seeds, size_t seed_number, const HandleGraph& graph, const Aligner* aligner);
>>>>>>> 292bdd4a

    /// Convert a read region, and the seeds that that region covers the
    /// stapled bases of (sorted by stapled base), into a single chaining
    /// anchor. Takes an iterator range of positions within the base range that
    /// are mismatches.
    static algorithms::Anchor to_anchor(const Alignment& aln, size_t read_start, size_t read_end, const std::vector<size_t>& sorted_seeds, const std::vector<algorithms::Anchor>& seed_anchors, const std::vector<size_t>::const_iterator& mismatch_begin, const std::vector<size_t>::const_iterator& mismatch_end, const HandleGraph& graph, const Aligner* aligner);
    
    /// Convert an Anchor to a WFAAlignment, given the input read it is from and the Aligner to use for scoring.
    /// Accounts for fuill length bonuses if the anchor abuts the end of the read.
    WFAAlignment to_wfa_alignment(const algorithms::Anchor& anchor, const Alignment& aln, const Aligner* aligner) const; 

    /// The information we store for each cluster.
    typedef SnarlDistanceIndexClusterer::Cluster Cluster;

    // These are our indexes
    const PathPositionHandleGraph* path_graph; // Can be nullptr; only needed for correctness or position tracking.
    const gbwtgraph::DefaultMinimizerIndex& minimizer_index;
    SnarlDistanceIndex* distance_index;
    const ZipCodeCollection* zipcodes;
    /// This is our primary graph.
    const gbwtgraph::GBWTGraph& gbwt_graph;
    
    /// We have a gapless extender to extend seed hits in haplotype space.
    /// Because this needs a reference to an Aligner, and because changing the
    /// scoring parameters deletes all the alignmers, we need to keep this
    /// somewhere we can clear out.
    std::unique_ptr<GaplessExtender> extender;
    
    /// We have a clusterer
    SnarlDistanceIndexClusterer clusterer;

    /// We have a zip code tree for finding distances between seeds 
    ZipCodeForest zip_forest;

    /// We have a function for determinign band paddding for banded alignment
    /// when aligning from chains.
    std::function<size_t(const Alignment&, const HandleGraph&)> choose_band_padding;

    /// We have a distribution for read fragment lengths that takes care of
    /// knowing when we've observed enough good ones to learn a good
    /// distribution.
    FragmentLengthDistribution fragment_length_distr;
    /// We may need to complain exactly once that the distribution is bad.
    atomic_flag warned_about_bad_distribution = ATOMIC_FLAG_INIT;

//-----------------------------------------------------------------------------

    // Stages of mapping.

    /**
     * Find the minimizers in the sequence using the minimizer index, and
     * return them sorted in read order.
     */
    std::vector<Minimizer> find_minimizers(const std::string& sequence, Funnel& funnel) const;
    
    /**
     * Return the indices of all the minimizers, sorted in descending order by their minimizers' scores.
     */
    std::vector<size_t> sort_minimizers_by_score(const std::vector<Minimizer>& minimizers_in_read_order) const;

    /**
     * Find seeds for all minimizers passing the filters. Takes in minimizers
     * sorted in read order, and a view of them sorted in score order.
     */
    std::vector<Seed> find_seeds(const std::vector<Minimizer>& minimizers_in_read_order, const VectorView<Minimizer>& minimizers, const Alignment& aln, Funnel& funnel) const;
    
    /**
     * If tracking correctness, mark seeds that are correctly mapped as correct
     * in the funnel, based on proximity along paths to the input read's
     * refpos. Otherwise, tag just as placed, with the seed's read interval.
     * Assumes we are tracking provenance.
     */
    void tag_seeds(const Alignment& aln, const std::vector<Seed>::const_iterator& begin, const std::vector<Seed>::const_iterator& end, const VectorView<Minimizer>& minimizers, size_t funnel_offset, Funnel& funnel) const;

    /**
     * Determine cluster score, read coverage, and a vector of flags for the
     * minimizers present in the cluster. Score is the sum of the scores of
     * distinct minimizers in the cluster, while read coverage is the fraction
     * of the read covered by seeds in the cluster.
     *
     * Puts the cluster in the funnel as coming from its seeds.
     */
    void score_cluster(Cluster& cluster, size_t i, const VectorView<Minimizer>& minimizers, const std::vector<Seed>& seeds, size_t seq_length, Funnel& funnel) const;

    /**
     * Determine score and read coverage for a zip code tree. Score is the sum
     * of the scores of distinct minimizers in the tree, while read coverage is
     * the fraction of the read covered by seeds in the tree.
     *
     * Puts the tree in the funnel as coming from its seeds.
     */
    std::pair<double, double> score_tree(const ZipCodeForest& zip_code_forest, size_t i, const VectorView<Minimizer>& minimizers, const std::vector<Seed>& seeds, size_t seq_length, Funnel& funnel) const;
    
    /**
     * Extends the seeds in a cluster or other grouping into a collection of
     * GaplessExtension objects.
     *
     * If funnel is set, the group is intended to come from the previous funnel
     * stage and will be introduced in this one.
     *
     * If seeds_used is not null, it should be an empty vector that gets filled
     * with, for each gapless extension, the numbers of the seeds in seeds that
     * are subsumed into the extension. They will be sorted by the stapled base
     * (first base for forward strand, last base for reverse strand) in the
     * read.
     *
     * Note that multiple gapless extensions might cover each seed position or
     * use each seed.
     */
    vector<GaplessExtension> extend_seed_group(
        const std::vector<size_t>& seed_group,
        size_t source_num,
        const VectorView<Minimizer>& minimizers,
        const std::vector<Seed>& seeds,
        const string& sequence,
        size_t max_mismatches,
        vector<vector<size_t>>* minimizer_kept_count = nullptr,
        Funnel* funnel = nullptr,
        std::vector<std::vector<size_t>>* seeds_used = nullptr) const;
    
    /**
     * Score the given group of gapless extensions. Determines the best score
     * that can be obtained by chaining extensions together, using the given
     * gap open and gap extend penalties to charge for either overlaps or gaps
     * in coverage of the read.
     *
     * Enforces that overlaps cannot result in containment.
     *
     * Input extended seeds must be sorted by start position.
     */
    static int score_extension_group(const Alignment& aln, const vector<GaplessExtension>& extended_seeds,
        int gap_open_penalty, int gap_extend_penalty);
    
    /**
     * Score the set of extensions for each cluster using score_extension_group().
     * Return the scores in the same order as the extension groups.
     */
    std::vector<int> score_extensions(const std::vector<std::vector<GaplessExtension>>& extensions, const Alignment& aln, Funnel& funnel) const;
    /**
     * Score the set of extensions for each cluster using score_extension_group().
     * Return the scores in the same order as the extensions.
     *
     * This version allows the collections of extensions to be scored to come
     * with annotating read numbers, which are ignored.
     */
    std::vector<int> score_extensions(const std::vector<std::pair<std::vector<GaplessExtension>, size_t>>& extensions, const Alignment& aln, Funnel& funnel) const;
    
    /**
     * Get the fraction of read bases covered by the given chains/fragments of
     * seeds. A base is covered if it is between the first and last endpoints
     * in the read of any of the given lists of seeds. The lists of seeds are
     * each assumed to be colinear in the read.
     */
    double get_read_coverage(const Alignment& aln, const VectorView<std::vector<size_t>>& seed_sets, const std::vector<Seed>& seeds, const VectorView<Minimizer>& minimizers) const;
    
    /// Struct to represent per-DP-method stats. 
    struct aligner_stats_t {

        /// Collection of values you can +=
        struct stat_collection_t {
            std::vector<double> values;
            inline stat_collection_t& operator+=(const double& value) {
                values.push_back(value);
                return *this;
            }
            inline stat_collection_t& operator+=(const stat_collection_t& other) {
                std::copy(other.values.begin(), other.values.end(), std::back_inserter(values));
                return *this;
            }

            inline double total() const {
                return std::accumulate(values.begin(), values.end(), 0.0);
            }
        };
        
        /// Struct to represent counts of bases or seconds or invocations used by different aligners.
        struct stat_set_t {
            stat_collection_t wfa_tail;
            stat_collection_t wfa_middle;
            stat_collection_t dozeu_tail;
            stat_collection_t bga_middle;

            inline stat_set_t& operator+=(const stat_set_t& other) {
                this->wfa_tail += other.wfa_tail;
                this->wfa_middle += other.wfa_middle;
                this->dozeu_tail += other.dozeu_tail;
                this->bga_middle += other.bga_middle;

                return *this;
            }

            inline void add_annotations(Alignment& aln, const std::string& scope, const std::string& type) {
                set_annotation(aln, "aligner_stats.per_" + scope + ".tail." + type + ".wfa", wfa_tail.total());
                set_annotation(aln, "aligner_stats.per_" + scope + ".tail." + type + ".wfa_values", wfa_tail.values);
                set_annotation(aln, "aligner_stats.per_" + scope + ".tail." + type + ".dozeu", dozeu_tail.total());
                set_annotation(aln, "aligner_stats.per_" + scope + ".tail." + type + ".dozeu_values", dozeu_tail.values);
                set_annotation(aln, "aligner_stats.per_" + scope + ".tail." + type + ".total", wfa_tail.total() + dozeu_tail.total());

                set_annotation(aln, "aligner_stats.per_" + scope + ".middle." + type + ".wfa", wfa_middle.total());
                set_annotation(aln, "aligner_stats.per_" + scope + ".middle." + type + ".wfa_values", wfa_middle.values);
                set_annotation(aln, "aligner_stats.per_" + scope + ".middle." + type + ".bga", bga_middle.total());
                set_annotation(aln, "aligner_stats.per_" + scope + ".middle." + type + ".bga_values", bga_middle.values);
                set_annotation(aln, "aligner_stats.per_" + scope + ".middle." + type + ".total", wfa_middle.total() + bga_middle.total());
            }
        };

        stat_set_t bases;
        stat_set_t time;
        stat_set_t invocations;
        stat_set_t fallbacks;

        inline aligner_stats_t& operator+=(const aligner_stats_t& other) {
            this->bases += other.bases;
            this->time += other.time;
            this->invocations += other.invocations;
            this->fallbacks += other.fallbacks;

            return *this;
        }

        inline void add_annotations(Alignment& aln, const std::string& scope) {
            bases.add_annotations(aln, scope, "bases");
            time.add_annotations(aln, scope, "time");
            invocations.add_annotations(aln, scope, "invocations");
            fallbacks.add_annotations(aln, scope, "fallbacks");
        }
    };

    /**
     * Given a collection of zipcode trees, score the trees and do fragmenting on the best trees.
     * 
     * This will fill in the given vectors of fragments, fragment scores, etc.
     *
     * If we do gapless extension, turn good full-length gapless extensions into alignments and return them in alignments
     * Gapless extensions are considered good enough if they have fewer than default_max_extension_mismatches mismatches
     */
    void do_fragmenting_on_trees(Alignment& aln, const ZipCodeForest& zip_code_forest, const std::vector<Seed>& seeds, const VectorView<MinimizerMapper::Minimizer>& minimizers,
                                  const vector<algorithms::Anchor>& seed_anchors,
                                  std::vector<std::vector<size_t>>& fragments, std::vector<double>& fragment_scores,
                                  std::vector<algorithms::Anchor>& fragment_anchors, std::vector<size_t>& fragment_source_tree,
                                  std::vector<std::vector<size_t>>& minimizer_kept_fragment_count, std::vector<double>& multiplicity_by_fragment,
                                  std::vector<Alignment>& alignments, SmallBitset& minimizer_explored, vector<double>& multiplicity_by_alignment,
                                  LazyRNG& rng, Funnel& funnel) const;
    
    /**
     * Given a collection of fragments, filter down to the good ones and do chaining on them
     */
    void do_chaining_on_fragments(Alignment& aln, const ZipCodeForest& zip_code_forest, const std::vector<Seed>& seeds, const VectorView<MinimizerMapper::Minimizer>& minimizers, 
                                  const std::vector<std::vector<size_t>>& fragments, const std::vector<double>& fragment_scores, 
                                  const std::vector<algorithms::Anchor>& fragment_anchors, const std::vector<size_t>& fragment_source_tree,
                                  const std::vector<std::vector<size_t>>& minimizer_kept_fragment_count, const std::vector<double>& multiplicity_by_fragment,
                                  std::vector<std::vector<size_t>>& chains, std::vector<size_t>& chain_source_tree, 
                                  std::vector<int>& chain_score_estimates, std::vector<std::vector<size_t>>& minimizer_kept_chain_count, 
                                  std::vector<double>& multiplicity_by_chain, vector<double>& multiplicity_by_tree,
                                  std::unordered_map<size_t, std::vector<size_t>>& good_fragments_in,
                                  LazyRNG& rng, Funnel& funnel) const;

    /**
     * Collect stats about the best chains for annotating the final alignment
     */
    void get_best_chain_stats( Alignment& aln, const ZipCodeForest& zip_code_forest, const std::vector<Seed>& seeds, 
                               const VectorView<MinimizerMapper::Minimizer>& minimizers,
                               const std::vector<std::vector<size_t>>& fragments,
                               const std::unordered_map<size_t, std::vector<size_t>>& good_fragments_in,
                               const std::vector<std::vector<size_t>>& chains,
                               const std::vector<size_t>& chain_source_tree,
                               const vector<algorithms::Anchor>& seed_anchors,
                               const std::vector<int>& chain_score_estimates,
                               bool& best_chain_correct, double& best_chain_coverage, size_t& best_chain_longest_jump, 
                               double& best_chain_average_jump, size_t& best_chain_anchors, size_t& best_chain_anchor_length, 
                               Funnel& funnel) const ;

    void do_alignment_on_chains(Alignment& aln, const std::vector<Seed>& seeds, 
                               const VectorView<MinimizerMapper::Minimizer>& minimizers, 
                               const vector<algorithms::Anchor>& seed_anchors,
                               const std::vector<std::vector<size_t>>& chains, 
                               const std::vector<size_t>& chain_source_tree,
                               const std::vector<double>& multiplicity_by_chain,
                               const std::vector<int>& chain_score_estimates,
                               const std::vector<std::vector<size_t>>& minimizer_kept_chain_count,
                               vector<Alignment>& alignments, vector<double>& multiplicity_by_alignment,
                               vector<size_t>& alignments_to_source,
                               SmallBitset& minimizer_explored, aligner_stats_t& stats, bool& funnel_depleted, LazyRNG& rng, Funnel& funnel) const;

    void pick_mappings_from_alignments(Alignment& aln, const std::vector<Alignment>& alignments, 
                                       const std::vector<double>& multiplicity_by_alignment, const std::vector<size_t>& alignments_to_source, 
                                       const std::vector<int>& chain_score_estimates,
                                       std::vector<Alignment>& mappings,
                                       std::vector<double>& scores, std::vector<double>& multiplicity_by_mapping,
                                       bool& funnel_depleted, LazyRNG& rng, Funnel& funnel) const;

    

    /**
     * Turn a chain into an Alignment.
     *
     * Operating on the given input alignment, align the tails and intervening
     * sequences along the given chain of perfect-match seeds, and return an
     * optimal Alignment.
     *
     * If given base processing stats for bases and for time, adds aligned bases and consumed time to them.
     */
    Alignment find_chain_alignment(const Alignment& aln, const VectorView<algorithms::Anchor>& to_chain, const std::vector<size_t>& chain, aligner_stats_t* stats = nullptr) const;
     
     /**
     * Operating on the given input alignment, align the tails dangling off the
     * given extended perfect-match seeds and produce an optimal alignment into
     * the given output Alignment object, best, and the second best alignment
     * into second_best.
     *
     * Uses the given RNG to break ties.
     */
    void find_optimal_tail_alignments(const Alignment& aln, const vector<GaplessExtension>& extended_seeds, LazyRNG& rng, Alignment& best, Alignment& second_best) const; 

//-----------------------------------------------------------------------------

    // Rescue.

    /**
     * Given an aligned read, extract a subgraph of the graph within a distance range
     * based on the fragment length distribution and attempt to align the unaligned
     * read to it.
     * Rescue_forward is true if the aligned read is the first and false otherwise.
     * Assumes that both reads are facing the same direction.
     * TODO: This should be const, but some of the function calls are not.
     */
    void attempt_rescue(const Alignment& aligned_read, Alignment& rescued_alignment, const VectorView<Minimizer>& minimizers, bool rescue_forward);

    /**
     * Return the all non-redundant seeds in the subgraph, including those from
     * minimizers not used for mapping.
     */
    GaplessExtender::cluster_type seeds_in_subgraph(const VectorView<Minimizer>& minimizers, const std::unordered_set<nid_t>& subgraph) const;

    /**
     * When we use dozeu for rescue, the reported alignment score is incorrect.
     * 1) Dozeu only gives the full-length bonus once.
     * 2) There is no penalty for a softclip at the edge of the subgraph.
     * This function calculates the score correctly. If the score is <= 0,
     * we realign the read using GSSW.
     * TODO: This should be unnecessary.
     */
    void fix_dozeu_score(Alignment& rescued_alignment, const HandleGraph& rescue_graph,
                         const std::vector<handle_t>& topological_order) const;
    
    /**
     * When dozeu doesn't have any seeds, it's scan heuristic can lead to
     * inaccurate anchoring with the end result that one end of the alignment
     * has a deletion that doesn't connect to an aligned base. This function
     * removes those deletions
     */
    void fix_dozeu_end_deletions(Alignment& rescued_alignment) const;

//-----------------------------------------------------------------------------

    // Helper functions.

    /**
     * Get the distance between a pair of positions, or std::numeric_limits<int64_t>::max() if unreachable.
     */
    int64_t distance_between(const pos_t& pos1, const pos_t& pos2);

    /**
     * Get the distance between a pair of read alignments, or std::numeric_limits<int64_t>::max() if unreachable.
     */
    int64_t distance_between(const Alignment& aln1, const Alignment& aln2);

    /**
     * Get the unoriented distance between a pair of positions
     */
    int64_t unoriented_distance_between(const pos_t& pos1, const pos_t& pos2) const;

    /**
     * Convert the GaplessExtension into an alignment. This assumes that the
     * extension is a full-length alignment and that the sequence field of the
     * alignment has been set.
     */
    void extension_to_alignment(const GaplessExtension& extension, Alignment& alignment) const;
    
    /**
     * Convert a WFAAlignment into a vg Alignment. This assumes that the
     * WFAAlignment is a full-length alignment and that the sequence field of
     * the vg Alignment has been set.
     */
    void wfa_alignment_to_alignment(const WFAAlignment& wfa_alignment, Alignment& alignment) const;
   
    /**
     * Clip out the part of the graph between the given positions, and dagify
     * it from the perspective of the anchors. If a left anchor is set, all
     * heads should correspond to the left anchor, and if a right anchor is
     * set, all tails should correspond to the right anchor. At least one
     * anchor must be set. Both anchors may be on the same node.
     *
     * Calls the callback with an extracted, strand-split, dagified graph, and
     * a function that translates from handle in the dagified graph to node ID
     * and orientation in the base graph.
     */
    static void with_dagified_local_graph(const pos_t& left_anchor, const pos_t& right_anchor, size_t max_path_length, const HandleGraph& graph, const std::function<void(DeletableHandleGraph&, const std::function<std::pair<nid_t, bool>(const handle_t&)>&)>& callback);
    
    /**
     * Determine the gap limit to use when aligning the given range of sequence
     * bases for the given Alignment.
     *
     * Accounts for the lognest gap that could be detected anywhere in the
     * range, not just at the very beginning or the very end, or at a single
     * point like GSSWAligner::longest_detectable_gap().
     */
    static size_t longest_detectable_gap_in_range(const Alignment& aln, const std::string::const_iterator& sequence_begin, const std::string::const_iterator& sequence_end, const GSSWAligner* aligner);

    /**
     * Clip out the part of the graph between the given positions and
     * global-align the sequence of the given Alignment to it. Populate the
     * Alignment's path and score.
     *
     * Finds an alignment against a graph path if it is <= max_path_length.
     *
     * If one of the anchor positions is empty, does pinned alignment against
     * the other position.
     *
     * For pinned alignment, restricts the alignment to have gaps no longer
     * than max_gap_length, and to use <= max_dp_cells cells.
     *
     * Returns the number of nodes and bases in the graph aligned against.
     */
    static std::pair<size_t, size_t> align_sequence_between(const pos_t& left_anchor, const pos_t& right_anchor, size_t max_path_length, size_t max_gap_length, const HandleGraph* graph, const GSSWAligner* aligner, Alignment& alignment, const std::string* alignment_name = nullptr, size_t max_dp_cells = std::numeric_limits<size_t>::max(), const std::function<size_t(const Alignment&, const HandleGraph&)>& choose_band_padding = algorithms::pad_band_random_walk());
<<<<<<< HEAD

    /**
     * Version of align_sequence_between() that guarantees that you get the
     * same answer (modulo reverse-complementation) no matter whether the
     * sequence and anchors are reverse-complemented or not.
     */
    static std::pair<size_t, size_t> align_sequence_between_consistently(const pos_t& left_anchor, const pos_t& right_anchor, size_t max_path_length, size_t max_gap_length, const HandleGraph* graph, const GSSWAligner* aligner, Alignment& alignment, const std::string* alignment_name = nullptr, size_t max_dp_cells = std::numeric_limits<size_t>::max(), const std::function<size_t(const Alignment&, const HandleGraph&)>& choose_band_padding = algorithms::pad_band_random_walk());
=======
>>>>>>> 292bdd4a
    
    /**
     * Produce a WFAAlignment of the given sequence between the given points
     * that will be the same (modulo reverse-complementation) no matter whether
     * the sequence and anchors are reverse-complemented or not.
     */
    static WFAAlignment connect_consistently(const std::string& sequence, const pos_t& left_anchor, const pos_t& right_anchor, const WFAExtender& wfa_extender); 

    /**
     * Set pair partner references for paired mapping results.
     */
    void pair_all(std::array<vector<Alignment>, 2>& mappings) const;
    
    /**
     * Add annotations to an Alignment with statistics about the minimizers.
     *
     * old_seed_count is the number of seeds in the seed vector actually
     * created at the "seed" stage of the alignment process. new_seed_offset is
     * where the first of thos eseeds appears in the funnel at the reseed stage.
     */
    void annotate_with_minimizer_statistics(Alignment& target, const VectorView<Minimizer>& minimizers, const std::vector<Seed>& seeds, size_t old_seed_count, size_t new_seed_offset, const Funnel& funnel) const;

//-----------------------------------------------------------------------------

    /**
     * Compute MAPQ caps based on all minimizers that are explored, for some definition of explored.
     *
     * Needs access to the input alignment for sequence and quality
     * information.
     *
     * Returns only an "extended" cap at the moment.
     */
    double compute_mapq_caps(const Alignment& aln, const VectorView<Minimizer>& minimizers,
                             const SmallBitset& explored);

    /**
     * Compute a bound on the Phred score probability of having created the
     * agglomerations of the specified minimizers by base errors from the given
     * sequence, which was sequenced with the given qualities.
     *
     * No limit is imposed if broken is empty.
     *
     * Takes the collection of all minimizers found, and a vector of the
     * indices of minimizers we are interested in the agglomerations of. May
     * modify the order of that index vector.
     *
     * Also takes the sequence of the read (to avoid Ns) and the quality string
     * (interpreted as a byte array).
     *
     * Currently computes a lower-score-bound, upper-probability-bound,
     * suitable for use as a mapping quality cap, by assuming the
     * easiest-to-disrupt possible layout of the windows, and the lowest
     * possible qualities for the disrupting bases.
     */
    static double window_breaking_quality(const VectorView<Minimizer>& minimizers, vector<size_t>& broken,
        const string& sequence, const string& quality_bytes);
    
    /**
     * Compute a bound on the Phred score probability of a mapping beign wrong
     * due to base errors and unlocated minimizer hits prevented us from
     * finding the true alignment.
     *  
     * Algorithm uses a "sweep line" dynamic programming approach.
     * For a read with minimizers aligned to it:
     *
     *              000000000011111111112222222222
     *              012345678901234567890123456789
     * Read:        ******************************
     * Minimizer 1:    *****
     * Minimizer 2:       *****
     * Minimizer 3:                   *****
     * Minimizer 4:                      *****
     *
     * For each distinct read interval of overlapping minimizers, e.g. in the
     * example the intervals 3,4,5; 6,7; 8,9,10; 18,19,20; 21,22; and 23,24,25
     * we consider base errors that would result in the minimizers in the
     * interval being incorrect
     *
     * We use dynamic programming sweeping left-to-right over the intervals to
     * compute the probability of the minimum number of base errors needed to
     * disrupt all the minimizers.
     *
     * Will sort minimizers_explored (which is indices into minimizers) by
     * minimizer start position.
     */
    static double faster_cap(const VectorView<Minimizer>& minimizers, vector<size_t>& minimizers_explored, const string& sequence, const string& quality_bytes);
    
    /**
     * Given a collection of minimizers, and a list of the minimizers we
     * actually care about (as indices into the collection), iterate over
     * common intervals of overlapping minimizer agglomerations.
     *   
     * Calls the given callback with (left, right, bottom, top), where left is
     * the first base of the agglomeration interval (inclusive), right is the
     * last base of the agglomeration interval (exclusive), bottom is the index
     * of the first minimizer with an agglomeration in the interval and top is
     * the index of the last minimizer with an agglomeration in the interval
     * (exclusive).
     *
     * minimizer_indices must be sorted by agglomeration end, and then by
     * agglomeration start, so they can be decomposed into nice rectangles.
     *
     * Note that bottom and top are offsets into minimizer_indices, **NOT**
     * minimizers itself. Only contiguous ranges in minimizer_indices actually
     * make sense.
     */
    static void for_each_agglomeration_interval(const VectorView<Minimizer>& minimizers,
        const string& sequence, const string& quality_bytes,
        const vector<size_t>& minimizer_indices,
        const function<void(size_t, size_t, size_t, size_t)>& iteratee);      
    
    /**
     * Gives the log10 prob of a base error in the given interval of the read,
     * accounting for the disruption of specified minimizers.
     * 
     * minimizers is the collection of all minimizers
     *
     * disrupt_begin and disrupt_end are iterators defining a sequence of
     * **indices** of minimizers in minimizers that are disrupted.
     *
     * left and right are the inclusive and exclusive bounds of the interval
     * of the read where the disruption occurs.
     */
    static double get_log10_prob_of_disruption_in_interval(const VectorView<Minimizer>& minimizers,
        const string& sequence, const string& quality_bytes,
        const vector<size_t>::iterator& disrupt_begin, const vector<size_t>::iterator& disrupt_end,
        size_t left, size_t right);
    
    /**
     * Gives the raw probability of a base error in the given column of the
     * read, accounting for the disruption of specified minimizers.
     * 
     * minimizers is the collection of all minimizers
     *
     * disrupt_begin and disrupt_end are iterators defining a sequence of
     * **indices** of minimizers in minimizers that are disrupted.
     *
     * index is the position in the read where the disruption occurs.
     */
    static double get_prob_of_disruption_in_column(const VectorView<Minimizer>& minimizers,
        const string& sequence, const string& quality_bytes,
        const vector<size_t>::iterator& disrupt_begin, const vector<size_t>::iterator& disrupt_end,
        size_t index);
    
    /**
     * Get all the trees defining tails off the specified side of the specified
     * gapless extension. Should only be called if a tail on that side exists,
     * or this is a waste of time.
     *
     * If the gapless extension starts or ends at a node boundary, there may be
     * multiple trees produced, each with a distinct root.
     *
     * If the gapless extension abuts the edge of the read, an empty forest
     * will be produced.
     *
     * Each tree is represented as a TreeSubgraph over our gbwt_graph.
     *
     * If left_tails is true, the trees read out of the left sides of the
     * gapless extension. Otherwise they read out of the right side.
     *
     * As a side effect, saves the length of the longest detectable gap in an
     * alignment of a tail to the forest into the provided location, if set.
     */
    vector<TreeSubgraph> get_tail_forest(const GaplessExtension& extended_seed,
        size_t read_length, bool left_tails, size_t* longest_detectable_gap = nullptr) const;
        
    /**
     * Find the best alignment of the given sequence against any of the trees
     * provided in trees, where each tree is a TreeSubgraph over the GBWT
     * graph. Each tree subgraph is rooted at the left in its own local
     * coordinate space, even if we are pinning on the right.
     *
     * If no mapping is possible (for example, because there are no trees),
     * produce a pure insert at default_position.
     *
     * Alignment is always pinned.
     *
     * If pin_left is true, pin the alignment on the left to the root of each
     * tree. Otherwise pin it on the right to the root of each tree.
     *
     * Limits the length of the longest gap to longest_detectable_gap.
     *
     * Returns alignments in gbwt_graph space.
     */
    pair<Path, size_t> get_best_alignment_against_any_tree(const vector<TreeSubgraph>& trees, const string& sequence,
        const Position& default_position, bool pin_left, size_t longest_detectable_gap, LazyRNG& rng) const;
        
    /// We define a type for shared-tail lists of Mappings, to avoid constantly
    /// copying Path objects.
    using ImmutablePath = structures::ImmutableList<Mapping>;
    
    /**
     * Get the from length of an ImmutabelPath.
     *
     * Can't be called path_from_length or it will shadow the one for Paths
     * instead of overloading.
     */
    static size_t immutable_path_from_length(const ImmutablePath& path);
    
    /**
     * Convert an ImmutablePath to a Path.
     */
    static Path to_path(const ImmutablePath& path);

    /**
     * Run a DFS on valid haplotypes in the GBWT starting from the given
     * Position, and continuing up to the given number of bases.
     *
     * Calls enter_handle when the DFS enters a haplotype visit to a particular
     * handle, and exit_handle when it exits a visit. These let the caller
     * maintain a stack and track the traversals.
     *
     * The starting node is only entered if its offset isn't equal to its
     * length (i.e. bases remain to be visited).
     *
     * Stopping early is not permitted.
     */
    void dfs_gbwt(const Position& from, size_t walk_distance,
        const function<void(const handle_t&)>& enter_handle, const function<void(void)> exit_handle) const;
     
    /**
     * The same as dfs_gbwt on a Position, but takes a handle in the
     * backing gbwt_graph and an offset from the start of the handle instead.
     */ 
    void dfs_gbwt(handle_t from_handle, size_t from_offset, size_t walk_distance,
        const function<void(const handle_t&)>& enter_handle, const function<void(void)> exit_handle) const;
        
    /**
     * The same as dfs_gbwt on a handle and an offset, but takes a
     * gbwt::SearchState that defines only some haplotypes on a handle to start
     * with.
     */ 
    void dfs_gbwt(const gbwt::SearchState& start_state, size_t from_offset, size_t walk_distance,
        const function<void(const handle_t&)>& enter_handle, const function<void(void)> exit_handle) const;
 
    /**
     * Score a pair of alignments given the distance between them
     */
    double score_alignment_pair(Alignment& aln1, Alignment& aln2, int64_t fragment_distance);
    
    /**
     * Given a count of items, a function to get the score of each, a
     * score-difference-from-the-best cutoff, a min and max processed item
     * count, and a function to get a sort-shuffling seed for breaking ties,
     * process items in descending score order by calling process_item with the
     * item's number and the number of other items with the same or better score,
     * until min_count items are processed and either max_count
     * items are processed or the score difference threshold is hit (or we run
     * out of items).
     *
     * If process_item returns false, the item is skipped and does not count
     * against min_count or max_count.
     *
     * Call discard_item_by_count with the item's number for all remaining
     * items that would pass the score threshold.
     *
     * Call discard_item_by_score with the item's number for all remaining
     * items that would fail the score threshold.
     */
    template<typename Score = double>
    void process_until_threshold_a(size_t items, const function<Score(size_t)>& get_score,
        double threshold, size_t min_count, size_t max_count,
        LazyRNG& rng,
        const function<bool(size_t, size_t)>& process_item,
        const function<void(size_t)>& discard_item_by_count,
        const function<void(size_t)>& discard_item_by_score) const;
     
    /**
     * Same as the other process_until_threshold functions, except using a vector to supply scores.
     */
    template<typename Score = double>
    void process_until_threshold_b(const vector<Score>& scores,
        double threshold, size_t min_count, size_t max_count,
        LazyRNG& rng,
        const function<bool(size_t, size_t)>& process_item,
        const function<void(size_t)>& discard_item_by_count,
        const function<void(size_t)>& discard_item_by_score) const;
     
    /**
     * Same as the other process_until_threshold functions, except user supplies 
     * comparator to sort the items (must still be sorted by score).
     */
    template<typename Score = double>
    void process_until_threshold_c(size_t items, const function<Score(size_t)>& get_score,
        const function<bool(size_t, size_t)>& comparator,
        double threshold, size_t min_count, size_t max_count,
        LazyRNG& get_seed,
        const function<bool(size_t, size_t)>& process_item,
        const function<void(size_t)>& discard_item_by_count,
        const function<void(size_t)>& discard_item_by_score) const;
        
    // Internal debugging functions
    
    /// Get the thread identifier prefix for logging
    static string log_name();
    
    /// Turn an Alignment into a conveniently-sized string for logging
    static string log_alignment(const Alignment& aln);
    
    /// Turn an Path from an alignment into a conveniently-sized string for logging
    static string log_alignment(const Path& path, bool force_condensed = false);
    
    /// Turn a list of bit flags into a compact representation.
    static string log_bits(const std::vector<bool>& bits);
    
    /// Dump a whole chaining problem
    static void dump_chaining_problem(const std::vector<algorithms::Anchor>& anchors, const std::vector<size_t>& cluster_seeds_sorted, const HandleGraph& graph);
    
    /// Dump all the given minimizers, with optional subset restriction
    static void dump_debug_minimizers(const VectorView<Minimizer>& minimizers, const string& sequence,
                                      const vector<size_t>* to_include = nullptr, size_t start_offset = 0, size_t length_limit = std::numeric_limits<size_t>::max());
    
    /// Dump all the extansions in an extension set
    static void dump_debug_extension_set(const HandleGraph& graph, const Alignment& aln, const vector<GaplessExtension>& extended_seeds);
    
    /// Print a sequence with base numbering
    static void dump_debug_sequence(ostream& out, const string& sequence, size_t start_offset = 0, size_t length_limit = std::numeric_limits<size_t>::max());
    
    /// Print the seed content of a cluster.
    static void dump_debug_clustering(const Cluster& cluster, size_t cluster_number, const VectorView<Minimizer>& minimizers, const std::vector<Seed>& seeds);

    /// Do a brute check of the clusters. Print errors to stderr
    bool validate_clusters(const std::vector<std::vector<Cluster>>& clusters, const std::vector<std::vector<Seed>>& seeds, size_t read_limit, size_t fragment_limit) const;
    
    /// Print information about a selected set of seeds.
    static void dump_debug_seeds(const VectorView<Minimizer>& minimizers, const std::vector<Seed>& seeds, const std::vector<size_t>& selected_seeds);
    
    /// Print information about a read to be aligned
    static void dump_debug_query(const Alignment& aln);
    
    /// Print information about a read pair to be aligned
    static void dump_debug_query(const Alignment& aln1, const Alignment& aln2);

    /// Dump dotplot information for seeds.
    /// Displays one or more named collections of runs of seeds.
    static void dump_debug_dotplot(const std::string& name, const VectorView<Minimizer>& minimizers, const std::vector<Seed>& seeds, const std::vector<std::pair<std::string, std::vector<std::vector<size_t>>>>& seed_sets, const PathPositionHandleGraph* path_graph);

    /// Dump a graph
    static void dump_debug_graph(const HandleGraph& graph);
    
    /// Length at which we cut over to long-alignment logging.
    const static size_t LONG_LIMIT = 256;
    
    /// Count at which we cut over to summary logging.
    const static size_t MANY_LIMIT = 10;


    friend class TestMinimizerMapper;
};

template<typename Score>
void MinimizerMapper::process_until_threshold_a(size_t items, const function<Score(size_t)>& get_score,
    double threshold, size_t min_count, size_t max_count,
    LazyRNG& rng,
    const function<bool(size_t, size_t)>& process_item,
    const function<void(size_t)>& discard_item_by_count,
    const function<void(size_t)>& discard_item_by_score) const {

    process_until_threshold_c<Score>(items, get_score, [&](size_t a, size_t b) -> bool {
        return (get_score(a) > get_score(b));
    },threshold, min_count, max_count, rng, process_item, discard_item_by_count, discard_item_by_score);
}

template<typename Score>
void MinimizerMapper::process_until_threshold_b(const vector<Score>& scores,
    double threshold, size_t min_count, size_t max_count,
    LazyRNG& rng,
    const function<bool(size_t, size_t)>& process_item,
    const function<void(size_t)>& discard_item_by_count,
    const function<void(size_t)>& discard_item_by_score) const {
    
    process_until_threshold_c<Score>(scores.size(), [&](size_t i) -> Score {
        return scores[i];
    }, [&](size_t a, size_t b) -> bool {
        return (scores[a] > scores[b]);
    },threshold, min_count, max_count, rng, process_item, discard_item_by_count, discard_item_by_score);
}

template<typename Score>
void MinimizerMapper::process_until_threshold_c(size_t items, const function<Score(size_t)>& get_score,
        const function<bool(size_t, size_t)>& comparator,
        double threshold, size_t min_count, size_t max_count,
        LazyRNG& rng,
        const function<bool(size_t, size_t)>& process_item,
        const function<void(size_t)>& discard_item_by_count,
        const function<void(size_t)>& discard_item_by_score) const {

    // Sort item indexes by item score
    vector<size_t> indexes_in_order;
    indexes_in_order.reserve(items);
    for (size_t i = 0; i < items; i++) {
        indexes_in_order.push_back(i);
    }
    
    // Put the highest scores first, but shuffle top ties so reads spray evenly
    // across equally good mappings
    sort_shuffling_ties(indexes_in_order.begin(), indexes_in_order.end(), comparator, rng);

    // Find how many items have a better or equal score
    vector<size_t> better_or_equal_count(items, items);
    for (int i = items-2 ; i >= 0 ; --i) {
        //Starting from the second to last item, use the comparator to determine if it has the same
        // or lower score than the item after it
        if (comparator(indexes_in_order[i], indexes_in_order[i+1])){
            //If the score is less than the item after it
            better_or_equal_count[i] = i+1;
        } else {
            //Otherwise, they must be equal since they are ordered
            better_or_equal_count[i] = better_or_equal_count[i+1];
        }
    }

    // Retain items only if their score is at least as good as this
    double cutoff = items == 0 ? 0 : get_score(indexes_in_order[0]) - threshold;
    
    // Count up non-skipped items for min_count and max_count
    size_t unskipped = 0;
    
    // Go through the items in descending score order.
    for (size_t i = 0; i < indexes_in_order.size(); i++) {
        // Find the item we are talking about
        size_t& item_num = indexes_in_order[i];
        
        if (threshold != 0 && get_score(item_num) <= cutoff) {
            // Item would fail the score threshold
            
            if (unskipped < min_count) {
                // But we need it to make up the minimum number.
                
                // Go do it.
                // If it is not skipped by the user, add it to the total number
                // of unskipped items, for min/max number accounting.
                unskipped += (size_t) process_item(item_num, better_or_equal_count[i]);
            } else {
                // We will reject it for score
                discard_item_by_score(item_num);
            }
        } else {
            // The item has a good enough score
            
            if (unskipped < max_count) {
                // We have room for it, so accept it.
                
                // Go do it.
                // If it is not skipped by the user, add it to the total number
                // of unskipped items, for min/max number accounting.
                unskipped += (size_t) process_item(item_num, better_or_equal_count[i]);
            } else {
                // We are out of room! Reject for count.
                discard_item_by_count(item_num);
            }
        }
    }
}

}



#endif<|MERGE_RESOLUTION|>--- conflicted
+++ resolved
@@ -601,24 +601,15 @@
     
     /// How do we convert chain info to an actual seed of the type we are using?
     /// Also needs to know the hit position, and the minimizer number.
-<<<<<<< HEAD
-    inline static Seed chain_info_to_seed(const pos_t& hit, size_t minimizer, const ZipCode& zip, ZipCodeDecoder* decoder) {
-        return { hit, minimizer, zip, std::unique_ptr<ZipCodeDecoder>(decoder)};
-=======
     inline static Seed chain_info_to_seed(const pos_t& hit, size_t minimizer, const ZipCode& zip) {
         return { hit, minimizer, zip};
->>>>>>> 292bdd4a
     }
     
     /// Convert a collection of seeds to a collection of chaining anchors.
     std::vector<algorithms::Anchor> to_anchors(const Alignment& aln, const VectorView<Minimizer>& minimizers, std::vector<Seed>& seeds) const;
     
     /// Convert a single seed to a single chaining anchor.
-<<<<<<< HEAD
-    static algorithms::Anchor to_anchor(const Alignment& aln, const VectorView<Minimizer>& minimizers, const std::vector<Seed>& seeds, size_t seed_number, const HandleGraph& graph, const Aligner* aligner);
-=======
     static algorithms::Anchor to_anchor(const Alignment& aln, const VectorView<Minimizer>& minimizers, std::vector<Seed>& seeds, size_t seed_number, const HandleGraph& graph, const Aligner* aligner);
->>>>>>> 292bdd4a
 
     /// Convert a read region, and the seeds that that region covers the
     /// stapled bases of (sorted by stapled base), into a single chaining
@@ -1044,7 +1035,6 @@
      * Returns the number of nodes and bases in the graph aligned against.
      */
     static std::pair<size_t, size_t> align_sequence_between(const pos_t& left_anchor, const pos_t& right_anchor, size_t max_path_length, size_t max_gap_length, const HandleGraph* graph, const GSSWAligner* aligner, Alignment& alignment, const std::string* alignment_name = nullptr, size_t max_dp_cells = std::numeric_limits<size_t>::max(), const std::function<size_t(const Alignment&, const HandleGraph&)>& choose_band_padding = algorithms::pad_band_random_walk());
-<<<<<<< HEAD
 
     /**
      * Version of align_sequence_between() that guarantees that you get the
@@ -1052,8 +1042,6 @@
      * sequence and anchors are reverse-complemented or not.
      */
     static std::pair<size_t, size_t> align_sequence_between_consistently(const pos_t& left_anchor, const pos_t& right_anchor, size_t max_path_length, size_t max_gap_length, const HandleGraph* graph, const GSSWAligner* aligner, Alignment& alignment, const std::string* alignment_name = nullptr, size_t max_dp_cells = std::numeric_limits<size_t>::max(), const std::function<size_t(const Alignment&, const HandleGraph&)>& choose_band_padding = algorithms::pad_band_random_walk());
-=======
->>>>>>> 292bdd4a
     
     /**
      * Produce a WFAAlignment of the given sequence between the given points
