--- conflicted
+++ resolved
@@ -1079,7 +1079,6 @@
                     }
                 }
             }
-            ++kept_tree_count;
 
             
             if (track_provenance) {
@@ -1590,10 +1589,8 @@
             auto observe_alignment = [&](Alignment& aln) {
                 alignments.emplace_back(std::move(aln));
                 alignments_to_source.push_back(processed_num);
-<<<<<<< HEAD
                 multiplicity_by_alignment.emplace_back(multiplicity_by_chain[processed_num]);
                 chain_count_by_alignment.emplace_back(item_count);
-=======
                 
                 size_t read_pos = 0;
                 for (auto& mapping : alignments.back().path().mapping()) {
@@ -1601,7 +1598,6 @@
                     used_matchings.emplace(read_pos, make_pos_t(mapping.position()));
                     read_pos += mapping_to_length(mapping);
                 }
->>>>>>> 9abbab61
 
                 if (track_provenance) {
                     funnel.project(processed_num);
