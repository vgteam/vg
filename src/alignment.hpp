#ifndef VG_ALIGNMENT_HPP_INCLUDED
#define VG_ALIGNMENT_HPP_INCLUDED

#include <iostream>
#include <functional>
#include <zlib.h>
#include "utility.hpp"
#include "path.hpp"
#include "position.hpp"
#include <vg/vg.pb.h>
#include "vg/io/edit.hpp"
#include <htslib/hfile.h>
#include <htslib/hts.h>
#include <htslib/sam.h>
#include <htslib/vcf.h>
#include "handle.hpp"
#include "vg/io/alignment_io.hpp"
#include <vg/io/alignment_emitter.hpp>
#include "hts_alignment_emitter.hpp"

namespace vg {

const char* const BAM_DNA_LOOKUP = "=ACMGRSVTWYHKDBN";

// htslib-based alignment read functions.
// When encountering read records that don't agree with the graph (i.e. go off
// path ends, etc.), these stop the program and print a useful error message.

int hts_for_each(string& filename, function<void(Alignment&)> lambda);
int hts_for_each_parallel(string& filename, function<void(Alignment&)> lambda);
int hts_for_each(string& filename, function<void(Alignment&)> lambda,
                 const PathPositionHandleGraph* graph);
int hts_for_each_parallel(string& filename, function<void(Alignment&)> lambda,
                          const PathPositionHandleGraph* graph);

// FASTQ-input functions

// parsing a FASTQ record, optionally intepreting the comment as SAM-style tags
bool get_next_alignment_from_fastq(gzFile fp, char* buffer, size_t len, Alignment& alignment, bool comment_as_tags);
bool get_next_interleaved_alignment_pair_from_fastq(gzFile fp, char* buffer, size_t len, Alignment& mate1, Alignment& mate2, bool comment_as_tags);
bool get_next_alignment_pair_from_fastqs(gzFile fp1, gzFile fp2, char* buffer, size_t len, Alignment& mate1, Alignment& mate2, bool comment_as_tags);

// parsing a FASTQ or FASTA file, optionally interpreting comments as SAM-style tags
size_t fastq_unpaired_for_each(const string& filename, function<void(Alignment&)> lambda, bool comment_as_tags = false);
size_t fastq_paired_interleaved_for_each(const string& filename, function<void(Alignment&, Alignment&)> lambda, bool comment_as_tags = false);
size_t fastq_paired_two_files_for_each(const string& file1, const string& file2, function<void(Alignment&, Alignment&)> lambda, bool comment_as_tags = false);
// parallel versions of above
size_t fastq_unpaired_for_each_parallel(const string& filename,
                                        function<void(Alignment&)> lambda,
                                        bool comment_as_tags = false,
                                        uint64_t batch_size = vg::io::DEFAULT_PARALLEL_BATCHSIZE);
    
size_t fastq_paired_interleaved_for_each_parallel(const string& filename,
                                                  function<void(Alignment&, Alignment&)> lambda,
                                                  bool comment_as_tags = false,
                                                  uint64_t batch_size = vg::io::DEFAULT_PARALLEL_BATCHSIZE);
    
size_t fastq_paired_interleaved_for_each_parallel_after_wait(const string& filename,
                                                             function<void(Alignment&, Alignment&)> lambda,
                                                             function<bool(void)> single_threaded_until_true,
                                                             bool comment_as_tags = false,
                                                             uint64_t batch_size = vg::io::DEFAULT_PARALLEL_BATCHSIZE);
    
size_t fastq_paired_two_files_for_each_parallel(const string& file1, const string& file2,
                                                function<void(Alignment&, Alignment&)> lambda,
                                                bool comment_as_tags = false,
                                                uint64_t batch_size = vg::io::DEFAULT_PARALLEL_BATCHSIZE);
    
size_t fastq_paired_two_files_for_each_parallel_after_wait(const string& file1, const string& file2,
                                                           function<void(Alignment&, Alignment&)> lambda,
                                                           function<bool(void)> single_threaded_until_true,
                                                           bool comment_as_tags = false,
                                                           uint64_t batch_size = vg::io::DEFAULT_PARALLEL_BATCHSIZE);

// Functions to read indexed GAF.
// TODO: move to libvgio?

/// Find each distinct GAF record intersecting any of the given sorted node ID ranges.
/// Presents the GAF record as a string, even though it is parsed internally.
/// If you need the gfakluge::GafRecord, refactor this function instead of parsing it again.
void for_each_gaf_record_in_ranges(htsFile* gaf_fp, tbx_t* gaf_tbx, const vector<pair<vg::id_t, vg::id_t>>& ranges, const std::function<void(const std::string&)>& iteratee);

/// Return True if the given parsed GAF record has any node IDs that occur in the given ID range.
/// Raises an exception if any GAF path entries aren't ID visits.
bool gaf_record_intersects_range(const gafkluge::GafRecord& record, const std::pair<nid_t, nid_t>& range);

// More htslib-based functions

bam_hdr_t* hts_file_header(string& filename, string& header);
bam_hdr_t* hts_string_header(string& header,
                             const SequenceDictionary& sequence_dictionary,
                             const map<string, string>& rg_sample);
void write_alignment_to_file(const Alignment& aln, const string& filename);

/// Add a mapping to a CIGAR string. The mismatch operation character may be
/// 'M' (the default) to roll them into matches, or 'X' to mark mismatches as a
/// different operation.
void mapping_cigar(const Mapping& mapping, vector<pair<int, char> >& cigar, char mismatch_operation = 'M');
string cigar_string(const vector<pair<int, char> >& cigar);
string mapping_string(const string& source, const Mapping& mapping);

void cigar_mapping(const bam1_t *b, Mapping& mapping);

/// Convert a BAM record to an Alignment.
/// May throw AlignmentEmbeddingError if the BAM record is inconsistent with
/// the provided graph.
Alignment bam_to_alignment(const bam1_t *b,
                           const map<string, string>& rg_sample,
                           const map<int, path_handle_t>& tid_path_handle,
                           const bam_hdr_t *bh,
                           const PathPositionHandleGraph* graph);
/// Convert a BAM record to an Alignment without a graph.
Alignment bam_to_alignment(const bam1_t *b, const map<string, string>& rg_sample, const map<int, path_handle_t>& tid_path_handle);

// the CIGAR string of the graph alignment
vector<pair<int, char>> graph_cigar(const Alignment& aln, bool rev_strand = false);
// the CS-style (i.e. verbose) CIGAR difference string of the graph alignment
string graph_CS_cigar(const Alignment& aln, const HandleGraph& graph, bool rev_strand = false);
// the cs-style (i.e. compact) CIGAR difference string of the graph alignment
string graph_cs_cigar(const Alignment& aln, const HandleGraph& graph, bool rev_stand = false);
/**
 * Add a CIGAR operation to a vector representing the parsed CIGAR string.
 *
 * Coalesces adjacent operations of the same type. Coalesces runs of inserts
 * and deletes into a signle delete followed by a single insert.
 */
inline void append_cigar_operation(const int length, const char operation, vector<pair<int, char>>& cigar) {
    if (cigar.empty()) {
        // Always append to an empty CIGAR
        cigar.emplace_back(length, operation);
    } else if (operation != cigar.back().second) {
        // We have changed operations
        if (operation == 'D' && cigar.back().second == 'I') {
            // This deletion needs to come before the adjacent insertion
            if (cigar.size() > 1 && cigar[cigar.size() - 2].second == 'D') {
                // Add to the deletion that laready exists before the insertion
                cigar[cigar.size() - 2].first += length;
            } else {
                // Create a new deletion
                cigar.emplace_back(length, operation);
                // Put it under the insertion
                std::swap(cigar[cigar.size() - 2], cigar.back());
            }
        } else {
            // This is an ordinary change of operations.
            cigar.emplace_back(length, operation);
        }
    } else {
        cigar.back().first += length;
    }
}

/**
 * Convert a paired Alignment to a BAM record. If the alignment is unmapped,
 * refpos must be -1. Otherwise, refpos must be the position on the reference
 * sequence to which the alignment is aligned. Similarly, refseq must be the
 * sequence aligned to, or "" if unaligned. The mateseq and matepos fields must
 * be set similarly for the mate. Note that mateseq must not be "=". If
 * tlen_max is given, it is a limit on the magnitude of tlen to consider the
 * read properly paired.
 *
 * Remember to clean up with bam_destroy1(b);
 */
bam1_t* alignment_to_bam(bam_hdr_t* bam_header,
                         const Alignment& alignment,
                         const string& refseq,
                         const int32_t refpos,
                         const bool refrev,
                         const vector<pair<int, char>>& cigar,
                         const string& mateseq,
                         const int32_t matepos,
                         bool materev,
                         const int32_t tlen,
                         const int32_t tlen_max = 0);
                         
/**
 * Convert an unpaired Alignment to a BAM record. If the alignment is unmapped,
 * refpos must be -1. Otherwise, refpos must be the position on the reference
 * sequence to which the alignment is aligned. Similarly, refseq must be the
 * sequence aligned to, or "" if unaligned.
 *
 * Remember to clean up with bam_destroy1(b);
 */
bam1_t* alignment_to_bam(bam_hdr_t* bam_header,
                         const Alignment& alignment,
                         const string& refseq,
                         const int32_t refpos,
                         const bool refrev,
                         const vector<pair<int, char>>& cigar);
                         
/**
 * Convert a paired Alignment to a SAM record. If the alignment is unmapped,
 * refpos must be -1. Otherwise, refpos must be the position on the reference
 * sequence to which the alignment is aligned. Similarly, refseq must be the
 * sequence aligned to, or "" if unaligned. The mateseq and matepos fields must
 * be set similarly for the mate. Note that mateseq must not be "=". If
 * tlen_max is given, it is a limit on the magnitude of tlen to consider the
 * read properly paired.
 */
string alignment_to_sam(const Alignment& alignment,
                        const string& refseq,
                        const int32_t refpos,
                        const bool refrev,
                        const vector<pair<int, char>>& cigar,
                        const string& mateseq,
                        const int32_t matepos,
                        bool materev,
                        const int32_t tlen,
                        const int32_t tlen_max = 0);
                        
/**
 * Convert an unpaired Alignment to a SAM record. If the alignment is unmapped,
 * refpos must be -1. Otherwise, refpos must be the position on the reference
 * sequence to which the alignment is aligned. Similarly, refseq must be the
 * sequence aligned to, or "" if unaligned.
 */
string alignment_to_sam(const Alignment& alignment,
                        const string& refseq,
                        const int32_t refpos,
                        const bool refrev,
                        const vector<pair<int, char>>& cigar);
                        

/// Returns the SAM bit-coded flag for alignment with
int32_t determine_flag(const Alignment& alignment,
                       const string& refseq,
                       const int32_t refpos,
                       const bool refrev,
                       const string& mateseq,
                       const int32_t matepos,
                       bool materev,
                       const int32_t tlen,
                       bool paired,
                       const int32_t tlen_max);

/// Create a CIGAR from the given Alignment. If softclip_suppress is nonzero,
/// suppress softclips up to that length. This will necessitate adjusting pos,
/// which is why it is passed by reference.
vector<pair<int, char>> cigar_against_path(const Alignment& alignment, bool on_reverse_strand, int64_t& pos, size_t path_len, size_t softclip_suppress);
    
/// Convert a spliced alignment against a path to a cigar. The alignment must be
/// colinear along a path and contain only mappings on the path, but it can have
/// deletions relative to the path that follow edges in the graph.
vector<pair<int, char>> spliced_cigar_against_path(const Alignment& aln, const PathPositionHandleGraph& graph, const string& path_name, 
                                                   int64_t pos, bool rev, int64_t min_splice_length);

/// Merge runs of successive I/D operations into a single I and D, remove 0-length
/// operations, and merge adjacent operations of the same type
void simplify_cigar(vector<pair<int, char>>& cigar);


/// Translate the CIGAR in the given BAM record into mappings in the given
/// Alignment against the given path in the given graph.
void mapping_against_path(Alignment& alignment, const bam1_t *b,
                          const path_handle_t& path, const PathPositionHandleGraph* graph,
                          bool on_reverse_strand);

/// Work out the TLEN values for two reads. The magnitude is the distance
/// between the outermost aligned bases, and the sign is positive for the
/// leftmost read and negative for the rightmost.
pair<int32_t, int32_t> compute_template_lengths(const int64_t& pos1, const vector<pair<int, char>>& cigar1,
    const int64_t& pos2, const vector<pair<int, char>>& cigar2);

int32_t sam_flag(const Alignment& alignment, bool on_reverse_strand, bool paired);
/// Populate a mapping from read group to sample name, given the text BAM header.
void parse_rg_sample_map(char* hts_header, map<string, string>& rg_sample);
/// Populate a mapping from target ID number to path handle in the given graph,
/// given a parsed BAM header. The graph may be null. Missing target paths in
/// the graph produce no warning or error and no map entry.
void parse_tid_path_handle_map(const bam_hdr_t* hts_header, const PathHandleGraph* graph, map<int, path_handle_t>& tid_path_handle);
int alignment_to_length(const Alignment& a);
int alignment_from_length(const Alignment& a);
// Adds a2 onto the end of a1, returns reference to a1
Alignment& extend_alignment(Alignment& a1, const Alignment& a2, bool debug=false);
// Merge a set of alignments into one
Alignment merge_alignments(const vector<Alignment>& alns);
// Merge two alignments end-to-end (could be "concat")
Alignment merge_alignments(const Alignment& a1, const Alignment& a2, bool debug=false);
Alignment strip_from_start(const Alignment& aln, size_t drop);
Alignment strip_from_end(const Alignment& aln, size_t drop);
Alignment trim_alignment(const Alignment& aln, const Position& pos1, const Position& pos2);
vector<Alignment> alignment_ends(const Alignment& aln, size_t len1, size_t len2);
/// Get an Alignment corresponding to the middle len bases of the given alignment
Alignment alignment_middle(const Alignment& aln, int len);
/// Cut the Alignment into contiguous pieces visiting nodes in the given node set, defined by a membership predicate.
/// Will pass the original Alignment through if it is fully contained.
/// Cut pieces will not have score or annotations set, but will keep mapping quality.
std::vector<Alignment> alignment_pieces_within(const Alignment& aln, const std::function<bool(nid_t)>& node_in_set);
// generate a digest of the alignment
const string hash_alignment(const Alignment& aln);
// Flip the alignment's sequence and is_reverse flag, and flip and re-order its
// Mappings to match. A function to get node lengths is needed because the
// Mappings in the alignment will need to give their positions from the opposite
// ends of their nodes. Offsets will be updated to count unused bases from node
// start when considering the node in its new orientation.
Alignment reverse_complement_alignment(const Alignment& aln, const function<int64_t(nid_t)>& node_length);
void reverse_complement_alignment_in_place(Alignment* aln, const function<int64_t(nid_t)>& node_length);
vector<Alignment> reverse_complement_alignments(const vector<Alignment>& alns, const function<int64_t(nid_t)>& node_length);
int non_match_start(const Alignment& alignment);
int non_match_end(const Alignment& alignment);
/// Get the leading softclip from an Alignment, assuming it is coalesced into a
/// single Edit
int softclip_start(const Alignment& alignment);
/// Get the trailing softclip from an Alignment, assuming it is coalesced into a
/// single Edit
int softclip_end(const Alignment& alignment);
int softclip_trim(Alignment& alignment);
int query_overlap(const Alignment& aln1, const Alignment& aln2);
int edit_count(const Alignment& alignment);
size_t to_length_after_pos(const Alignment& aln, const Position& pos);
size_t from_length_after_pos(const Alignment& aln, const Position& pos);
size_t to_length_before_pos(const Alignment& aln, const Position& pos);
size_t from_length_before_pos(const Alignment& aln, const Position& pos);
string signature(const Alignment& aln);
pair<string, string> signature(const Alignment& aln1, const Alignment& aln2);
string middle_signature(const Alignment& aln, int len);
pair<string, string> middle_signature(const Alignment& aln1, const Alignment& aln2, int len);
/// Return whether the path is a perfect match (i.e. contains no non-match edits)
/// and has no soft clips (e.g. like in vg stats -a)
bool is_perfect(const Alignment& alignment);
<<<<<<< HEAD
bool is_supplementary(const Alignment& alignment);
// The indexes on the read sequence of the portion of the read that is aligned outside of soft clips
pair<int64_t, int64_t> aligned_interval(const Alignment& aln);

// create an annotation string required to properly set the SAM fields/flags of a supplementary alignment
// the arguments all refer to properties of the primary *mate* alignment
// the path name saved in the info is the base path name, with any subrange info reflected in the position
string mate_info(const string& path, int32_t pos, bool rev_strand, bool is_read1);
// parse the annotation string, returns tuple of (mate path name, mate path pos, mate rev strand, mate is read1) 
tuple<string, int32_t, bool, bool> parse_mate_info(const string& info);
=======
/// Return whether the Alignment represents a mapped read (true) or an
/// unaligned read (false). Uses the GAM read_mapped flag, but also sniffs for
/// mapped reads which forgot to set it.
bool is_mapped(const Alignment& alignment);
>>>>>>> dfe612c3

// project the alignment's path back into a different ID space
void translate_nodes(Alignment& a, const unordered_map<id_t, pair<id_t, bool> >& ids, const std::function<size_t(int64_t)>& node_length);

// Invert the orientation in the alignment of all the nodes whose IDs are
// listed. It needs a callback to ask the length of any given node.
void flip_nodes(Alignment& a, const set<int64_t>& ids, const std::function<size_t(int64_t)>& node_length);

/// Returns true if the alignment sequence contains any U's and false if the alignment sequence contains
/// and T's. In the case that both T's and U's are included, responds according to whichever comes first.
/// If the sequence contains neither U's nor T's, returns false.
bool uses_Us(const Alignment& alignment);

/// Replaces any U's in the sequence or the Path with T's
void convert_Us_to_Ts(Alignment& alignment);

/// Replaces any T's in the sequence or the Path with U's
void convert_Ts_to_Us(Alignment& alignment);

/// Simplifies the Path in the Alignment. Note that this removes deletions at
/// the start and end of Mappings, so code that handles simplified Alignments
/// needs to handle offsets on internal Mappings.
Alignment simplify(const Alignment& a, bool trim_internal_deletions = true);
    
/// Merge adjacent edits of the same type and convert all N matches to mismatches.
void normalize_alignment(Alignment& alignment);

// quality information; a kind of poor man's pileup
map<id_t, int> alignment_quality_per_node(const Alignment& aln);

/// Parse regions from the given BED file and call the given callback with each.
/// Does *not* write them to standard output.
/// Reads the optional name, is_reverse, and score fields if present, and populates the relevant Alignment fields.
/// Skips and warns about malformed or illegal BED records.
void parse_bed_regions(istream& bedstream, const PathPositionHandleGraph* graph, const std::function<void(Alignment&)>& callback);
/// Parse regions from the given GFF file and call the given callback with each.
/// Does *not* write them to standard output.
void parse_gff_regions(istream& gtfstream, const PathPositionHandleGraph* graph, const std::function<void(Alignment&)>& callback);
/// Parse regions from the given BED file into the given vector.
/// Does *not* write them to standard output.
void parse_bed_regions(istream& bedstream, const PathPositionHandleGraph* graph, vector<Alignment>* out_alignments);
/// Parse regions from the given GFF file into the given vector.
/// Does *not* write them to standard output.
void parse_gff_regions(istream& gtfstream, const PathPositionHandleGraph* graph, vector<Alignment>* out_alignments);

Position alignment_start(const Alignment& aln);
Position alignment_end(const Alignment& aln);Position alignment_start(const Alignment& aln);

/// return the path offsets as cached in the alignment
map<string ,vector<pair<size_t, bool> > > alignment_refpos_to_path_offsets(const Alignment& aln);
/// Annotate the first alignment with its minimum distance to the second in
/// their annotated paths. If translation is set, replace path names in aln
/// using that mapping, if they are found in it.
void alignment_set_distance_to_correct(Alignment& aln, const Alignment& base, const unordered_map<string, string>* translation = nullptr);
void alignment_set_distance_to_correct(Alignment& aln, const map<string, vector<pair<size_t, bool>>>& base_offsets, const unordered_map<string, string>* translation = nullptr);

/**
 * Stop the program and print a useful error message if the alignment has
 * quality values, but not the right number of them for the number of sequence
 * bases. 
 */
void check_quality_length(const Alignment& aln);

/**
 * Represents a report on whether an alignment makes sense in the context of a graph.
 */
struct AlignmentValidity {
    /// The different kinds of possible problems with alignments
    enum Problem {
        OK,
        NODE_MISSING,
        NODE_TOO_SHORT,
        READ_TOO_SHORT,
        BAD_EDIT,
        SEQ_DOES_NOT_MATCH
    };
    
    /// The kind of problem with the alignment.
    Problem problem = OK;
    /// The mapping in the alignment's path at which the problem was encountered.
    size_t bad_mapping_index = 0;
    /// The edit within the mapping at which the problem was encountered.
    size_t bad_edit_index = 0;
    /// The position in the alignment's read sequence at which the problem was encountered.
    size_t bad_read_position  = 0;
    /// An explanation for the problem.
    std::string message = "";
    
    /// We are truthy if the alignment has no problem, and falsey otherwise.
    inline operator bool() const {
        return problem == OK;
    }
};

/// Check to make sure edits on the alignment's path don't assume incorrect
/// node lengths or ids. Result can be used like a bool or inspected for
/// further details. Does not log anything itself about bad alignments.
AlignmentValidity alignment_is_valid(const Alignment& aln, const HandleGraph* hgraph, bool check_sequence = false);

/**
 * Represents a problem when trying to find a path region in a graph as an
 * Alignment, or when trying to inject a linear CIGAR-based alignment into the
 * graph along an embedded path.
 *
 * This could be a problem like the alignment trying to go out of range on the
 * embedded linear path/reference, or trying to go across the junction of a
 * path that isn't really circular.
 *
 * We expect the user to be able to cause this with bad inputs, so this
 * exception should be handled and reported in a helpful way, rather than as a
 * crash.
 */
class AlignmentEmbeddingError : public std::runtime_error {
public:
    using std::runtime_error::runtime_error;
};

/// Make an Alignment corresponding to a subregion of a stored path.
/// Positions are 0-based, and pos2 is excluded.
/// Respects path circularity, so pos2 < pos1 is not a problem.
/// If pos1 == pos2, returns an empty alignment.
///
/// Throws AlignmentEmbeddingError if the region goes out of range, or tries to
/// go across the junction of a non-circular path. Despite taking 0-based
/// coordinates, error messages will describe 1-based coordinates.
Alignment target_alignment(const PathPositionHandleGraph* graph, const path_handle_t& path, size_t pos1, size_t pos2,
                           const string& feature, bool is_reverse);
/// Same as above, but uses the given Mapping, translated directly form a CIGAR string, as a source of edits.
/// The edits are inserted into the generated Alignment, cut as necessary to fit into the Alignment's Mappings.
///
/// Throws AlignmentEmbeddingError if the region goes out of range, or tries to
/// go across the junction of a non-circular path, or if cigar_mapping
/// describes edits that are impossible, like matches past the end of the
/// described region. Despite taking 0-based coordinates, error messages will
/// describe 1-based coordinates.
Alignment target_alignment(const PathPositionHandleGraph* graph, const path_handle_t& path, size_t pos1, size_t pos2,
                           const string& feature, bool is_reverse, Mapping& cigar_mapping);

}

#endif<|MERGE_RESOLUTION|>--- conflicted
+++ resolved
@@ -318,7 +318,6 @@
 /// Return whether the path is a perfect match (i.e. contains no non-match edits)
 /// and has no soft clips (e.g. like in vg stats -a)
 bool is_perfect(const Alignment& alignment);
-<<<<<<< HEAD
 bool is_supplementary(const Alignment& alignment);
 // The indexes on the read sequence of the portion of the read that is aligned outside of soft clips
 pair<int64_t, int64_t> aligned_interval(const Alignment& aln);
@@ -329,12 +328,11 @@
 string mate_info(const string& path, int32_t pos, bool rev_strand, bool is_read1);
 // parse the annotation string, returns tuple of (mate path name, mate path pos, mate rev strand, mate is read1) 
 tuple<string, int32_t, bool, bool> parse_mate_info(const string& info);
-=======
+
 /// Return whether the Alignment represents a mapped read (true) or an
 /// unaligned read (false). Uses the GAM read_mapped flag, but also sniffs for
 /// mapped reads which forgot to set it.
 bool is_mapped(const Alignment& alignment);
->>>>>>> dfe612c3
 
 // project the alignment's path back into a different ID space
 void translate_nodes(Alignment& a, const unordered_map<id_t, pair<id_t, bool> >& ids, const std::function<size_t(int64_t)>& node_length);
