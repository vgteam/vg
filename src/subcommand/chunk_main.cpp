// chunk_main.cpp: define the "vg chunk" subcommand, which chunks up vg graphs
// some similar logic to vg find, but focussed on generating multiple chunks
// at once. 

#include <omp.h>
#include <unistd.h>
#include <getopt.h>

#include <string>
#include <vector>
#include <regex>

#include "subcommand.hpp"

#include "../vg.hpp"
#include "../stream.hpp"
#include "../utility.hpp"
#include "../chunker.hpp"
#include "../gam_index.hpp"
#include "../region.hpp"
#include "../haplotype_extracter.hpp"
#include "../algorithms/sorted_id_ranges.hpp"

using namespace std;
using namespace vg;
using namespace vg::subcommand;
using namespace xg;

static int split_gam(istream& gam_stream, size_t chunk_size, const string& out_prefix,
                     size_t gam_buffer_size = 100);

void help_chunk(char** argv) {
    cerr << "usage: " << argv[0] << " chunk [options] > [chunk.vg]" << endl
         << "Splits a graph and/or alignment into smaller chunks" << endl
         << endl
         << "Graph chunks are saved to .vg files, read chunks are saved to .gam files, and haplotype annotations are " << endl
         << "saved to .annotate.txt files, of the form <BASENAME>-<i>-<region name or \"ids\">-<start>-<length>.<ext>." << endl
         << "The BASENAME is specified with -b and defaults to \"./chunks\"." << endl
         << "For a single-range chunk (-p or -r), the graph data is sent to standard output instead of a file." << endl
         << endl
         << "options:" << endl
         << "    -x, --xg-name FILE       use this xg index to chunk subgraphs" << endl
         << "    -G, --gbwt-name FILE     use this GBWT haplotype index for haplotype extraction" << endl
         << "    -a, --gam-name FILE      chunk this gam file (not stdin, sorted, with FILE.gai index) instead of the graph" << endl
         << "    -g, --gam-and-graph      when used in combination with -a, both gam and graph will be chunked" << endl 
         << "path chunking:" << endl
         << "    -p, --path TARGET        write the chunk in the specified (0-based inclusive)\n"
         << "                             path range TARGET=path[:pos1[-pos2]] to standard output" << endl
         << "    -P, --path-list FILE     write chunks for all path regions in (line - separated file). format" << endl
         << "                             for each as in -p (all paths chunked unless otherwise specified)" << endl
         << "    -e, --input-bed FILE     write chunks for all (0-based end-exclusive) bed regions" << endl
         << "id range chunking:" << endl
         << "    -r, --node-range N:M     write the chunk for the specified node range to standard output\n"
         << "    -R, --node-ranges FILE   write the chunk for each node range in (newline or whitespace separated) file" << endl
         << "    -n, --n-chunks N         generate this many id-range chunks, which are determined using the xg index" << endl
         << "simple gam chunking:" << endl
         << "    -m, --gam-split-size N   split gam (specified with -a, sort/index not required) up into chunks with at most N reads each" << endl
         << "general:" << endl
         << "    -s, --chunk-size N       create chunks spanning N bases (or nodes with -r/-R) for all input regions." << endl
         << "    -o, --overlap N          overlap between chunks when using -s [0]" << endl        
         << "    -E, --output-bed FILE    write all created chunks to a bed file" << endl
         << "    -b, --prefix BASENAME    write output chunk files with the given base name. Files for chunk i will" << endl
         << "                             be named: <BASENAME>-<i>-<name>-<start>-<length>.<ext> [./chunk]" << endl
         << "    -c, --context-steps N    expand the context of the chunk this many node steps [1]" << endl
         << "    -l, --context-length N   expand the context of the chunk by this many bp [0]" << endl
         << "    -T, --trace              trace haplotype threads in chunks (and only expand forward from input coordinates)." << endl
         << "                             Produces a .annotate.txt file with haplotype frequencies for each chunk." << endl 
         << "    -f, --fully-contained    only return GAM alignments that are fully contained within chunk" << endl
         << "    -t, --threads N          for tasks that can be done in parallel, use this many threads [1]" << endl
         << "    -h, --help" << endl;
}

int main_chunk(int argc, char** argv) {

    if (argc == 2) {
        help_chunk(argv);
        return 1;
    }

    string xg_file;
    string gbwt_file;
    string gam_file;
    bool gam_and_graph = false;
    string region_string;
    string path_list_file;
    int chunk_size = 0;
    int overlap = 0;
    string in_bed_file;
    string out_bed_file;
    string out_chunk_prefix = "./chunk";
    int context_steps = -1;
    int context_length = 0;
    bool id_range = false;
    string node_range_string;
    string node_ranges_file;
    int threads = 1;
    bool trace = false;
    bool fully_contained = false;
    int n_chunks = 0;
    size_t gam_split_size = 0;
    
    int c;
    optind = 2; // force optind past command positional argument
    while (true) {
        static struct option long_options[] =
        {
            {"help", no_argument, 0, 'h'},
            {"xg-name", required_argument, 0, 'x'},
            {"gbwt-name", required_argument, 0, 'G'},
            {"gam-name", required_argument, 0, 'a'},
            {"gam-and-graph", no_argument, 0, 'g'},
            {"path", required_argument, 0, 'p'},
            {"path-names", required_argument, 0, 'P'},
            {"chunk-size", required_argument, 0, 's'},
            {"overlap", required_argument, 0, 'o'},
            {"input-bed", required_argument, 0, 'e'},
            {"output-bed", required_argument, 0, 'E'},
            {"prefix", required_argument, 0, 'b'},
            {"context", required_argument, 0, 'c'},
            {"id-ranges", no_argument, 0, 'r'},
            {"id-range", no_argument, 0, 'R'},
            {"trace", required_argument, 0, 'T'},
            {"fully-contained", no_argument, 0, 'f'},
            {"threads", required_argument, 0, 't'},
            {"n-chunks", required_argument, 0, 'n'},
            {"context-length", required_argument, 0, 'l'},
            {"gam-split-size", required_argument, 0, 'm'},
            {0, 0, 0, 0}
        };

        int option_index = 0;
        c = getopt_long (argc, argv, "hx:G:a:gp:P:s:o:e:E:b:c:r:R:Tft:n:l:m:",
                long_options, &option_index);


        // Detect the end of the options.
        if (c == -1)
            break;

        switch (c)
        {

        case 'x':
            xg_file = optarg;
            break;
        
        case 'G':
            gbwt_file = optarg;
            break;

        case 'a':
            gam_file = optarg;
            break;
            
        case 'g':
            gam_and_graph = true;
            break;            

        case 'p':
            region_string = optarg;
            break;

        case 'P':
            path_list_file = optarg;
            break;

        case 's':
            chunk_size = parse<int>(optarg);
            break;

        case 'o':
            overlap = parse<int>(optarg);
            break;

        case 'e':
            in_bed_file = optarg;
            break;

        case 'E':
            out_bed_file = optarg;
            break;

        case 'b':
            out_chunk_prefix = optarg;
            break;

        case'c':
            context_steps = parse<int>(optarg);
            break;

        case 'l':
            context_length = parse<int>(optarg);
            context_steps = (context_steps > 0 ? context_steps : -1);
            break;

        case 'r':
            node_range_string = optarg;
            id_range = true;
            break;

        case 'R':
            node_ranges_file = optarg;
            id_range = true;
            break;

        case 'n':
            n_chunks = parse<int>(optarg);
            id_range = true;
            break;

        case 'm':
            gam_split_size = parse<int>(optarg);
            break;

        case 'T':
            trace = true;
            break;

        case 'f':
            fully_contained = true;
            break;

        case 't':
            threads = parse<int>(optarg);
            break;

        case 'h':
        case '?':
            help_chunk(argv);
            exit(1);
            break;

        default:
            abort ();
        }
    }

    omp_set_num_threads(threads);            

    // need at most one of -n, -p, -P, -e, -r, -R, -m  as an input
    if ((n_chunks == 0 ? 0 : 1) + (region_string.empty() ? 0 : 1) + (path_list_file.empty() ? 0 : 1) + (in_bed_file.empty() ? 0 : 1) +
        (node_ranges_file.empty() ? 0 : 1) + (node_range_string.empty() ? 0 : 1) + (gam_split_size == 0 ? 0 : 1) > 1) {
        cerr << "error:[vg chunk] at most one of {-n, -p, -P, -e, -r, -R, m} required to specify input regions" << endl;
        return 1;
    }
    // need -a if using -f
    if ((gam_split_size != 0 || fully_contained) && gam_file.empty()) {
        cerr << "error:[vg chunk] gam file must be specified with -a when using -f or -m" << endl;
        return 1;
    }
    // context steps default to 1 if using id_ranges.  otherwise, force user to specify to avoid
    // misunderstandings
    if (context_steps < 0 && gam_split_size == 0) {
        if (id_range) {
            if (!context_length) {
                context_steps = 1;
            }
        } else {
            cerr << "error:[vg chunk] context expansion steps must be specified with -c/--context when chunking on paths" << endl;
            return 1;
        }
    }

    // figure out which outputs we want.  the graph always
    // needs to be chunked, even if only gam output is requested,
    // because we use the graph to get the nodes we're looking for.
    // but we only write the subgraphs to disk if chunk_graph is true. 
    bool chunk_gam = !gam_file.empty() && gam_split_size == 0;
    bool chunk_graph = gam_and_graph || (!chunk_gam && gam_split_size == 0);

    // Load our index
    xg::XG xindex;
    if (chunk_graph || trace || context_steps > 0 || context_length > 0 || (!id_range && gam_split_size == 0)) {
        if (xg_file.empty()) {
            cerr << "error:[vg chunk] xg index (-x) required" << endl;
            return 1;
        }

        ifstream in(xg_file.c_str());
        if (!in) {
            cerr << "error:[vg chunk] unable to load xg index file " << xg_file << endl;
            return 1;
        }
        xindex.load(in);
        in.close();
    }

    // Now load the haplotype data
    unique_ptr<gbwt::GBWT> gbwt_index;
    if (trace && !gbwt_file.empty()) {
        // We are tracing haplotypes, and we want to use the GBWT instead of the old gPBWT.
        gbwt_index = unique_ptr<gbwt::GBWT>(new gbwt::GBWT());
        
        // Open up the index
        ifstream in(gbwt_file.c_str());
        if (!in) {
            cerr << "error:[vg chunk] unable to load gbwt index file " << gbwt_file << endl;
            return 1;
        }

        // And load it
        gbwt_index->load(in);
    }

    
    // We need an index on the GAM to chunk it
    unique_ptr<GAMIndex> gam_index;
    if (chunk_gam) {
        get_input_file(gam_file + ".gai", [&](istream& index_stream) {
            gam_index = unique_ptr<GAMIndex>(new GAMIndex());
            gam_index->load(index_stream);
        });
    }
    
    // parse the regions into a list
    vector<Region> regions;
    if (!region_string.empty()) {
        Region region;
        parse_region(region_string, region);
        regions.push_back(region);
    }
    else if (!path_list_file.empty()) {
        ifstream pr_stream(path_list_file.c_str());
        if (!pr_stream) {
            cerr << "error:[vg chunk] unable to open path regions: " << path_list_file << endl;
            return 1;
        }
        while (pr_stream) {
            string buf;
            std::getline(pr_stream, buf);
            if (!buf.empty()) {
                Region region;
                parse_region(buf, region);
                regions.push_back(region);
            }
        }
    }
    else if (!in_bed_file.empty()) {
        parse_bed_regions(in_bed_file, regions);
    }
    else if (id_range) {
        if (n_chunks) {
            // determine the ranges from the xg index itself
            // how many nodes per range?
            int nodes_per_chunk = xindex.node_count / n_chunks;
            size_t i = 1;
            // iterate through the node ranks to build the regions
            while (i < xindex.node_count) {
                // make a range from i to i+nodeS_per_range
                vg::id_t a = xindex.rank_to_id(i);
                size_t j = i + nodes_per_chunk;
                if (j > xindex.node_count) j = xindex.node_count;
                vg::id_t b = xindex.rank_to_id(j);
                Region region;
                region.start = a;
                region.end = b;
                regions.push_back(region);
                i = j + 1;
            }
        } else {
            istream* range_stream;
            if (!node_range_string.empty()) {
                range_stream = new stringstream(node_range_string);
            } else {
                range_stream = new ifstream(node_ranges_file);
                if (!(*range_stream)) {
                    cerr << "error:[vg chunk] unable to open id ranges file: " << node_ranges_file << endl;
                    return 1;
                }
            }
            do {
                string range;
                *range_stream >> range;
                if (!range.empty() && isdigit(range[0])) {
                    Region region;
                    vector<string> parts = split_delims(range, ":");
                    if (parts.size() == 1) {
                        convert(parts.front(), region.start);
                        region.end = region.start;
                    } else {
                        convert(parts.front(), region.start);
                        convert(parts.back(), region.end);
                    }
                    regions.push_back(region);
                }
            } while (*range_stream);
            delete range_stream;
        }
    }
    else {
        // every path
        size_t max_rank = xindex.max_path_rank();
        for (size_t rank = 1; rank <= max_rank; ++rank) {
            Region region;
            region.seq = xindex.path_name(rank);
            regions.push_back(region);
        }
    }

    // validate and fill in sizes for regions that span entire path
    if (!id_range) {
        for (auto& region : regions) {
            size_t rank = xindex.path_rank(region.seq);
            if (rank == 0) {
                cerr << "error[vg chunk]: input path " << region.seq << " not found in xg index" << endl;
                return 1;
            }
            region.start = max((int64_t)0, region.start);
            if (region.end == -1) {    
                region.end = xindex.path_length(rank);
            } else if (!id_range) {
                if (region.start < 0 || region.end >= xindex.path_length(rank)) {
                    cerr << "error[vg chunk]: input region " << region.seq << ":" << region.start << "-" << region.end
                         << " is out of bounds of path " << region.seq << " which has length "<< xindex.path_length(rank)
                         << endl;
                    return -1;
                }
            }
        }
    }

    // finally, apply chunk_size and overlap to all regions if they are specified
    if (chunk_size > 0) {
        vector<Region> chunked_regions;
        for (auto& region : regions) {
            if (region.end - region.start <= chunk_size) {
                chunked_regions.push_back(region);
            } else {
                for (size_t pos = 0; pos < region.end; pos += chunk_size - overlap) {
                    Region cr = region;
                    cr.start = pos;
                    cr.end = min((int64_t)region.end, (int64_t)(pos + chunk_size - 1));
                    chunked_regions.push_back(cr);
                }
            }
        }
        swap(regions, chunked_regions);
    }

    // now ready to get our chunk on

    if (gam_split_size != 0) {
        ifstream gam_stream;
        // Open the GAM file, whether splitting directly or seeking with an index
        gam_stream.open(gam_file);
        if (!gam_stream) {
            cerr << "error[vg chunk]: unable to open input gam: " << gam_file << endl;
            return 1;
        }
        // just chunk up every N reads in the gam without any path or id logic. Don't do anything else.
        return split_gam(gam_stream, gam_split_size, out_chunk_prefix);
    }

    // what's the name of chunk i? 
    function<string(int, const Region&, string)> chunk_name =
        [&out_chunk_prefix](int i, const Region& region, string ext) -> string {
        stringstream chunk_name;
        string seq = region.seq.empty() ? "ids" : region.seq;
        chunk_name << out_chunk_prefix << "_" << i << "_" << seq << "_"
        << region.start << "_" << region.end << ext;
        return chunk_name.str();
    };

    int num_regions = regions.size();

    // because we are expanding context, and not cutting nodes, our output
    // chunks are going to cover larger regions that what was asked for.
    // we return this in a bed file. 
    vector<Region> output_regions(num_regions);

    // initialize chunkers
    vector<PathChunker> chunkers(threads);
    for (auto& chunker : chunkers) {
        chunker.xg = &xindex;
    }
    
    // When chunking GAMs, every thread gets its own cursor to seek into the input GAM.
    list<ifstream> gam_streams;
    vector<GAMIndex::cursor_t> cursors;
    
    if (chunk_gam) {
        cursors.reserve(threads);
        for (size_t i = 0; i < threads; i++) {
            // Open a stream for every thread
            gam_streams.emplace_back(gam_file);
            if (!gam_streams.back()) {
                cerr << "error[vg chunk]: unable to open GAM file " << gam_file << endl;
                return 1;
            }
            
            // And wrap it in a cursor
            cursors.emplace_back(gam_streams.back());
        }
    }
    

    // extract chunks in parallel
#pragma omp parallel for
    for (int i = 0; i < num_regions; ++i) {
        int tid = omp_get_thread_num();
        Region& region = regions[i];
        PathChunker& chunker = chunkers[tid];
        VG* subgraph = NULL;
        map<string, int> trace_thread_frequencies;
        if (id_range == false) {
            subgraph = new VG();
            chunker.extract_subgraph(region, context_steps, context_length,
                                     trace, *subgraph, output_regions[i]);
        } else {
            if (chunk_graph || context_steps > 0) {
                subgraph = new VG();
                output_regions[i].seq = region.seq;
                chunker.extract_id_range(region.start, region.end,
                                         context_steps, context_length, trace,
                                         *subgraph, output_regions[i]);
            } else {
                // in this case, there's no need to actually build the subgraph, so we don't
                // in order to save time.
                output_regions[i] = region;
            }
        }

        // optionally trace our haplotypes
        if (trace && subgraph) {
            int64_t trace_start;
            int64_t trace_end;
            if (id_range) {
                trace_start = output_regions[i].start;
                trace_end = output_regions[i].end;
            } else {
                trace_start = xindex.node_at_path_position(output_regions[i].seq,
                                                           output_regions[i].start);
                trace_end = xindex.node_at_path_position(output_regions[i].seq,
                                                         output_regions[i].end);
            }
            int64_t trace_steps = trace_end - trace_start;
            Graph g;
            trace_haplotypes_and_paths(xindex, gbwt_index.get(), trace_start, trace_steps,
                                       g, trace_thread_frequencies, false);
            subgraph->paths.for_each([&trace_thread_frequencies](const Path& path) {
                    trace_thread_frequencies[path.name()] = 1;});            
            subgraph->extend(g);
        }

        ofstream out_file;
        ostream* out_stream = NULL;
        if (chunk_graph) {
            if ((!region_string.empty() || !node_range_string.empty()) &&
                (regions.size()  == 1) && chunk_size == 0) {
                // If we are going to output only one chunk, it should go to
                // stdout instead of to a file on disk
                out_stream = &cout;
            } else {
                // Otherwise, we write files under the specified prefix, using
                // a prefix-i-seq-start-end convention.
                string name = chunk_name(i, output_regions[i], ".vg");
                out_file.open(name);
                if (!out_file) {
                    cerr << "error[vg chunk]: can't open output chunk file " << name << endl;
                    exit(1);
                }
                out_stream = &out_file;
            }
            
            subgraph->serialize_to_ostream(*out_stream);
        }
        
        // optional gam chunking
        if (chunk_gam) {
            assert(gam_index.get() != nullptr);
            GAMIndex::cursor_t& cursor = cursors[tid];
            
            string gam_name = chunk_name(i, output_regions[i], ".gam");
            ofstream out_gam_file(gam_name);
            if (!out_gam_file) {
                cerr << "error[vg chunk]: can't open output gam file " << gam_name << endl;
                exit(1);
            }
            
<<<<<<< HEAD
            if (subgraph != NULL) {
                chunker.extract_gam_for_subgraph(*subgraph, cursor, *gam_index, &out_gam_file, fully_contained);
            } else {
                assert(id_range == true);
                vector<pair<vg::id_t, vg::id_t>> region_id_range = {{region.start, region.end}};
                chunker.extract_gam_for_ids(region_id_range, cursor, *gam_index, &out_gam_file, fully_contained);
=======
            // Work out the ID ranges to look up
            vector<pair<vg::id_t, vg::id_t>> region_id_ranges;
            if (subgraph != NULL) {
                // Use the regions from the graph
                region_id_ranges = vg::algorithms::sorted_id_ranges(subgraph);
            } else {
                // Use the region we were asked for
                region_id_ranges = {{region.start, region.end}};
>>>>>>> 75f2ec95
            }
            
            gam_index->find(cursor, region_id_ranges, stream::emit_to<Alignment>(out_gam_file), fully_contained);
        }

        // trace annotations
        if (trace) {
            // Even if we have only one chunk, the trace annotation data always
            // ends up in a file.
            string annot_name = chunk_name(i, output_regions[i], ".annotate.txt");
            ofstream out_annot_file(annot_name);
            if (!out_annot_file) {
                cerr << "error[vg chunk]: can't open output trace annotation file " << annot_name << endl;
                exit(1);
            }
            for (auto tf : trace_thread_frequencies) {
                out_annot_file << tf.first << "\t" << tf.second << endl;
            }
        }

        delete subgraph;
    }
        
    // write a bed file if asked giving a more explicit linking of chunks to files
    if (!out_bed_file.empty()) {
        ofstream obed(out_bed_file);
        if (!obed) {
            cerr << "error[vg chunk]: can't open output bed file: " << out_bed_file << endl;
        }
        for (int i = 0; i < num_regions; ++i) {
            const Region& oregion = output_regions[i];
            string seq = id_range ? "ids" : oregion.seq;
            obed << seq << "\t" << oregion.start << "\t" << (oregion.end + 1)
                 << "\t" << chunk_name(i, oregion, chunk_gam ? ".gam" : ".vg");
            if (trace) {
                obed << "\t" << chunk_name(i, oregion, ".annotate.txt");
            }
            obed << "\n";
        }
    }
    
    return 0;
}

// Register subcommand
static Subcommand vg_chunk("chunk", "split graph or alignment into chunks", main_chunk);

// Split out every chunk_size reads into a different file
int split_gam(istream& gam_stream, size_t chunk_size, const string& out_prefix, size_t gam_buffer_size) {
    ofstream out_file;
    size_t count = 0;
    vector<Alignment> gam_buffer;
    // Todo: try parallel stream.  The only snag is that we'd have to either know
    // a-priori if it's interleaved or not, or else make a new stream function that handles
    // the last element instead of throwing error (very trivial as for_each_parallel_impl supports this)
    stream::for_each<Alignment>(gam_stream, [&](Alignment& alignment) {
            if (count++ % chunk_size == 0) {
                if (out_file.is_open()) {
                    out_file.close();
                }
                stringstream out_name;
                out_name << out_prefix << setfill('0') <<setw(6) << (count / chunk_size + 1) << ".gam";
                out_file.open(out_name.str());
                if (!out_file) {
                    cerr << "error[vg chunk]: unable to open output gam: " << out_name.str() << endl;
                    exit(1);
                }
            }
            gam_buffer.push_back(alignment);
            stream::write_buffered(out_file, gam_buffer, gam_buffer_size);
        });
    return 0;
}
<|MERGE_RESOLUTION|>--- conflicted
+++ resolved
@@ -577,14 +577,6 @@
                 exit(1);
             }
             
-<<<<<<< HEAD
-            if (subgraph != NULL) {
-                chunker.extract_gam_for_subgraph(*subgraph, cursor, *gam_index, &out_gam_file, fully_contained);
-            } else {
-                assert(id_range == true);
-                vector<pair<vg::id_t, vg::id_t>> region_id_range = {{region.start, region.end}};
-                chunker.extract_gam_for_ids(region_id_range, cursor, *gam_index, &out_gam_file, fully_contained);
-=======
             // Work out the ID ranges to look up
             vector<pair<vg::id_t, vg::id_t>> region_id_ranges;
             if (subgraph != NULL) {
@@ -593,7 +585,6 @@
             } else {
                 // Use the region we were asked for
                 region_id_ranges = {{region.start, region.end}};
->>>>>>> 75f2ec95
             }
             
             gam_index->find(cursor, region_id_ranges, stream::emit_to<Alignment>(out_gam_file), fully_contained);
