// mod.cpp: define the "vg mod" subcommand, which modifies vg graphs

#include <omp.h>
#include <unistd.h>
#include <getopt.h>

#include <string>
#include <vector>
#include <regex>

#include "subcommand.hpp"

#include "../vg.hpp"
#include "../cactus.hpp"
#include <vg/io/stream.hpp>
#include <vg/io/vpkg.hpp>
#include <handlegraph/mutable_path_deletable_handle_graph.hpp>
#include "../handle.hpp"
#include "../utility.hpp"
#include "../algorithms/simplify_siblings.hpp"
#include "../algorithms/normalize.hpp"
#include "../algorithms/prune.hpp"
#include "../io/save_handle_graph.hpp"

using namespace std;
using namespace vg;
using namespace vg::subcommand;

const string context = "[vg mod]";

void help_mod(char** argv) {
    cerr << "usage: " << argv[0] << " mod [options] <graph.vg> >[mod.vg]" << endl
         << "Modifies graph, outputs modified on stdout." << endl
         << endl
         << "options:" << endl
         << "  -c, --compact-ids        should we sort and compact the ID space? (default no)" << endl
         << "  -b, --break-cycles       break graph cycles with approximate topological sort" << endl
         << "  -n, --normalize          normalize graph so edges are always non-redundant" << endl
         << "                           (nodes have unique starting and ending bases relative" << endl
         << "                           to neighbors, edges that do not introduce new paths" << endl
         << "                           are removed, and neighboring nodes are merged)" << endl
         << "  -U, --until-normal N     iterate normalization at most N times" << endl
         << "  -z, --nomerge-pre STR    do not let normalize (-n/-U) zip up any pair of nodes" << endl
         << "                           that both belong to path with prefix STR" << endl
         << "  -E, --unreverse-edges    flip doubly-reversing edges so that they are" << endl
         << "                           represented on the forward strand of the graph" << endl
         << "  -s, --simplify           remove redundancy from the graph" << endl
         << "                           that will not change its path space" << endl
         << "  -d, --dagify-step N      copy strongly connected components of graph N times," << endl
         << "                           forwording edges from old to new copies" << endl 
         << "                           to convert the graph into a DAG" << endl
         << "  -w, --dagify-to N        copy strongly connected components of the graph," << endl
         << "                           forwarding edges from old to new copies" << endl 
         << "                           to convert the graph into a DAG" << endl
         << "                           until shortest path through each SCC is N bases long" << endl
         << "  -L, --dagify-len-max N   stop a dagification step if the unrolling component" << endl
         << "                           has this much sequence" << endl
         << "  -f, --unfold N           represent inversions accessible up to N from" << endl
         << "                           the forward component of the graph" << endl
         << "  -O, --orient-forward     orient the nodes in the graph forward" << endl
         << "  -N, --remove-non-path    keep only nodes and edges which are part of paths" << endl
         << "  -A, --remove-path        keep only nodes and edges which aren't part of a path" << endl
         << "  -k, --keep-path NAME     keep only nodes and edges in the path (may repeat)" << endl
         << "  -V, --invert-keep-path   keep only nodes and edges in paths not passed to -k" << endl
         << "  -R, --remove-null        remove nodes with no sequence, forwarding their edges" << endl
         << "  -g, --subgraph ID        gets the subgraph rooted at node ID (may repeat)" << endl
         << "  -x, --context N          steps the subgraph out by N steps [1]" << endl
         << "  -p, --prune-complex      remove nodes that are reached by paths of --length" << endl
         << "                           which cross more than --edge-max edges" << endl
         << "  -S, --prune-subgraphs    remove subgraphs which are shorter than --length" << endl
         << "  -l, --length N           for pruning complex regions and short subgraphs" << endl
         << "  -X, --chop N             chop nodes in the graph so they are <=N bp long" << endl
         << "  -u, --unchop             where two nodes are only connected to each other and" << endl
         << "                           by only one edge, replace the pair with a single node" << endl
         << "                           that is the concatenation of their labels" << endl
         << "  -e, --edge-max N         consider paths which make edge choices at <= N points" << endl
         << "  -M, --max-degree N       unlink nodes that have edge degree greater than N" << endl
         << "  -m, --markers            join all head and tails nodes to marker nodes" << endl
         << "                           (### starts and $$$ ends) of --length, for debugging" << endl
         << "  -y, --destroy-node ID    remove node with given id" << endl
         << "  -a, --cactus             convert to cactus graph representation" << endl
         << "  -v, --sample-vcf FILE    for a graph with allele paths," << endl
         << "                           compute the sample graph from the given VCF" << endl
         << "  -G, --sample-graph FILE  subset augmented graph to sample graph via Locus file" << endl
         << "  -t, --threads N          for parallel tasks, use this many threads" << endl
         << "  -h, --help               print this help message to stderr and exit" << endl;
}

int main_mod(int argc, char** argv) {

    if (argc == 2) {
        help_mod(argv);
        return 1;
    }

    set<string> path_names;
    bool invert_keep_paths = false;
    bool label_paths = false;
    bool compact_ids = false;
    bool prune_complex = false;
    int path_length = 0;
    int edge_max = 0;
    int chop_to = 0;
    bool add_start_and_end_markers = false;
    bool prune_subgraphs = false;
    bool simplify_graph = false;
    bool unchop = false;
    bool normalize_graph = false;
    bool remove_non_path = false;
    bool remove_path = false;
    vector<nid_t> root_nodes;
    int32_t context_steps;
    bool remove_null = false;
    uint32_t unfold_to = 0;
    bool break_cycles = false;
    uint32_t dagify_steps = 0;
    uint32_t dagify_to = 0;
    uint32_t dagify_component_length_max = 0;
    bool orient_forward = false;
    nid_t destroy_node_id = 0;
    int until_normal_iter = 0;
    bool flip_doubly_reversed_edges = false;
    bool cactus = false;
    string vcf_filename;
    string loci_filename;
    int max_degree = 0;
    string nomerge_prefix;

    int c;
    optind = 2; // force optind past command positional argument
    while (true) {
        static struct option long_options[] =

        {
            {"help", no_argument, 0, 'h'},
            {"include-aln", required_argument, 0, 'i'},
            {"include-loci", required_argument, 0, 'q'},
            {"include-gt", required_argument, 0, 'Q'},
            {"compact-ids", no_argument, 0, 'c'},
            {"keep-path", required_argument, 0, 'k'},
            {"invert-keep-path", no_argument, 0, 'V'},
            {"remove-orphans", no_argument, 0, 'o'},
            {"prune-complex", no_argument, 0, 'p'},
            {"prune-subgraphs", no_argument, 0, 'S'},
            {"length", required_argument, 0, 'l'},
            {"edge-max", required_argument, 0, 'e'},
            {"chop", required_argument, 0, 'X'},
            {"markers", no_argument, 0, 'm'},
            {"threads", required_argument, 0, 't'},
            {"label-paths", no_argument, 0, 'P'},
            {"simplify", no_argument, 0, 's'},
            {"unchop", no_argument, 0, 'u'},
            {"normalize", no_argument, 0, 'n'},
            {"until-normal", required_argument, 0, 'U'},
            {"nomerge-pre", required_argument, 0, 'z'},
            {"remove-non-path", no_argument, 0, 'N'},
            {"remove-path", no_argument, 0, 'A'},
            {"orient-forward", no_argument, 0, 'O'},
            {"unfold", required_argument, 0, 'f'},
            {"subgraph", required_argument, 0, 'g'},
            {"context", required_argument, 0, 'x'},
            {"remove-null", no_argument, 0, 'R'},
            {"dagify-step", required_argument, 0, 'd'},
            {"dagify-to", required_argument, 0, 'w'},
            {"dagify-len-max", required_argument, 0, 'L'},
            {"break-cycles", no_argument, 0, 'b'},
            {"destroy-node", required_argument, 0, 'y'},
            {"translation", required_argument, 0, 'Z'},
            {"unreverse-edges", no_argument, 0, 'E'},
            {"cactus", no_argument, 0, 'a'},
            {"sample-vcf", required_argument, 0, 'v'},
            {"sample-graph", required_argument, 0, 'G'},
            {"max-degree", required_argument, 0, 'M'},
            {"drop-paths", no_argument, 0, 'D'},
            {"retain-path", required_argument, 0, 'r'},
            {"retain-complement", no_argument, 0, 'I'},
            {0, 0, 0, 0}
        };

        int option_index = 0;
        c = getopt_long (argc, argv, "h?k:Voi:q:Q:cpl:e:mt:SX:Psunz:NAf:g:x:RU:bd:Ow:L:y:Z:Eav:G:M:Dr:I",
                         long_options, &option_index);


        // Detect the end of the options.
        if (c == -1)
            break;

        switch (c)
        {

        case 'i':
            error_and_exit(context, "vg mod -i is deprecated.  please switch to vg augment");

        case 'q':
            error_and_exit(context, "vg mod -q is deprecated.  please switch to vg augment -l");

        case 'Q':
            error_and_exit(context, "vg mod -Q is deprecated.  please switch to vg augment -L");

        case 'Z':
            error_and_exit(context, "vg mod -Z is deprecated.  please switch to vg augment -Z");

        case 'D':
            error_and_exit(context, "vg mod -D is deprecated.  please switch to vg paths -d");

        case 'r':
            error_and_exit(context, "vg mod -r is deprecated.  please switch to vg paths -r");

        case 'I':
            error_and_exit(context, "vg mod -I is deprecated.  please switch to vg paths -d");
            break;

        case 'c':
            compact_ids = true;
            break;

        case 'k':
            path_names.emplace(optarg);
            break;

        case 'V':
            invert_keep_paths = true;
            break;

        case 'o':
            emit_warning(context, "-o is deprecated. Dangling edges are now automatically removed.");
            break;

        case 'p':
            prune_complex = true;
            break;

        case 'S':
            prune_subgraphs = true;
            break;

        case 'l':
            path_length = parse<int>(optarg);
            break;

        case 'X':
            chop_to = parse<int>(optarg);
            break;

        case 'u':
            unchop = true;
            break;

        case 'E':
            flip_doubly_reversed_edges = true;
            break;

        case 'e':
            edge_max = parse<int>(optarg);
            break;

        case 'm':
            add_start_and_end_markers = true;
            break;

        case 't':
            omp_set_num_threads(parse_thread_count(context, optarg));
            break;

        case 'f':
            unfold_to = parse<int>(optarg);
            break;

        case 'O':
            orient_forward = true;
            break;

        case 'P':
            emit_warning(context, "vg mod -P is deprecated and will soon be removed.  please switch to vg augment -B");
            label_paths = true;
            break;

        case 's':
            simplify_graph = true;
            break;

        case 'n':
            normalize_graph = true;
            break;

        case 'z':
            nomerge_prefix = optarg;
            break;

        case 'N':
            remove_non_path = true;
            break;
            
        case 'A':
            remove_path = true;
            break;

        case 'U':
            until_normal_iter = parse<int>(optarg);
            break;

        case 'd':
            dagify_steps = parse<int>(optarg);
            break;

        case 'w':
            dagify_to = parse<int>(optarg);
            break;

        case 'L':
            dagify_component_length_max = parse<int>(optarg);
            break;

        case 'b':
            break_cycles = true;
            break;

        case 'g':
            root_nodes.push_back(parse<int>(optarg));
            break;

        case 'x':
            context_steps = parse<int>(optarg);
            break;

        case 'R':
            remove_null = true;
            break;

        case 'y':
            destroy_node_id = parse<int>(optarg);
            break;

        case 'a':
            cactus = true;
            break;

        case 'v':
            vcf_filename = error_if_file_does_not_exist(context, optarg);
            break;
            
        case 'G':
            loci_filename = error_if_file_does_not_exist(context, optarg);
            break;

        case 'M':
            max_degree = parse<int>(optarg);
            break;

        case 'h':
        case '?':
            help_mod(argv);
            exit(1);
            break;

        default:
            abort ();
        }
    }

    unique_ptr<handlegraph::MutablePathDeletableHandleGraph> graph;
    string graph_filename = get_input_file_name(optind, argc, argv);
    graph = vg::io::VPKG::load_one<handlegraph::MutablePathDeletableHandleGraph>(graph_filename);

    if (!vcf_filename.empty()) {
        // We need to throw out the parts of the graph that are on alt paths,
        // but not on alt paths for alts used by the first sample in the VCF.

        // This is called with the entire path name string to detect alt
        // paths.
        const function<bool(const string&)>& is_alt = Paths::is_alt;

        // This holds the VCF file we read the variants from. It needs to be the
        // same one used to construct the graph.
        vcflib::VariantCallFile variant_file;
        variant_file.open(vcf_filename);
        if (!variant_file.is_open()) {
            error_and_exit(context, "could not open " + vcf_filename);
        }

        // Now go through and prune down the varaints.

        // How many phases are there?
        size_t num_samples = variant_file.sampleNames.size();
        // TODO: we can only handle single-sample VCFs
        assert(num_samples == 1);

        // This will hold the IDs of all nodes visited by alt paths that aren't used.
        set<vg::id_t> alt_path_ids;

        graph->for_each_path_handle([&](const path_handle_t& p) {
            auto name = graph->get_path_name(p);
            // For every path name in the graph

            if(is_alt(name)) {
                // If it's an alt path, walk it
                
                graph->for_each_step_in_path(p, [&](const step_handle_t& s) {
                    // Mark all nodes that are part of it as on alt paths
                    alt_path_ids.insert(graph->get_id(graph->get_handle_of_step(s)));
                });
            }
        });

        // We also have a function to handle each variant as it comes in.
        auto handle_variant = [&](vcflib::Variant& variant) {
            // So we have a variant

            if(variant.alleles.size() < 2) {
                // Skip non-variable variants.
                return;
            }

            // Grab its id, or make one by hashing stuff if it doesn't
            // have an ID.
            string var_name = make_variant_id(variant);
            
            // For now always work on sample 0. TODO: let the user specify a
            // name and find it.
            int sample_number = 0;

            // What sample is it?
            string& sample_name = variant_file.sampleNames[sample_number];

            // Parse it out and see if it's phased.
            string genotype = variant.getGenotype(sample_name);

            // Tokenize into allele numbers
            // The token iterator can't hold the regex
            regex allele_separator("[|/]");
            for (sregex_token_iterator it(genotype.begin(), genotype.end(), allele_separator, -1);
                it != sregex_token_iterator(); ++it) {
                // For every token separated by / or |
                int allele_number;
                if(it->str() == ".") {
                    // Unknown; pretend it's ref for the purposes of making a
                    // sample graph.
                    allele_number = 0;
                } else {
                    // Parse the allele number
                    allele_number = stoi(it->str());
                }

                // Make the name for its alt path
                string alt_path_name = "_alt_" + var_name + "_" + to_string(allele_number);
                if (graph->has_path(alt_path_name)) {
                    // This alt path is existent and may be nonempty.
                    graph->for_each_step_in_path(graph->get_path_handle(alt_path_name), [&](const step_handle_t& s) {
                        // Un-mark all nodes that are on this alt path, since it is used by the sample.
                        alt_path_ids.erase(graph->get_id(graph->get_handle_of_step(s)));
                    });
                }
            }

        };


        // Allocate a place to store actual variants
        vcflib::Variant var(variant_file);

        while (variant_file.is_open() && variant_file.getNextVariant(var)) {
            // this ... maybe we should remove it as for when we have calls against N
            bool isDNA = allATGC(var.ref);
            for (vector<string>::iterator a = var.alt.begin(); a != var.alt.end(); ++a) {
                if (!allATGC(*a)) isDNA = false;
            }
            // only work with DNA sequences
            if (!isDNA) {
                continue;
            }

            // Handle the variant
            handle_variant(var);
        }


        for(auto& node_id : alt_path_ids) {
            // And delete all the nodes that were used by alt paths that weren't
            // in the genotype of the first sample.
            
            // TODO: keep handles instead maybe?
            handle_t node = graph->get_handle(node_id);
            
            // We need to estroy all paths that touch this node.
            // But we can't do it while iterating (that's asking a lot of the handle graph implementation).
            // So we collect path handles and then destroy them.
            // They need to be a set so we can deduplicate multiple visits of a path.
            unordered_set<path_handle_t> paths_to_remove;
            graph->for_each_step_on_handle(node, [&](const step_handle_t& s) {
                // For every path that touches the node we're destroying,
                // destroy the path. We can't leave it because it won't be the
                // same path without this node.
                paths_to_remove.emplace(graph->get_path_handle_of_step(s));
#ifdef debug
                cerr << context << ": Node " << node_id << " was on path "
                     << graph->get_path_name(graph->get_path_handle_of_step(s)) << endl;
#endif
            });

            for(auto& path : paths_to_remove) {
                graph->destroy_path(path);
            }

            // Actually get rid of the node once its paths are gone.
            graph->destroy_handle(node);
        }

    }
    
    if (!loci_filename.empty()) {
        // Open the file
        ifstream loci_file(loci_filename);
        assert(loci_file.is_open());
    
        // What nodes and edges are called as present by the loci?
        set<handle_t> called_nodes;
        set<edge_t> called_edges;
    
        function<void(Locus&)> lambda = [&](Locus& locus) {
            // For each locus
            
            if (locus.genotype_size() == 0) {
                // No call made here. Just remove all the nodes/edges. TODO:
                // should we keep them all if we don't know if they're there or
                // not? Or should the caller call ref with some low confidence?
                return;
            }
            
            const Genotype& gt = locus.genotype(0);
            
            for (size_t j = 0; j < gt.allele_size(); j++) {
                // For every allele called as present
                int allele_number = gt.allele(j);
                const Path& allele = locus.allele(allele_number);
                
                for (size_t i = 0; i < allele.mapping_size(); i++) {
                    // For every Mapping in the allele
                    const Mapping& m = allele.mapping(i);
                    
                    // Remember to keep this node
                    called_nodes.insert(graph->get_handle(m.position().node_id()));
                    
                    if (i + 1 < allele.mapping_size()) {
                        // Look at the next mapping, which exists
                        const Mapping& m2 = allele.mapping(i + 1);
                        
                        // Find the edge from the last Mapping's node to this one and mark it as used
                        called_edges.insert(graph->edge_handle(graph->get_handle(m.position().node_id(), m.position().is_reverse()),
                            graph->get_handle(m2.position().node_id(), m2.position().is_reverse())));
                    }
                }
            }
        };
        vg::io::for_each(loci_file, lambda);
        
        // Collect all the unused nodes and edges (so we don't try to delete
        // while iterating...)
        set<handle_t> unused_nodes;
        set<edge_t> unused_edges;
        
        graph->for_each_handle([&](const handle_t& n) {
            if (!called_nodes.count(n)) {
                unused_nodes.insert(n);
            }
        });
        
        graph->for_each_edge([&](const edge_t& e) {
            if (!called_edges.count(e)) {
                unused_edges.insert(e);
            }
        });
        
        // Destroy all the extra edges (in case they use extra nodes)
        for (auto& e : unused_edges) {
            graph->destroy_edge(e);
        }
        
        for (auto& n : unused_nodes) {
            graph->destroy_handle(n);
        }
    }
    
    // Some stuff below here needs a vg graph.
    VG* vg_graph = dynamic_cast<vg::VG*>(graph.get());
    
    // Call this to populate the vg_graph if it isn't populated.
    auto ensure_vg = [&]() -> vg::VG* {
        if (vg_graph == nullptr) {
            // Copy instead.
            vg_graph = new vg::VG();
            handlealgs::copy_path_handle_graph(graph.get(), vg_graph);
            // Give the unique_ptr ownership and delete the graph we loaded.
            graph.reset(vg_graph);
            // Make sure the paths are all synced up
            vg_graph->paths.to_graph(vg_graph->graph);
        }
        return vg_graph;
    };
    
    if (!path_names.empty()) {
        // TODO: turn into an algorithm or reimplement
        ensure_vg();
        set<string> kept_paths;
<<<<<<< HEAD
        vg_graph->keep_paths(path_names, kept_paths);
        if (path_names.size() != kept_paths.size()) {
            emit_warning(context, "some paths were not found in the graph, and will not be kept");
=======
        vg_graph->keep_paths(path_names, kept_paths, invert_keep_paths);
        if (path_names.size() != kept_paths.size() && !invert_keep_paths) {
            cerr << "[vg mod]: warning: some paths were not found in the graph, and will not be kept" << endl;
>>>>>>> e78e9d57
            for (const auto& path_name : path_names) {
                if (kept_paths.count(path_name) == 0) {
                    cerr << "\t\t\t" << path_name << endl;
                }
            }
        }
    }

    if (unchop) {
        handlealgs::unchop(*graph);
    }

    if (simplify_graph) {
        // Run at up to twice to try and get both ends of nodes.
        // This could be a loop until everything that can simplify does.
        algorithms::simplify_siblings(graph.get()) && algorithms::simplify_siblings(graph.get());
    }

    // check if a handle is contained within a path whose name has nomerge_prefix
    function<bool(const handle_t&)> check_prefix = [&nomerge_prefix, &graph](const handle_t& handle) {
        bool has_prefix = false;
        graph->for_each_step_on_handle(handle, [&nomerge_prefix, &graph, &has_prefix](const step_handle_t& step_handle) {
                string path_name = graph->get_path_name(graph->get_path_handle_of_step(step_handle));
                if (path_name.compare(0, nomerge_prefix.length(), nomerge_prefix) == 0) {
                    has_prefix = true;
                }
                return !has_prefix;
            });
        return has_prefix;
    };
    function<bool(const handle_t&, const handle_t&)> can_merge = nullptr;
    if (!nomerge_prefix.empty()) {        
        can_merge = [&nomerge_prefix, &graph, &check_prefix](const handle_t& h1, const handle_t& h2) {
            return !check_prefix(h1) || !check_prefix(h2);
        };
    }
    
    if (normalize_graph) {
        algorithms::normalize(graph.get(), 1, false, can_merge);
    }

    if (until_normal_iter) {
        // TODO: This doesn't work with vg::VG due to its paths needing re-syncing
        assert(vg_graph == nullptr);
        algorithms::normalize(graph.get(), until_normal_iter, true, can_merge);
    }

    if (remove_non_path) {
        // TODO: turn into an algorithm
        ensure_vg()->remove_non_path();
    }
    
    if (remove_path) {
        // TODO: turn into an algorithm
        ensure_vg()->remove_path();
    }

    if (orient_forward) {
        handlealgs::apply_orientations(graph.get(), handlealgs::topological_order(graph.get()));
    }

    if (flip_doubly_reversed_edges) {
        // TODO: turn into an algorithm
        ensure_vg()->flip_doubly_reversed_edges();
    }

    if (dagify_steps) {
        unordered_map<nid_t, pair<nid_t, bool> > node_translation;
        // TODO: turn into an algorithm
        ensure_vg();
        *vg_graph = vg_graph->dagify(dagify_steps, node_translation, 0, dagify_component_length_max);
    }

    if (dagify_to) {
        unordered_map<nid_t, pair<nid_t, bool> > node_translation;
        // use the walk as our maximum number of steps; it's the worst case
        // TODO: turn into an algorithm
        ensure_vg();
        *vg_graph = vg_graph->dagify(dagify_to, node_translation, dagify_to, dagify_component_length_max);
    }

    if (unfold_to) {
        unordered_map<nid_t, pair<nid_t, bool> > node_translation;
        // TODO: turn into an algorithm
        ensure_vg();
        *vg_graph = vg_graph->unfold(unfold_to, node_translation);
    }

    if (remove_null) {
        // TODO: turn into an algorithm
        ensure_vg()->remove_null_nodes_forwarding_edges();
    }

    if (break_cycles) {
        // TODO: turn into an algorithm
        ensure_vg()->break_cycles();
    }

    // to subset the graph
    if (!root_nodes.empty()) {
        VG g;
        // TODO: turn into an algorithm
        ensure_vg();
        for (auto root : root_nodes) {
            vg_graph->nonoverlapping_node_context_without_paths(vg_graph->get_node(root), g);
            vg_graph->expand_context(g, max(context_steps, 1));
            g.remove_orphan_edges();
        }
        *vg_graph = g;
    }

    // and optionally compact ids
    if (compact_ids) {
        // Sort and compact IDs.
        // TODO: This differs from vg ids! Make an alforithm.
        graph->apply_ordering(handlealgs::topological_order(graph.get()), true);
    }

    if (prune_complex) {
        if (!(path_length > 0 && edge_max > 0)) {
            error_and_exit(context, "when pruning complex regions you must specify a --length and --edge-max");
        }
        algorithms::prune_complex_with_head_tail(*graph, path_length, edge_max);
    }

    if (max_degree) {
        algorithms::remove_high_degree_nodes(*graph, max_degree);
    }

    if (prune_subgraphs) {
        algorithms::prune_short_subgraphs(*graph, path_length);
    }

    if (chop_to) {
        MutablePathDeletableHandleGraph* chop_graph = graph.get();
        if (vg_graph != nullptr) {
            chop_graph = vg_graph;
        }
        
        handlealgs::chop(*chop_graph, chop_to);
        
        if (chop_graph == vg_graph) {
            vg_graph->paths.compact_ranks();
        }
    }

    if (add_start_and_end_markers) {
        if (!(path_length > 0)) {
            error_and_exit(context, "when adding start and end markers you must provide a --length");
        }
        // TODO: replace this with the SourceSinkOverlay, accounting somehow for its immutability.
        Node* head_node = NULL;
        Node* tail_node = NULL;
        vg::id_t head_id = 0, tail_id = 0;
        ensure_vg()->add_start_end_markers(path_length, '#', '$', head_node, tail_node, head_id, tail_id);
    }

    if (destroy_node_id > 0) {
        graph->destroy_handle(graph->get_handle(destroy_node_id));
    }

    if (cactus) {
        // TODO: turn into an algorithm
        ensure_vg();
        // ensure we're sorted
        vg_graph->sort();
        *vg_graph = cactusify(*vg_graph);
        // no paths survive, make sure they are erased
        vg_graph->paths = Paths();
    }

    // Save the modified graph
    vg::io::save_handle_graph(graph.get(), std::cout);

    return 0;
}

// Register subcommand
static Subcommand vg_mod("mod", "filter, transform, and edit the graph", TOOLKIT, main_mod);<|MERGE_RESOLUTION|>--- conflicted
+++ resolved
@@ -602,15 +602,9 @@
         // TODO: turn into an algorithm or reimplement
         ensure_vg();
         set<string> kept_paths;
-<<<<<<< HEAD
-        vg_graph->keep_paths(path_names, kept_paths);
-        if (path_names.size() != kept_paths.size()) {
-            emit_warning(context, "some paths were not found in the graph, and will not be kept");
-=======
         vg_graph->keep_paths(path_names, kept_paths, invert_keep_paths);
         if (path_names.size() != kept_paths.size() && !invert_keep_paths) {
-            cerr << "[vg mod]: warning: some paths were not found in the graph, and will not be kept" << endl;
->>>>>>> e78e9d57
+            emit_warning(context, "some paths were not found in the graph, and will not be kept");
             for (const auto& path_name : path_names) {
                 if (kept_paths.count(path_name) == 0) {
                     cerr << "\t\t\t" << path_name << endl;
