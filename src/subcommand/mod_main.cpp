--- conflicted
+++ resolved
@@ -173,22 +173,15 @@
             {"sample-vcf", required_argument, 0, 'v'},
             {"sample-graph", required_argument, 0, 'G'},
             {"max-degree", required_argument, 0, 'M'},
-<<<<<<< HEAD
-            {"demo_0", required_argument, 0, 'F'},
-=======
             {"drop-paths", no_argument, 0, 'D'},
             {"retain-path", required_argument, 0, 'r'},
             {"retain-complement", no_argument, 0, 'I'},
->>>>>>> cf189f38
+            {"demo_0", required_argument, 0, 'F'},
             {0, 0, 0, 0}
         };
 
         int option_index = 0;
-<<<<<<< HEAD
-        c = getopt_long (argc, argv, "hk:oi:q:Q:cpl:e:mt:SX:KPsunzNAf:CDr:Ig:x:RTU:Bbd:Ow:L:y:Z:Eav:G:M:F:",
-=======
-        c = getopt_long (argc, argv, "hk:oi:q:Q:cpl:e:mt:SX:KPsunzNAf:Cg:x:RTU:Bbd:Ow:L:y:Z:Eav:G:M:Dr:I",
->>>>>>> cf189f38
+        c = getopt_long (argc, argv, "hk:oi:q:Q:cpl:e:mt:SX:KPsunzNAf:Cg:x:RTU:Bbd:Ow:L:y:Z:Eav:G:M:Dr:IF:",
                 long_options, &option_index);
 
 
@@ -793,7 +786,6 @@
         vg_graph->paths = Paths();
     }
 
-<<<<<<< HEAD
     if ( !demo_0.empty() ) {
 
         ///Testing gbwt_helper.hpp's for_each_kmer function. This issue is that I don't know how to construct a gbwt::GBWT haplotypes object. Nor do I know how to determine what size k I should use.
@@ -813,10 +805,8 @@
         // delete graph;
 
 
-=======
     // Save the modified graph
     vg::io::save_handle_graph(graph.get(), std::cout);
->>>>>>> cf189f38
 
     return 0;
 }
