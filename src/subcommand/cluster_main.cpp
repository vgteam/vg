--- conflicted
+++ resolved
@@ -585,52 +585,28 @@
                     ZipCodeForest zip_forest;
 
                     std::chrono::time_point<std::chrono::system_clock> start = std::chrono::system_clock::now();
-                    zip_forest.fill_in_forest(seeds, minimizers, *distance_index, std::numeric_limits<size_t>::max());
+                    zip_forest.fill_in_forest(seeds, *distance_index, std::numeric_limits<size_t>::max());
                     std::chrono::time_point<std::chrono::system_clock> end = std::chrono::system_clock::now();
                     std::chrono::duration<double> elapsed_seconds = end-start;
 
                     std::pair<size_t, size_t> dag_non_dag_count (0, 0);
                     for (const auto& zip_tree : zip_forest.trees) {
-                        pair<size_t, size_t> tree_count = zip_tree.dag_and_non_dag_snarl_count(seeds, *distance_index);
+                        pair<size_t, size_t> tree_count = zip_tree.dag_and_cyclic_snarl_count();
                         dag_non_dag_count.first += tree_count.first;
                         dag_non_dag_count.second += tree_count.second;
                     }
 
-                    std::string cyclic_snarl_sizes_string;
-                    for (const auto& zip_tree : zip_forest.trees) {
-                        for (const auto& size : zip_tree.cyclic_snarl_sizes(seeds, *distance_index)) {
-                            cyclic_snarl_sizes_string += std::to_string(size) + ",";
-                        }
-                    }
-
-<<<<<<< HEAD
-                std::chrono::time_point<std::chrono::system_clock> start = std::chrono::system_clock::now();
-                zip_forest.fill_in_forest(seeds, *distance_index, std::numeric_limits<size_t>::max());
-                std::chrono::time_point<std::chrono::system_clock> end = std::chrono::system_clock::now();
-                std::chrono::duration<double> elapsed_seconds = end-start;
-
-                std::pair<size_t, size_t> dag_non_dag_count (0, 0);
-                for (const auto& zip_tree : zip_forest.trees) {
-                    pair<size_t, size_t> tree_count = zip_tree.dag_and_cyclic_snarl_count();
-                    dag_non_dag_count.first += tree_count.first;
-                    dag_non_dag_count.second += tree_count.second;
-                }
-=======
                     // And with hit count clustered
                     set_annotation(aln, "seed_count", (double)seeds.size());
 
                     // Annotate with the time spent making the zip tree
                     set_annotation(aln, "zip_tree_construction_seconds", elapsed_seconds.count());
->>>>>>> 6ad60f6b
 
                     //The number of snarls that are dags
                     set_annotation(aln, "zip_tree_dag_count", dag_non_dag_count.first);
 
                     //The number of snarls that aren't dags
                     set_annotation(aln, "zip_tree_non_dag_count", dag_non_dag_count.second);
-
-                    //CSV of the sizes of the cyclic snarls
-                    set_annotation(aln, "zip_tree_cyclic_snarl_sizes", cyclic_snarl_sizes_string);
 
                     // TODO: parallelize this
                     #pragma omp critical (cout)
