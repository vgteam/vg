--- conflicted
+++ resolved
@@ -879,7 +879,6 @@
         .add_entry<double>("fragment-set-score-threshold", 70)
         .add_entry<int>("min-chaining-problems", 6)
         .add_entry<int>("max-chaining-problems", std::numeric_limits<int>::max())
-<<<<<<< HEAD
         .add_entry<size_t>("max-lookback-bases", 20000)
         .add_entry<double>("max-lookback-bases-per-base", 0.15)
         .add_entry<int>("item-bonus", 20)
@@ -893,16 +892,7 @@
         .add_entry<double>("min-chain-score-per-base", 0.06)
         .add_entry<int>("max-min-chain-score", 500.0)
         .add_entry<size_t>("max-alignments", 3);
-=======
-        .add_entry<size_t>("max-lookback-bases", 3000)
-        .add_entry<double>("max-lookback-bases-per-base", 0.3)
-        .add_entry<size_t>("max-indel-bases", 2000)
-        .add_entry<double>("max-indel-bases-per-base", 0.2)
-        .add_entry<int>("min-chains", 4)
-        .add_entry<size_t>("max-chains-per-tree", 5)
         .add_entry<size_t>("max-tail-gap", 100)
-        .add_entry<size_t>("max-alignments", 5);
->>>>>>> 96cbc43d
     // And a short reads with chaining preset
     presets["sr"]
         .add_entry<bool>("align-from-chains", true)
