--- conflicted
+++ resolved
@@ -151,12 +151,8 @@
                 {"drop-split",  no_argument, 0, 'S'},
                 {"xg-name", required_argument, 0, 'x'},
                 {"verbose",  no_argument, 0, 'v'},
-<<<<<<< HEAD
+                {"no-output", no_argument, 0, 'V'},
                 {"tsv-out",  required_argument, 0, 'T'},
-=======
-                {"no-output", no_argument, 0, 'V'},
-                {"tsv-out",  no_argument, 0, 'T'},
->>>>>>> d5859e15
                 {"min-mapq", required_argument, 0, 'q'},
                 {"repeat-ends", required_argument, 0, 'E'},
                 {"defray-ends", required_argument, 0, 'D'},
