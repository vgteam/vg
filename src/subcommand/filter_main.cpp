--- conflicted
+++ resolved
@@ -31,7 +31,7 @@
          << "    -M, --input-mp-alns        input is multipath alignments (GAMP) rather than GAM" << endl
          << "    -n, --name-prefix NAME     keep only reads with this prefix in their names [default='']" << endl
          << "    -N, --name-prefixes FILE   keep reads with names with one of many prefixes, one per nonempty line" << endl
-         << "    -c, --exact-name           match read names exactly instead of by prefix" << endl
+         << "    -e, --exact-name           match read names exactly instead of by prefix" << endl
          << "    -a, --subsequence NAME     keep reads that contain this subsequence" << endl
          << "    -A, --subsequences FILE    keep reads that contain one of these subsequences, one per nonempty line" << endl
          << "    -p, --proper-pairs         keep reads that are annotated as being properly paired" << endl
@@ -62,7 +62,7 @@
          << "    -b, --min-base-quality Q:F drop reads with where fewer than fraction F bases have base quality >= PHRED score Q." << endl
          << "    -G, --annotation K[:V]     keep reads if the annotation is present. If a value is given, keep reads if the values are equal" << endl
          << "                               similar to running jq 'select(.annotation.K==V)' on the json" << endl 
-         << "    -g, --correctly-mapped     keep only reads that are marked as correctly-mapped" << endl
+         << "    -c, --correctly-mapped     keep only reads that are marked as correctly-mapped" << endl
          << "    -U, --complement           apply the complement of the filter implied by the other arguments." << endl
          << "    -B, --batch-size           work in batches of the given number of reads [default=" << vg::io::DEFAULT_PARALLEL_BATCHSIZE << "]" << endl
          << "    -t, --threads N            number of threads [1]" << endl;
@@ -133,11 +133,7 @@
                 {"input-mp-alns", no_argument, 0, 'M'},
                 {"name-prefix", required_argument, 0, 'n'},
                 {"name-prefixes", required_argument, 0, 'N'},
-<<<<<<< HEAD
-                {"exact-name", no_argument, 0, 'c'},
-=======
                 {"exact-name", no_argument, 0, 'e'},
->>>>>>> c2870086
                 {"subsequence", required_argument, 0, 'a'},
                 {"subsequences", required_argument, 0, 'A'},
                 {"proper-pairs", no_argument, 0, 'p'},
@@ -166,7 +162,7 @@
                 {"interleaved-all", no_argument, 0, 'I'},
                 {"min-base-quality", required_argument, 0, 'b'},
                 {"annotation", required_argument, 0, 'G'},
-                {"correctly-mapped", no_argument, 0, 'g'},
+                {"correctly-mapped", no_argument, 0, 'c'},
                 {"complement", no_argument, 0, 'U'},
                 {"batch-size", required_argument, 0, 'B'},
                 {"threads", required_argument, 0, 't'},
@@ -174,11 +170,7 @@
             };
 
         int option_index = 0;
-<<<<<<< HEAD
-        c = getopt_long (argc, argv, "Mn:N:ca:A:pPX:F:s:r:L:Od:e:fauo:m:Sx:vVT:q:E:D:C:d:R:iIb:G:g:UB:t:",
-=======
-        c = getopt_long (argc, argv, "Mn:N:ea:A:pPX:F:s:r:Od:fauo:m:Sx:vVT:q:E:D:C:d:iIb:B:cUt:",
->>>>>>> c2870086
+        c = getopt_long (argc, argv, "Mn:N:ea:A:pPX:F:s:r:L:Od:fauo:m:Sx:vVT:q:E:D:C:d:R:iIb:G:c:UB:t:",
                          long_options, &option_index);
 
         /* Detect the end of the options. */
@@ -206,11 +198,7 @@
                 }
             });
             break;
-<<<<<<< HEAD
-        case 'c':
-=======
         case 'e':
->>>>>>> c2870086
             exact_name = true;
             break;
         case 'a':
@@ -358,7 +346,7 @@
         case 'G':
             annotation = optarg;
             break;
-        case 'g':
+        case 'c':
             correctly_mapped = true;
             break;
         case 'U':
