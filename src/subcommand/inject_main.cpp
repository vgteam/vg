--- conflicted
+++ resolved
@@ -28,14 +28,6 @@
     cerr << "usage: " << argv[0] << " inject -x graph.xg [options] input.[bam|sam|cram] >output.gam" << endl
          << endl
          << "options:" << endl
-<<<<<<< HEAD
-         << "  -x, --xg-name FILE        use this graph or XG index (required, non-XG okay)" << endl
-         << "  -i, --add-identity        calculate & add 'identity' statistic to output GAM" << endl
-         << "  -r, --rescore             re-score alignments" << endl
-         << "  -o, --output-format NAME  output alignment format {gam / gaf / json} [gam]" << endl
-         << "  -t, --threads N           number of threads to use" << endl
-         << "  -h, --help                print this help message to stderr and exit" << endl;
-=======
          << "  -x, --xg-name FILE          use this graph or XG index (required, non-XG okay)" << endl
          << "  -i, --add-identity          calculate & add 'identity' statistic to output GAM" << endl
          << "  -r, --rescore               re-score alignments" << endl
@@ -43,7 +35,6 @@
          << "  -a, --allow-missing-contig  treat alignments to missing contigs as unmapped" << endl
          << "  -t, --threads N             number of threads to use" << endl
          << "  -h, --help                  print this help message to stderr and exit" << endl;
->>>>>>> afc234a2
 }
 
 int main_inject(int argc, char** argv) {
@@ -113,20 +104,14 @@
             break;
 
         case 'a':
-          allow_missing_contig = true;
-          break;
+            allow_missing_contig = true;
+            break;
 
         case 'h':
         case '?':
-<<<<<<< HEAD
             help_inject(argv);
-            exit(1);
+            exit(0);
             break;
-=======
-          help_inject(argv);
-          exit(0);
-          break;
->>>>>>> afc234a2
 
         default:
             abort ();
