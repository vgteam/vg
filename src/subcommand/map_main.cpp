#include "subcommand.hpp"
#include "../vg.hpp"
#include "../utility.hpp"
#include "../mapper.hpp"
#include "../stream.hpp"

#include <unistd.h>
#include <getopt.h>

using namespace vg;
using namespace vg::subcommand;

void help_map(char** argv) {
    cerr << "usage: " << argv[0] << " map [options] -d idxbase -f in1.fq [-f in2.fq] >aln.gam" << endl
         << "Align reads to a graph." << endl
         << endl
         << "graph/index:" << endl
         << "    -d, --base-name BASE    use BASE.xg and BASE.gcsa as the input index pair" << endl
         << "    -x, --xg-name FILE      use this xg index (defaults to <graph>.vg.xg)" << endl
         << "    -g, --gcsa-name FILE    use this GCSA2 index (defaults to <graph>" << gcsa::GCSA::EXTENSION << ")" << endl
         << "    -1, --gbwt-name         use this GBWT haplotype index (defaults to <graph>"<<gbwt::GBWT::EXTENSION << ")" << endl
         << "algorithm:" << endl
         << "    -t, --threads N         number of compute threads to use" << endl
         << "    -k, --min-seed INT      minimum seed (MEM) length (set to -1 to estimate given -e) [-1]" << endl
         << "    -c, --hit-max N         ignore MEMs who have >N hits in our index [1024]" << endl
         << "    -e, --seed-chance FLOAT set {-k} such that this fraction of {-k} length hits will by chance [1e-4]" << endl
         << "    -Y, --max-seed INT      ignore seeds longer than this length [0]" << endl
         << "    -r, --reseed-x FLOAT    look for internal seeds inside a seed longer than {-k} * FLOAT [1.5]" << endl
         << "    -u, --try-up-to INT     attempt to align up to the INT best candidate chains of seeds [512]" << endl
         << "    -l, --try-at-least INT  attempt to align at least the INT best candidate chains of seeds [2]" << endl
         << "    -E, --approx-mq-cap INT weight MQ by suffix tree based estimate when estimate less than FLOAT [0]" << endl
         << "    --id-mq-weight N        scale mapping quality by the alignment score identity to this power [2]" << endl
         << "    -W, --min-chain INT     discard a chain if seeded bases shorter than INT [0]" << endl
         << "    -C, --drop-chain FLOAT  drop chains shorter than FLOAT fraction of the longest overlapping chain [0]" << endl
         << "    -n, --mq-overlap FLOAT  scale MQ by count of alignments with this overlap in the query with the primary [0]" << endl
         << "    -P, --min-ident FLOAT   accept alignment only if the alignment identity is >= FLOAT [0]" << endl
         << "    -H, --max-target-x N    skip cluster subgraphs with length > N*read_length [100]" << endl
         << "    -m, --acyclic-graph     improves runtime when the graph is acyclic" << endl
         << "    -w, --band-width INT    band width for long read alignment [256]" << endl
         << "    -J, --band-jump INT     the maximum jump we can see between bands (maximum length variant we can detect) [{-w}]" << endl
         << "    -I, --fragment STR      fragment length distribution specification STR=m:μ:σ:o:d [5000:0:0:0:1]" << endl
         << "                            max, mean, stdev, orientation (1=same, 0=flip), direction (1=forward, 0=backward)" << endl
         << "    -U, --fixed-frag-model  don't learn the pair fragment model online, use {-I} without update" << endl
         << "    -p, --print-frag-model  suppress alignment output and print the fragment model on stdout as per {-I} format" << endl
         << "    -F, --frag-calc INT     update the fragment model every INT perfect pairs [10]" << endl
         << "    -S, --fragment-x FLOAT  calculate max fragment size as frag_mean+frag_sd*FLOAT [10]" << endl
         << "    -O, --mate-rescues INT  attempt up to INT mate rescues per pair [64]" << endl
         << "    --patch-aln             patch banded alignments by attempting to align unaligned regions" << endl 
         << "scoring:" << endl
         << "    -q, --match INT         use this match score [1]" << endl
         << "    -z, --mismatch INT      use this mismatch penalty [4]" << endl
         << "    -o, --gap-open INT      use this gap open penalty [6]" << endl
         << "    -y, --gap-extend INT    use this gap extension penalty [1]" << endl
         << "    -L, --full-l-bonus INT  the full-length alignment bonus [5]" << endl
         << "    -a, --hap-exp FLOAT     the exponent for haplotype consistency likelihood in alignment score [1]" << endl
         << "    -A, --qual-adjust       perform base quality adjusted alignments (requires base quality input)" << endl
         << "input:" << endl
         << "    -s, --sequence STR      align a string to the graph in graph.vg using partial order alignment" << endl
         << "    -V, --seq-name STR      name the sequence using this value (for graph modification with new named paths)" << endl
         << "    -T, --reads FILE        take reads (one per line) from FILE, write alignments to stdout" << endl
         << "    -b, --hts-input FILE    align reads from htslib-compatible FILE (BAM/CRAM/SAM) stdin (-), alignments to stdout" << endl
         << "    -G, --gam-input FILE    realign GAM input" << endl
         << "    -f, --fastq FILE        input fastq (possibly compressed), two are allowed, one for each mate" << endl
         << "    -i, --interleaved       fastq or GAM is interleaved paired-ended" << endl
         << "    -N, --sample NAME       for --reads input, add this sample" << endl
         << "    -R, --read-group NAME   for --reads input, add this read group" << endl
         << "output:" << endl
         << "    -j, --output-json       output JSON rather than an alignment stream (helpful for debugging)" << endl
         << "    --surject-to TYPE       surject the output into the graph's paths, writing TYPE := bam |sam | cram" << endl
         << "    --surj-min-softclip INT emit softclips of less than or equal to this length as matches [4]" << endl
         << "    -Z, --buffer-size INT   buffer this many alignments together before outputting in GAM [512]" << endl
         << "    -X, --compare           realign GAM input (-G), writing alignment with \"correct\" field set to overlap with input" << endl
         << "    -v, --refpos-table      for efficient testing output a table of name, chr, pos, mq, score" << endl
         << "    -K, --keep-secondary    produce alignments for secondary input alignments in addition to primary ones" << endl
         << "    -M, --max-multimaps INT produce up to INT alignments for each read [1]" << endl
         << "    -B, --band-multi INT    consider this many alignments of each band in banded alignment [1]" << endl
         << "    -Q, --mq-max INT        cap the mapping quality at INT [60]" << endl
         << "    -D, --debug             print debugging information about alignment to stderr" << endl;

}

int main_map(int argc, char** argv) {

    if (argc == 2) {
        help_map(argv);
        return 1;
    }
    
    string seq;
    string qual;
    string seq_name;
    string db_name;
    string xg_name;
    string gcsa_name;
    string gbwt_name;
    string read_file;
    string hts_file;
    bool keep_secondary = false;
    int hit_max = 1024;
    int max_multimaps = 1;
    int thread_count = 1;
    bool output_json = false;
    string surject_type;
    bool debug = false;
    float min_score = 0;
    string sample_name;
    string read_group;
    string fastq1, fastq2;
    bool interleaved_input = false;
    int band_width = 256;
    int band_multimaps = 1;
    int max_band_jump = -1;
    bool always_rescue = false;
    bool top_pairs_only = false;
    int max_mem_length = 0;
    int min_mem_length = -1;
    int min_cluster_length = 0;
    float mem_reseed_factor = 1.5;
    int max_target_factor = 100;
    int buffer_size = 512;
    int8_t match = 1;
    int8_t mismatch = 4;
    int8_t gap_open = 6;
    int8_t gap_extend = 1;
    int8_t full_length_bonus = 5;
    double haplotype_consistency_exponent = 1;
    bool strip_bonuses = false;
    bool qual_adjust_alignments = false;
    int extra_multimaps = 512;
    int min_multimaps = 2;
    int max_mapping_quality = 60;
    double maybe_mq_threshold = 0;
    double identity_weight = 2;
    string gam_input;
    bool compare_gam = false;
    int fragment_max = 5000;
    int fragment_size = 0;
    double fragment_mean = 0;
    double fragment_stdev = 0;
    double fragment_sigma = 10;
    bool fragment_orientation = false;
    bool fragment_direction = true;
    float chance_match = 1e-4;
    bool use_fast_reseed = true;
    float drop_chain = 0.0;
    float mq_overlap = 0.0;
    int kmer_size = 0; // if we set to positive, we'd revert to the old kmer based mapper
    int kmer_stride = 0;
    int pair_window = 64; // unused
    int mate_rescues = 64;
    bool fixed_fragment_model = false;
    bool print_fragment_model = false;
    int fragment_model_update = 10;
    bool acyclic_graph = false;
    bool refpos_table = false;
    bool patch_alignments = false;
    int surject_min_softclip = 4;

    int c;
    optind = 2; // force optind past command positional argument
    while (true) {
        static struct option long_options[] =

            {
                /* These options set a flag. */
                //{"verbose", no_argument,       &verbose_flag, 1},
                {"sequence", required_argument, 0, 's'},
                {"seq-name", required_argument, 0, 'V'},
                {"base-name", required_argument, 0, 'd'},
                {"xg-name", required_argument, 0, 'x'},
                {"gcsa-name", required_argument, 0, 'g'},
                {"gbwt-name", required_argument, 0, '1'},
                {"reads", required_argument, 0, 'T'},
                {"sample", required_argument, 0, 'N'},
                {"read-group", required_argument, 0, 'R'},
                {"hit-max", required_argument, 0, 'c'},
                {"max-multimaps", required_argument, 0, 'M'},
                {"threads", required_argument, 0, 't'},
                {"gam-input", required_argument, 0, 'G'},
                {"output-json", no_argument, 0, 'j'},
                {"hts-input", required_argument, 0, 'b'},
                {"keep-secondary", no_argument, 0, 'K'},
                {"fastq", required_argument, 0, 'f'},
                {"interleaved", no_argument, 0, 'i'},
                {"band-width", required_argument, 0, 'w'},
                {"band-multi", required_argument, 0, 'B'},
                {"band-jump", required_argument, 0, 'J'},
                {"min-ident", required_argument, 0, 'P'},
                {"debug", no_argument, 0, 'D'},
                {"min-seed", required_argument, 0, 'k'},
                {"max-seed", required_argument, 0, 'Y'},
                {"reseed-x", required_argument, 0, 'r'},
                {"min-chain", required_argument, 0, 'W'},
                {"fast-reseed", no_argument, 0, '6'},
                {"max-target-x", required_argument, 0, 'H'},
                {"buffer-size", required_argument, 0, 'Z'},
                {"match", required_argument, 0, 'q'},
                {"mismatch", required_argument, 0, 'z'},
                {"gap-open", required_argument, 0, 'o'},
                {"gap-extend", required_argument, 0, 'y'},
                {"qual-adjust", no_argument, 0, 'A'},
                {"try-up-to", required_argument, 0, 'u'},
                {"compare", no_argument, 0, 'X'},
                {"fragment", required_argument, 0, 'I'},
                {"fragment-x", required_argument, 0, 'S'},
                {"full-l-bonus", required_argument, 0, 'L'},
                {"hap-exp", required_argument, 0, 'a'},
                {"acyclic-graph", no_argument, 0, 'm'},
                {"seed-chance", required_argument, 0, 'e'},
                {"drop-chain", required_argument, 0, 'C'},
                {"mq-overlap", required_argument, 0, 'n'},
                {"try-at-least", required_argument, 0, 'l'},
                {"mq-max", required_argument, 0, 'Q'},
                {"mate-rescues", required_argument, 0, 'O'},
                {"approx-mq-cap", required_argument, 0, 'E'},
                {"fixed-frag-model", no_argument, 0, 'U'},
                {"print-frag-model", no_argument, 0, 'p'},
                {"frag-calc", required_argument, 0, 'F'},
                {"id-mq-weight", required_argument, 0, '7'},
                {"refpos-table", no_argument, 0, 'v'},
                {"surject-to", required_argument, 0, '5'},
                {"patch-alns", no_argument, 0, '8'},
                {"surj-min-softclip", required_argument, 0, '9'},
                {0, 0, 0, 0}
            };

        int option_index = 0;
        c = getopt_long (argc, argv, "s:J:Q:d:x:g:1:T:N:R:c:M:t:G:jb:Kf:iw:P:Dk:Y:r:W:6H:Z:q:z:o:y:Au:B:I:S:l:e:C:V:O:L:a:n:E:X:UpF:m7:v5:89:",
                         long_options, &option_index);


        /* Detect the end of the options. */
        if (c == -1)
            break;

        switch (c)
        {
        case 's':
            seq = optarg;
            break;

        case 'd':
            db_name = optarg;
            break;

        case 'x':
            xg_name = optarg;
            break;

        case 'g':
            gcsa_name = optarg;
            break;
            
        case '1':
            gbwt_name = optarg;
            break;

        case 'V':
            seq_name = optarg;
            break;

        case 'c':
            hit_max = atoi(optarg);
            break;

        case 'M':
            max_multimaps = atoi(optarg);
            break;

        case '7':
            identity_weight = atof(optarg);
            break;

        case 'Q':
            max_mapping_quality = atoi(optarg);
            break;

        case 'E':
            maybe_mq_threshold = atof(optarg);
            break;

        case 'L':
            full_length_bonus = atoi(optarg);
            break;
            
        case 'a':
            haplotype_consistency_exponent = atof(optarg);
            break;
        
        case 'm':
            acyclic_graph = true;
            break;

        case 'T':
            read_file = optarg;
            break;

        case 'R':
            read_group = optarg;
            break;

        case 'N':
            sample_name = optarg;
            break;

        case 'b':
            hts_file = optarg;
            break;

        case 'K':
            keep_secondary = true;
            break;

        case 'f':
            if (fastq1.empty()) fastq1 = optarg;
            else if (fastq2.empty()) fastq2 = optarg;
            else { cerr << "[vg map] error: more than two fastqs specified" << endl; exit(1); }
            break;

        case 'i':
            interleaved_input = true;
            break;

        case 't':
            omp_set_num_threads(atoi(optarg));
            break;

        case 'D':
            debug = true;
            break;

        case 'e':
            chance_match = atof(optarg);
            break;

        case 'C':
            drop_chain = atof(optarg);
            break;

        case 'l':
            min_multimaps = atoi(optarg);
            break;

        case 'n':
            mq_overlap = atof(optarg);
            break;

        case 'G':
            gam_input = optarg;
            break;

        case 'j':
            output_json = true;
            break;

        case 'w':
            band_width = atoi(optarg);
            break;

        case 'B':
            band_multimaps = atoi(optarg);
            break;

        case 'J':
            max_band_jump = atoi(optarg);
            break;

        case 'P':
            min_score = atof(optarg);
            break;

        case 'k':
            min_mem_length = atoi(optarg);
            break;

        case 'Y':
            max_mem_length = atoi(optarg);
            break;

        case 'r':
            mem_reseed_factor = atof(optarg);
            break;

        case 'W':
            min_cluster_length = atoi(optarg);
            break;

        case 'H':
            max_target_factor = atoi(optarg);
            break;

        case 'Z':
            buffer_size = atoi(optarg);
            break;

        case 'q':
            match = atoi(optarg);
            break;

        case 'z':
            mismatch = atoi(optarg);
            break;

        case 'o':
            gap_open = atoi(optarg);
            break;

        case 'y':
            gap_extend = atoi(optarg);
            break;

        case 'A':
            qual_adjust_alignments = true;
            break;

        case 'u':
            extra_multimaps = atoi(optarg);
            break;

        case 'X':
            compare_gam = true;
            output_json = true;
            break;

        case 'v':
            refpos_table = true;
            break;

        case '5':
            surject_type = optarg;
            break;

        case '8':
            patch_alignments = true;
            break;

        case '9':
            surject_min_softclip = atoi(optarg);
            break;

        case 'I':
        {
            vector<string> parts = split_delims(string(optarg), ":");
            if (parts.size() == 1) {
                convert(parts[0], fragment_max);
            } else if (parts.size() == 5) {
                convert(parts[0], fragment_size);
                convert(parts[1], fragment_mean);
                convert(parts[2], fragment_stdev);
                convert(parts[3], fragment_orientation);
                convert(parts[4], fragment_direction);
            } else {
                cerr << "error [vg map] expected five :-delimited numbers to --fragment" << endl;
                return 1;
            }
        }
        break;

        case 'S':
            fragment_sigma = atof(optarg);
            break;

        case 'O':
            mate_rescues = atoi(optarg);
            break;

        case 'U':
            fixed_fragment_model = true;
            break;

        case 'p':
            print_fragment_model = true;
            break;

        case 'F':
            fragment_model_update = atoi(optarg);
            break;

        case 'h':
        case '?':
            /* getopt_long already printed an error message. */
            help_map(argv);
            exit(1);
            break;


        default:
            cerr << "Unimplemented option " << (char) c << endl;
            exit(1);
        }
    }

    if (seq.empty() && read_file.empty() && hts_file.empty() && fastq1.empty() && gam_input.empty()) {
        cerr << "error:[vg map] A sequence or read file is required when mapping." << endl;
        return 1;
    }

    if (!qual.empty() && (seq.length() != qual.length())) {
        cerr << "error:[vg map] Sequence and base quality string must be the same length." << endl;
        return 1;
    }

    if (qual_adjust_alignments && ((fastq1.empty() && hts_file.empty() && qual.empty() && gam_input.empty()) // must have some quality input
                                   || (!seq.empty() && qual.empty())                                         // can't provide sequence without quality
                                   || !read_file.empty()))                                                   // can't provide sequence list without qualities
    {
        cerr << "error:[vg map] Quality adjusted alignments require base quality scores for all sequences." << endl;
        return 1;
    }
    // note: still possible that hts file types don't have quality, but have to check the file to know

    MappingQualityMethod mapping_quality_method = Approx;

    string file_name;
    if (optind < argc) {
        file_name = get_input_file_name(optind, argc, argv);
    }

    if (gcsa_name.empty() && !file_name.empty()) {
        gcsa_name = file_name + gcsa::GCSA::EXTENSION;
    }
    
    if (gbwt_name.empty() && !file_name.empty()) {
        gbwt_name = file_name + gbwt::GBWT::EXTENSION;
    }

    if (xg_name.empty() && !file_name.empty()) {
        xg_name = file_name + ".xg";
    }

    if (!db_name.empty()) {
        xg_name = db_name + ".xg";
        gcsa_name = db_name + gcsa::GCSA::EXTENSION;
        gbwt_name = file_name + gbwt::GBWT::EXTENSION;
    }

    // Configure GCSA2 verbosity so it doesn't spit out loads of extra info
    gcsa::Verbosity::set(gcsa::Verbosity::SILENT);
    
    // Configure its temp directory to the system temp directory
    gcsa::TempFile::setDirectory(find_temp_dir());

    // Load up our indexes.
    xg::XG* xgidx = nullptr;
    gcsa::GCSA* gcsa = nullptr;
    gcsa::LCPArray* lcp = nullptr;
    gbwt::GBWT* gbwt = nullptr;

    // We try opening the file, and then see if it worked
    ifstream xg_stream(xg_name);

    if(xg_stream) {
        // We have an xg index!
        if(debug) {
            cerr << "Loading xg index " << xg_name << "..." << endl;
        }
        xgidx = new xg::XG(xg_stream);
    }

    ifstream gcsa_stream(gcsa_name);
    if(gcsa_stream) {
        // We have a GCSA index too!
        if(debug) {
            cerr << "Loading GCSA2 index " << gcsa_name << "..." << endl;
        }
        gcsa = new gcsa::GCSA();
        gcsa->load(gcsa_stream);
    }

    string lcp_name = gcsa_name + ".lcp";
    ifstream lcp_stream(lcp_name);
    if (lcp_stream) {
        if(debug) {
            cerr << "Loading LCP index " << gcsa_name << "..." << endl;
        }
        lcp = new gcsa::LCPArray();
        lcp->load(lcp_stream);
    }
    
    ifstream gbwt_stream(gbwt_name);
    if(gbwt_stream) {
        // We have a GBWT index too!
        if(debug) {
            cerr << "Loading GBWT haplotype index " << gbwt_name << "..." << endl;
        }
        gbwt = new gbwt::GBWT();
        gbwt->load(gbwt_stream);
    }

    thread_count = get_thread_count();

    vector<Mapper*> mapper;
    mapper.resize(thread_count);
    vector<vector<Alignment> > output_buffer;
    output_buffer.resize(thread_count);
    vector<Alignment> empty_alns;

    // bam/sam/cram output
    samFile* sam_out = 0;
    int buffer_limit = 100;
    bam_hdr_t* hdr = nullptr;
    int compress_level = 9; // hard coded
    map<string, string> rg_sample;
    string sam_header;

    // if no paths were given take all of those in the index
    set<string> path_names;
    if (!surject_type.empty() && path_names.empty()) {
        for (size_t i = 1; i <= xgidx->path_count; ++i) {
            path_names.insert(xgidx->path_name(i));
        }
    }

    // for SAM header generation
    auto setup_sam_header = [&hdr, &sam_out, &surject_type, &compress_level, &xgidx, &rg_sample, &sam_header] (void) {
#pragma omp critical (hts_header)
        if (!hdr) {
            char out_mode[5];
            string out_format = "";
            strcpy(out_mode, "w");
            if (surject_type == "bam") { out_format = "b"; }
            else if (surject_type == "cram") { out_format = "c"; }
            else { out_format = ""; }
            strcat(out_mode, out_format.c_str());
            if (compress_level >= 0) {
                char tmp[2];
                tmp[0] = compress_level + '0'; tmp[1] = '\0';
                strcat(out_mode, tmp);
            }
            map<string, int64_t> path_length;
            int num_paths = xgidx->max_path_rank();
            for (int i = 1; i <= num_paths; ++i) {
                auto name = xgidx->path_name(i);
                path_length[name] = xgidx->path_length(name);
            }
            hdr = hts_string_header(sam_header, path_length, rg_sample);
            if ((sam_out = sam_open("-", out_mode)) == 0) {
                cerr << "[vg map] failed to open stdout for writing HTS output" << endl;
                exit(1);
            } else {
                // write the header
                if (sam_hdr_write(sam_out, hdr) != 0) {
                    cerr << "[vg map] error: failed to write the SAM header" << endl;
                }
            }
        }
    };

<<<<<<< HEAD
    // TODO: Refactor the surjection code out of surject_main and intto somewhere where we can jsyt use it here!

    auto surject_alignments = [&hdr, &sam_header, &mapper, &rg_sample, &setup_sam_header, &path_names, &sam_out] (const vector<Alignment>& alns1,
        const vector<Alignment>& alns2) {
        
        if (alns1.empty()) return;
=======
    auto surject_alignments = [&hdr, &sam_header, &mapper, &rg_sample, &setup_sam_header, &path_names, &sam_out, &xgidx, &surject_min_softclip] (const vector<Alignment>& alns) {
        if (alns.empty()) return;
>>>>>>> cdf4a766
        setup_sam_header();
        vector<tuple<string, int64_t, bool, Alignment> > surjects1, surjects2;
        int tid = omp_get_thread_num();
        for (auto& aln : alns1) {
            // Surject each alignment of the first read in the pair
            string path_name;
            int64_t path_pos = -1;
            bool path_reverse = false;
            
            auto surj = mapper[tid]->surject_alignment(aln, path_names, path_name, path_pos, path_reverse);
            surjects1.push_back(make_tuple(path_name, path_pos, path_reverse, surj));
            
            // hack: if we haven't established the header, we look at the reads to guess which read groups to put in it
            if (!hdr && !surj.read_group().empty() && !surj.sample_name().empty()) {
#pragma omp critical (hts_header)
                rg_sample[surj.read_group()] = surj.sample_name();
            }
        }
<<<<<<< HEAD
        
        for (auto& aln : alns2) {
            // Surject each alignment of the second read in the pair, if any
            string path_name;
            int64_t path_pos = -1;
            bool path_reverse = false;
            
            auto surj = mapper[tid]->surject_alignment(aln, path_names, path_name, path_pos, path_reverse);
            surjects2.push_back(make_tuple(path_name, path_pos, path_reverse, surj));
            
            // Don't try and populate the header; it should have happened already
        }
        
        if (surjects2.empty()) {
            // Write out surjected single-end reads
        
            for (auto& s : surjects1) {
                auto& path_name = get<0>(s);
                auto& path_pos = get<1>(s);
                auto& path_reverse = get<2>(s);
                auto& surj = get<3>(s);
                string cigar = cigar_against_path(surj, path_reverse);
                bam1_t* b = alignment_to_bam(sam_header,
                                             surj,
                                             path_name,
                                             path_pos,
                                             path_reverse,
                                             cigar);
                int r = 0;
#pragma omp critical (cout)
                r = sam_write1(sam_out, hdr, b);
                if (r == 0) { cerr << "[vg map] error: writing to stdout failed" << endl; exit(1); }
                bam_destroy1(b);
            }
        } else {
            // Write out surjected paired-end reads
            
            // Paired-end reads come in corresponding pairs, allowing duplicate reads.
            assert(surjects1.size() == surjects2.size());
            
            for (size_t i = 0; i < surjects1.size(); i++) {
                // For each corresponding pair
                auto& s1 = surjects1[i];
                auto& s2 = surjects2[i];

                // Unpack each read
                auto& path_name1 = get<0>(s1);
                auto& path_pos1 = get<1>(s1);
                auto& path_reverse1 = get<2>(s1);
                auto& surj1 = get<3>(s1);
                
                auto& path_name2 = get<0>(s2);
                auto& path_pos2 = get<1>(s2);
                auto& path_reverse2 = get<2>(s2);
                auto& surj2 = get<3>(s2);
                
                // Compute CIGARs
                string cigar1 = cigar_against_path(surj1, path_reverse1);
                string cigar2 = cigar_against_path(surj2, path_reverse2);
                
                // TODO: compute template length based on
                // pair distance and alignment content.
                int template_length = 0;
                
                // Make BAM records
                bam1_t* b1 = alignment_to_bam(sam_header,
                                              surj1,
                                              path_name1,
                                              path_pos1,
                                              path_reverse1,
                                              cigar1,
                                              path_name2,
                                              path_pos2,
                                              template_length);
                bam1_t* b2 = alignment_to_bam(sam_header,
                                              surj2,
                                              path_name2,
                                              path_pos2,
                                              path_reverse2,
                                              cigar2,
                                              path_name1,
                                              path_pos1,
                                              template_length);
                
                // Write the records
                int r = 0;
#pragma omp critical (cout)
                r = sam_write1(sam_out, hdr, b1);
                if (r == 0) { cerr << "[vg map] error: writing to stdout failed" << endl; exit(1); }
                bam_destroy1(b1);
                r = 0;
=======
        // write out the surjections
        for (auto& s : surjects) {
            auto& path_nom = get<0>(s);
            auto& path_pos = get<1>(s);
            auto& path_reverse = get<2>(s);
            auto& surj = get<3>(s);
            size_t path_len;
            if (path_nom != "") {
                path_len = xgidx->path_length(path_nom);
            }
            string cigar = cigar_against_path(surj, path_reverse, path_pos, path_len, surject_min_softclip);
            bam1_t* b = alignment_to_bam(sam_header,
                                         surj,
                                         path_nom,
                                         path_pos,
                                         path_reverse,
                                         cigar,
                                         "=",
                                         path_pos,
                                         0);
            int r = 0;
>>>>>>> cdf4a766
#pragma omp critical (cout)
                r = sam_write1(sam_out, hdr, b2);
                if (r == 0) { cerr << "[vg map] error: writing to stdout failed" << endl; exit(1); }
                bam_destroy1(b2);
            }
            
            
        }
    };

    auto write_json = [](const vector<Alignment>& alns) {
        for(auto& alignment : alns) {
            string json = pb2json(alignment);
            cout << json << "\n";
        }
    };

    auto write_refpos = [](const vector<Alignment>& alns) {
        for(auto& alignment : alns) {
            Position refpos;
            if (alignment.refpos_size()) {
                refpos = alignment.refpos(0);
            }
            cout << alignment.name() << "\t"
            << refpos.name() << "\t"
            << refpos.offset() << "\t"
            << alignment.mapping_quality() << "\t"
            << alignment.score() << "\n";
        }
    };

    // We have one function to dump alignments into
    // Make sure to flush the buffer at the end of the program!
    auto output_alignments = [&output_buffer,
                              &output_json,
                              &surject_type,
                              &surject_alignments,
                              &buffer_size,
                              &refpos_table,
                              &write_json,
                              &write_refpos](const vector<Alignment>& alns1, const vector<Alignment>& alns2) {
        if (output_json) {
            // If we want to convert to JSON, convert them all to JSON and dump them to cout.
#pragma omp critical (cout)
            {
                write_json(alns1);
                write_json(alns2);
            }
        } else if (refpos_table) {
            // keep multi alignments ordered appropriately
#pragma omp critical (cout)
            {
                write_refpos(alns1);
                write_refpos(alns2);
            }
        } else if (!surject_type.empty()) {
            // surject
            surject_alignments(alns1, alns2);
        } else {
            // Otherwise write them through the buffer for our thread
            int tid = omp_get_thread_num();
            auto& output_buf = output_buffer[tid];

            // Copy all the alignments over to the output buffer
            copy(alns1.begin(), alns1.end(), back_inserter(output_buf));
            copy(alns2.begin(), alns2.end(), back_inserter(output_buf));

            stream::write_buffered(cout, output_buf, buffer_size);
        }
    };

    for (int i = 0; i < thread_count; ++i) {
        Mapper* m = nullptr;
        if(xgidx && gcsa && lcp) {
            // We have the xg and GCSA indexes, so use them
            m = new Mapper(xgidx, gcsa, lcp, gbwt);
        } else {
            // Can't continue with null
            throw runtime_error("Need XG, GCSA, and LCP to create a Mapper");
        }
        m->hit_max = hit_max;
        m->max_multimaps = max_multimaps;
        m->min_multimaps = min_multimaps;
        m->band_multimaps = band_multimaps;
        m->maybe_mq_threshold = maybe_mq_threshold;
        m->debug = debug;
        m->min_identity = min_score;
        m->drop_chain = drop_chain;
        m->mq_overlap = mq_overlap;
        m->min_mem_length = (min_mem_length > 0 ? min_mem_length
                             : m->random_match_length(chance_match));
        m->mem_reseed_length = round(mem_reseed_factor * m->min_mem_length);
        m->min_cluster_length = min_cluster_length;
        if (debug && i == 0) {
            cerr << "[vg map] : min_mem_length = " << m->min_mem_length
                 << ", mem_reseed_length = " << m->mem_reseed_length
                 << ", min_cluster_length = " << m->min_cluster_length << endl;
        }
        m->fast_reseed = use_fast_reseed;
        m->max_target_factor = max_target_factor;
        m->set_alignment_scores(match, mismatch, gap_open, gap_extend, full_length_bonus, haplotype_consistency_exponent);
        m->strip_bonuses = strip_bonuses;
        m->adjust_alignments_for_base_quality = qual_adjust_alignments;
        m->extra_multimaps = extra_multimaps;
        m->mapping_quality_method = mapping_quality_method;
        m->always_rescue = always_rescue;
        m->frag_stats.fixed_fragment_model = fixed_fragment_model;
        m->frag_stats.fragment_max = fragment_max;
        m->frag_stats.fragment_sigma = fragment_sigma;
        if (fragment_mean) {
            m->frag_stats.fragment_size = fragment_size;
            m->frag_stats.cached_fragment_length_mean = fragment_mean;
            m->frag_stats.cached_fragment_length_stdev = fragment_stdev;
            m->frag_stats.cached_fragment_orientation_same = fragment_orientation;
            m->frag_stats.cached_fragment_direction = fragment_direction;
        }
        m->frag_stats.fragment_model_update_interval = fragment_model_update;
        m->max_mapping_quality = max_mapping_quality;
        m->mate_rescues = mate_rescues;
        m->max_band_jump = max_band_jump > -1 ? max_band_jump : band_width;
        m->identity_weight = identity_weight;
        m->assume_acyclic = acyclic_graph;
        m->context_depth = 3; // for surjection
        m->patch_alignments = patch_alignments;
        mapper[i] = m;
    }

    if (!seq.empty()) {
        int tid = omp_get_thread_num();

        Alignment unaligned;
        unaligned.set_sequence(seq);

        if (!qual.empty()) {
            unaligned.set_quality(qual);
        }

        vector<Alignment> alignments = mapper[tid]->align_multi(unaligned, kmer_size, kmer_stride, max_mem_length, band_width);
        if(alignments.size() == 0) {
            // If we didn't have any alignments, report the unaligned alignment
            alignments.push_back(unaligned);
        }


        for(auto& alignment : alignments) {
            if (!sample_name.empty()) alignment.set_sample_name(sample_name);
            if (!read_group.empty()) alignment.set_read_group(read_group);
            if (!seq_name.empty()) alignment.set_name(seq_name);
        }

        // Output the alignments in JSON or protobuf as appropriate.
        output_alignments(alignments, empty_alns);
    }

    if (!read_file.empty()) {
        ifstream in(read_file);
        bool more_data = in.good();
#pragma omp parallel shared(in)
        {
            string line;
            int tid = omp_get_thread_num();
            while (in.good()) {
                line.clear();
#pragma omp critical (readq)
                {
                    std::getline(in,line);
                }
                if (!line.empty()) {
                    // Make an alignment
                    Alignment unaligned;
                    unaligned.set_sequence(line);

                    vector<Alignment> alignments = mapper[tid]->align_multi(unaligned, kmer_size, kmer_stride, max_mem_length, band_width);

                    for(auto& alignment : alignments) {
                        // Set the alignment metadata
                        if (!sample_name.empty()) alignment.set_sample_name(sample_name);
                        if (!read_group.empty()) alignment.set_read_group(read_group);
                    }


                    // Output the alignments in JSON or protobuf as appropriate.
                    output_alignments(alignments, empty_alns);
                }
            }
        }
    }

    if (!hts_file.empty()) {
        function<void(Alignment&)> lambda =
            [&mapper,
             &output_alignments,
             &keep_secondary,
             &kmer_size,
             &kmer_stride,
             &max_mem_length,
             &band_width,
             &empty_alns]
                (Alignment& alignment) {

                    if(alignment.is_secondary() && !keep_secondary) {
                        // Skip over secondary alignments in the input; we don't want several output mappings for each input *mapping*.
                        return;
                    }

                    int tid = omp_get_thread_num();
                    vector<Alignment> alignments = mapper[tid]->align_multi(alignment, kmer_size, kmer_stride, max_mem_length, band_width);

                    // Output the alignments in JSON or protobuf as appropriate.
                    output_alignments(alignments, empty_alns);
                };
        // run
        hts_for_each_parallel(hts_file, lambda);
    }

    if (!fastq1.empty()) {
        if (interleaved_input) {
            // paired interleaved
            auto output_func = [&output_alignments,
                                &compare_gam,
                                &print_fragment_model]
                (Alignment& aln1,
                 Alignment& aln2,
                 pair<vector<Alignment>, vector<Alignment>>& alnp) {
                if (!print_fragment_model) {
                    // Output the alignments in JSON or protobuf as appropriate.
                    output_alignments(alnp.first, alnp.second);
                }
            };
            function<void(Alignment&,Alignment&)> lambda =
                [&mapper,
                 &output_alignments,
                 &keep_secondary,
                 &kmer_size,
                 &kmer_stride,
                 &max_mem_length,
                 &band_width,
                 &pair_window,
                 &top_pairs_only,
                 &print_fragment_model,
                 &output_func](Alignment& aln1, Alignment& aln2) {
                auto our_mapper = mapper[omp_get_thread_num()];
                bool queued_resolve_later = false;
                auto alnp = our_mapper->align_paired_multi(aln1, aln2, queued_resolve_later, max_mem_length, top_pairs_only, false);
                if (!queued_resolve_later) {
                    output_func(aln1, aln2, alnp);
                    // check if we should try to align the queued alignments
                    if (our_mapper->frag_stats.fragment_size != 0
                        && !our_mapper->imperfect_pairs_to_retry.empty()) {
                        int i = 0;
                        for (auto p : our_mapper->imperfect_pairs_to_retry) {
                            auto alnp = our_mapper->align_paired_multi(p.first, p.second,
                                                                       queued_resolve_later,
                                                                       max_mem_length,
                                                                       top_pairs_only,
                                                                       true);
                            output_func(p.first, p.second, alnp);
                        }
                        our_mapper->imperfect_pairs_to_retry.clear();
                    }
                }
            };
            fastq_paired_interleaved_for_each_parallel(fastq1, lambda);
#pragma omp parallel
            { // clean up buffered alignments that weren't perfect
                auto our_mapper = mapper[omp_get_thread_num()];
                // if we haven't yet computed these, assume we couldn't get an estimate for fragment size
                our_mapper->frag_stats.fragment_size = fragment_max;
                for (auto p : our_mapper->imperfect_pairs_to_retry) {
                    bool queued_resolve_later = false;
                    auto alnp = our_mapper->align_paired_multi(p.first, p.second,
                                                               queued_resolve_later,
                                                               max_mem_length,
                                                               top_pairs_only,
                                                               true);
                    output_func(p.first, p.second, alnp);
                }
                our_mapper->imperfect_pairs_to_retry.clear();
            }
        } else if (fastq2.empty()) {
            // single
            function<void(Alignment&)> lambda =
                [&mapper,
                 &output_alignments,
                 &kmer_size,
                 &kmer_stride,
                 &max_mem_length,
                 &band_width,
                 &empty_alns]
                    (Alignment& alignment) {

                        int tid = omp_get_thread_num();
                        vector<Alignment> alignments = mapper[tid]->align_multi(alignment, kmer_size, kmer_stride, max_mem_length, band_width);
                        //cerr << "This is just before output_alignments" << alignment.DebugString() << endl;
                        output_alignments(alignments, empty_alns);
                    };
            fastq_unpaired_for_each_parallel(fastq1, lambda);
        } else {
            // paired two-file
            auto output_func = [&output_alignments,
                                &print_fragment_model]
                (Alignment& aln1,
                 Alignment& aln2,
                 pair<vector<Alignment>, vector<Alignment>>& alnp) {
                // Make sure we have unaligned "alignments" for things that don't align.
                // Output the alignments in JSON or protobuf as appropriate.
                if (!print_fragment_model) {
                    output_alignments(alnp.first, alnp.second);
                }
            };
            function<void(Alignment&,Alignment&)> lambda =
                [&mapper,
                 &output_alignments,
                 &keep_secondary,
                 &kmer_size,
                 &kmer_stride,
                 &max_mem_length,
                 &band_width,
                 &pair_window,
                 &top_pairs_only,
                 &print_fragment_model,
                 &output_func](Alignment& aln1, Alignment& aln2) {
                auto our_mapper = mapper[omp_get_thread_num()];
                bool queued_resolve_later = false;
                auto alnp = our_mapper->align_paired_multi(aln1, aln2, queued_resolve_later, max_mem_length, top_pairs_only, false);
                if (!queued_resolve_later) {
                    output_func(aln1, aln2, alnp);
                    // check if we should try to align the queued alignments
                    if (our_mapper->frag_stats.fragment_size != 0
                        && !our_mapper->imperfect_pairs_to_retry.empty()) {
                        int i = 0;
                        for (auto p : our_mapper->imperfect_pairs_to_retry) {
                            auto alnp = our_mapper->align_paired_multi(p.first, p.second,
                                                                       queued_resolve_later,
                                                                       max_mem_length,
                                                                       top_pairs_only,
                                                                       true);
                            output_func(p.first, p.second, alnp);
                        }
                        our_mapper->imperfect_pairs_to_retry.clear();
                    }
                }
            };
            fastq_paired_two_files_for_each_parallel(fastq1, fastq2, lambda);
#pragma omp parallel
            {
                auto our_mapper = mapper[omp_get_thread_num()];
                our_mapper->frag_stats.fragment_size = fragment_max;
                for (auto p : our_mapper->imperfect_pairs_to_retry) {
                    bool queued_resolve_later = false;
                    auto alnp = our_mapper->align_paired_multi(p.first, p.second,
                                                               queued_resolve_later,
                                                               max_mem_length,
                                                               top_pairs_only,
                                                               true);
                    output_func(p.first, p.second, alnp);
                }
                our_mapper->imperfect_pairs_to_retry.clear();
            }
        }
    }

    if (!gam_input.empty()) {
        ifstream gam_in(gam_input);
        if (interleaved_input) {
            auto output_func = [&output_alignments,
                                &compare_gam,
                                &print_fragment_model]
                (Alignment& aln1,
                 Alignment& aln2,
                 pair<vector<Alignment>, vector<Alignment>>& alnp) {
                if (print_fragment_model) {
                    // do nothing
                } else {
                    // Output the alignments in JSON or protobuf as appropriate.
                    if (compare_gam) {
                        alnp.first.front().set_correct(overlap(aln1.path(), alnp.first.front().path()));
                        alnp.second.front().set_correct(overlap(aln2.path(), alnp.second.front().path()));
                    }
                    output_alignments(alnp.first, alnp.second);
                }
            };
            function<void(Alignment&,Alignment&)> lambda =
                [&mapper,
                 &output_alignments,
                 &keep_secondary,
                 &kmer_size,
                 &kmer_stride,
                 &max_mem_length,
                 &band_width,
                 &compare_gam,
                 &pair_window,
                 &top_pairs_only,
                 &print_fragment_model,
                 &output_func](Alignment& aln1, Alignment& aln2) {
                auto our_mapper = mapper[omp_get_thread_num()];
                bool queued_resolve_later = false;
                auto alnp = our_mapper->align_paired_multi(aln1, aln2, queued_resolve_later, max_mem_length, top_pairs_only, false);
                if (!queued_resolve_later) {
                    output_func(aln1, aln2, alnp);
                    // check if we should try to align the queued alignments
                    if (our_mapper->frag_stats.fragment_size != 0
                        && !our_mapper->imperfect_pairs_to_retry.empty()) {
                        int i = 0;
                        for (auto p : our_mapper->imperfect_pairs_to_retry) {
                            auto alnp = our_mapper->align_paired_multi(p.first, p.second,
                                                                       queued_resolve_later,
                                                                       max_mem_length,
                                                                       top_pairs_only,
                                                                       true);
                            output_func(p.first, p.second, alnp);
                        }
                        our_mapper->imperfect_pairs_to_retry.clear();
                    }
                }
            };
            stream::for_each_interleaved_pair_parallel(gam_in, lambda);
#pragma omp parallel
            {
                auto our_mapper = mapper[omp_get_thread_num()];
                our_mapper->frag_stats.fragment_size = fragment_max;
                for (auto p : our_mapper->imperfect_pairs_to_retry) {
                    bool queued_resolve_later = false;
                    auto alnp = our_mapper->align_paired_multi(p.first, p.second,
                                                               queued_resolve_later,
                                                               max_mem_length,
                                                               top_pairs_only,
                                                               true);
                    output_func(p.first, p.second, alnp);
                }
                our_mapper->imperfect_pairs_to_retry.clear();
            }
        } else {
            function<void(Alignment&)> lambda =
                [&mapper,
                 &output_alignments,
                 &keep_secondary,
                 &kmer_size,
                 &kmer_stride,
                 &max_mem_length,
                 &band_width,
                 &compare_gam,
                 &empty_alns]
                (Alignment& alignment) {
                int tid = omp_get_thread_num();
                std::chrono::time_point<std::chrono::system_clock> start = std::chrono::system_clock::now();
                vector<Alignment> alignments = mapper[tid]->align_multi(alignment, kmer_size, kmer_stride, max_mem_length, band_width);
                std::chrono::time_point<std::chrono::system_clock> end = std::chrono::system_clock::now();
                std::chrono::duration<double> elapsed_seconds = end-start;
                // Output the alignments in JSON or protobuf as appropriate.
                if (compare_gam) {
                    alignments.front().set_correct(overlap(alignment.path(), alignments.front().path()));
                }
                output_alignments(alignments, empty_alns);
            };
            stream::for_each_parallel(gam_in, lambda);
        }
        gam_in.close();
    }

    if (print_fragment_model) {
        if (mapper[0]->frag_stats.fragment_size) {
            // we've calculated our fragment size, so print it and bail out
            cout << mapper[0]->frag_stats.fragment_model_str() << endl;
        } else {
            cerr << "[vg map] Error: could not calculate fragment model" << endl;
        }
    }

    // clean up
    for (int i = 0; i < thread_count; ++i) {
        delete mapper[i];
        auto& output_buf = output_buffer[i];
        if (!output_json && !refpos_table && surject_type.empty()) {
            stream::write_buffered(cout, output_buf, 0);
        }
    }

    // special cleanup for htslib outputs
    if (!surject_type.empty()) {
        if (hdr != nullptr) bam_hdr_destroy(hdr);
        sam_close(sam_out);
        cout.flush();
    }

    if (gbwt) {
        delete gbwt;
        gbwt = nullptr;
    }
    if (lcp) {
        delete lcp;
        lcp = nullptr;
    }
    if(gcsa) {
        delete gcsa;
        gcsa = nullptr;
    }
    if(xgidx) {
        delete xgidx;
        xgidx = nullptr;
    }

    cout.flush();

    return 0;

}

static Subcommand vg_map("map", "MEM-based read alignment", PIPELINE, 3, main_map);<|MERGE_RESOLUTION|>--- conflicted
+++ resolved
@@ -646,17 +646,12 @@
         }
     };
 
-<<<<<<< HEAD
-    // TODO: Refactor the surjection code out of surject_main and intto somewhere where we can jsyt use it here!
-
-    auto surject_alignments = [&hdr, &sam_header, &mapper, &rg_sample, &setup_sam_header, &path_names, &sam_out] (const vector<Alignment>& alns1,
-        const vector<Alignment>& alns2) {
+    // TODO: Refactor the surjection code out of surject_main and intto somewhere where we can just use it here!
+
+    auto surject_alignments = [&hdr, &sam_header, &mapper, &rg_sample, &setup_sam_header, &path_names, &sam_out, &xgidx,
+        &surject_min_softclip] (const vector<Alignment>& alns1, const vector<Alignment>& alns2) {
         
         if (alns1.empty()) return;
-=======
-    auto surject_alignments = [&hdr, &sam_header, &mapper, &rg_sample, &setup_sam_header, &path_names, &sam_out, &xgidx, &surject_min_softclip] (const vector<Alignment>& alns) {
-        if (alns.empty()) return;
->>>>>>> cdf4a766
         setup_sam_header();
         vector<tuple<string, int64_t, bool, Alignment> > surjects1, surjects2;
         int tid = omp_get_thread_num();
@@ -675,7 +670,6 @@
                 rg_sample[surj.read_group()] = surj.sample_name();
             }
         }
-<<<<<<< HEAD
         
         for (auto& aln : alns2) {
             // Surject each alignment of the second read in the pair, if any
@@ -697,7 +691,12 @@
                 auto& path_pos = get<1>(s);
                 auto& path_reverse = get<2>(s);
                 auto& surj = get<3>(s);
-                string cigar = cigar_against_path(surj, path_reverse);
+                
+                size_t path_len = 0;
+                if (path_name != "") {
+                    path_len = xgidx->path_length(path_name);
+                }
+                string cigar = cigar_against_path(surj, path_reverse, path_pos, path_len, surject_min_softclip);
                 bam1_t* b = alignment_to_bam(sam_header,
                                              surj,
                                              path_name,
@@ -733,8 +732,15 @@
                 auto& surj2 = get<3>(s2);
                 
                 // Compute CIGARs
-                string cigar1 = cigar_against_path(surj1, path_reverse1);
-                string cigar2 = cigar_against_path(surj2, path_reverse2);
+                size_t path_len1, path_len2;
+                if (path_name1 != "") {
+                    path_len1 = xgidx->path_length(path_name1);
+                }
+                if (path_name2 != "") {
+                    path_len2 = xgidx->path_length(path_name2);
+                }
+                string cigar1 = cigar_against_path(surj1, path_reverse1, path_pos1, path_len1, surject_min_softclip);
+                string cigar2 = cigar_against_path(surj2, path_reverse2, path_pos2, path_len2, surject_min_softclip);
                 
                 // TODO: compute template length based on
                 // pair distance and alignment content.
@@ -767,29 +773,6 @@
                 if (r == 0) { cerr << "[vg map] error: writing to stdout failed" << endl; exit(1); }
                 bam_destroy1(b1);
                 r = 0;
-=======
-        // write out the surjections
-        for (auto& s : surjects) {
-            auto& path_nom = get<0>(s);
-            auto& path_pos = get<1>(s);
-            auto& path_reverse = get<2>(s);
-            auto& surj = get<3>(s);
-            size_t path_len;
-            if (path_nom != "") {
-                path_len = xgidx->path_length(path_nom);
-            }
-            string cigar = cigar_against_path(surj, path_reverse, path_pos, path_len, surject_min_softclip);
-            bam1_t* b = alignment_to_bam(sam_header,
-                                         surj,
-                                         path_nom,
-                                         path_pos,
-                                         path_reverse,
-                                         cigar,
-                                         "=",
-                                         path_pos,
-                                         0);
-            int r = 0;
->>>>>>> cdf4a766
 #pragma omp critical (cout)
                 r = sam_write1(sam_out, hdr, b2);
                 if (r == 0) { cerr << "[vg map] error: writing to stdout failed" << endl; exit(1); }
