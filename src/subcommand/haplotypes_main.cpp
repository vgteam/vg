/** \file haplotypes_main.cpp
 *
 * Defines the "vg haplotypes" subcommand, which samples haplotypes by kmer counts in the reads.
 *
 * TODO: Tests for --linear-structure, --extra-fragments, and fragmented haplotypes.
 */

#include "subcommand.hpp"

#include "../hash_map.hpp"
#include "../recombinator.hpp"
#include "../algorithms/extract_subchain.hpp"

#include <cmath>
#include <fstream>
#include <functional>
#include <iostream>
#include <thread>
#include <vector>
#include <unordered_map>

#include <getopt.h>
#include <omp.h>

#include <gbwtgraph/index.h>

using namespace vg;

//----------------------------------------------------------------------------

// Default values for command line parameters.

namespace haplotypes_defaults {

constexpr size_t DEFAULT_MAX_THREADS = 16;

size_t threads() {
    size_t threads = omp_get_max_threads();
    threads = std::max(threads, size_t(1));
    return std::min(threads, DEFAULT_MAX_THREADS);
}

constexpr size_t k() {
    return Haplotypes::Header::DEFAULT_K;
}

constexpr size_t w() {
    return gbwtgraph::Key64::WINDOW_LENGTH;
}

constexpr size_t subchain_length() {
    return HaplotypePartitioner::SUBCHAIN_LENGTH;
}

constexpr size_t n() {
    return Recombinator::NUM_HAPLOTYPES;
}

constexpr size_t candidates() {
    return Recombinator::NUM_CANDIDATES;
}

constexpr size_t coverage() {
    return Recombinator::COVERAGE;
}

constexpr double discount() {
    return Recombinator::PRESENT_DISCOUNT;
}

constexpr double adjustment() {
    return Recombinator::HET_ADJUSTMENT;
}

constexpr double absent() {
    return Recombinator::ABSENT_SCORE;
}

constexpr double badness() {
    return Recombinator::BADNESS_THRESHOLD;
}

}; // namespace haplotypes_defaults

//----------------------------------------------------------------------------

struct HaplotypesConfig {
    enum OperatingMode {
        mode_invalid,
        mode_sample_graph,
        mode_preprocess,
        mode_sample_haplotypes,
        mode_statistics,
    };

    // Logger to use when reporting errors/progress
    Logger logger = Logger("vg haplotypes");

    OperatingMode mode = mode_invalid;
    Haplotypes::Verbosity verbosity = Haplotypes::verbosity_silent;

    // File names.
    std::string graph_name;
    std::string gbz_output, haplotype_output;
    std::string distance_name, r_index_name;
    std::string haplotype_input, kmer_input;

    // Computational parameters.
    size_t k = haplotypes_defaults::k(), w = haplotypes_defaults::w();
    HaplotypePartitioner::Parameters partitioner_parameters;
    Recombinator::Parameters recombinator_parameters;
    std::unordered_set<std::string> reference_samples; // Overrides those specified in the graph.

    // For subchain statistics.
    std::string ref_sample;

    // Other parameters.
    size_t threads = haplotypes_defaults::threads();
    bool validate = false;

    HaplotypesConfig(int argc, char** argv, size_t max_threads);
};

void preprocess_graph(const gbwtgraph::GBZ& gbz, Haplotypes& haplotypes, HaplotypesConfig& config);

void set_reference_samples(gbwtgraph::GBZ& gbz, const HaplotypesConfig& config);

void sample_haplotypes(const gbwtgraph::GBZ& gbz, const Haplotypes& haplotypes, const HaplotypesConfig& config);

void subchain_statistics(const gbwtgraph::GBZ& gbz, const Haplotypes& haplotypes, const HaplotypesConfig& config);

//----------------------------------------------------------------------------

int main_haplotypes(int argc, char** argv) {
    double start = gbwt::readTimer();
    gbwt::Verbosity::set(gbwt::Verbosity::SILENT);
    size_t max_threads = omp_get_max_threads();
    omp_set_num_threads(haplotypes_defaults::threads());

    // Parse the arguments.
    HaplotypesConfig config(argc, argv, max_threads);

    // Load the graph.
    gbwtgraph::GBZ gbz;
    load_gbz(gbz, config.graph_name, config.verbosity >= Haplotypes::verbosity_basic);

    // Generate or load haplotype information.
    Haplotypes haplotypes;
    if (config.mode == HaplotypesConfig::mode_sample_graph || config.mode == HaplotypesConfig::mode_preprocess) {
        preprocess_graph(gbz, haplotypes, config);
    } else {
        if (config.verbosity >= Haplotypes::verbosity_basic) {
            config.logger.info() << "Loading haplotype information from " 
                                 << config.haplotype_input << std::endl;
        }
        haplotypes.load_from(config.haplotype_input);
    }

    // Save haplotype information if necessary.
    if (!config.haplotype_output.empty()) {
        if (config.verbosity >= Haplotypes::verbosity_basic) {
            config.logger.info() << "Writing haplotype information to " << config.haplotype_output << std::endl;
        }
        haplotypes.serialize_to(config.haplotype_output);
    }

    // Sample the haplotypes.
    if (config.mode == HaplotypesConfig::mode_sample_graph || config.mode == HaplotypesConfig::mode_sample_haplotypes) {
        // Update reference samples if necessary.
        if (!config.reference_samples.empty()) {
            set_reference_samples(gbz, config);
        }
        sample_haplotypes(gbz, haplotypes, config);
    }

    // Output statistics on subchain lengths and kmer counts.
    if (config.mode == HaplotypesConfig::mode_statistics) {
        subchain_statistics(gbz, haplotypes, config);
    }

    if (config.verbosity >= Haplotypes::verbosity_basic) {
        double seconds = gbwt::readTimer() - start;
        double gib = gbwt::inGigabytes(gbwt::memoryUsage());
        config.logger.info() << "Used " << seconds << " seconds, " << gib << " GiB" << std::endl;
    }
    return 0;
}

static vg::subcommand::Subcommand vg_haplotypes("haplotypes", "haplotype sampling based on kmer counts", vg::subcommand::TOOLKIT, main_haplotypes);

//----------------------------------------------------------------------------

void help_haplotypes(char** argv, bool developer_options) {
    std::string usage = "    " + std::string(argv[0]) + " " + std::string(argv[1]) + " [options] ";
    std::cerr << "usage:" << std::endl;
    std::cerr << usage << "-k kmers.kff -g output.gbz graph.gbz" << std::endl;
    std::cerr << usage << "-H output.hapl graph.gbz" << std::endl;
    std::cerr << usage << "-i graph.hapl -k kmers.kff -g output.gbz graph.gbz" << std::endl;
    if (developer_options) {
        std::cerr << usage << "-i graph.hapl --statistics ref_sample graph.gbz > output.tsv" << std::endl;
    }
    std::cerr << std::endl;

    std::cerr << "Haplotype sampling based on kmer counts." << std::endl;
    std::cerr << std::endl;
    std::cerr << "Output files:" << std::endl;
    std::cerr << "  -g, --gbz-output FILE        write the output GBZ to file (requires -k)" << std::endl;
    std::cerr << "  -H, --haplotype-output FILE  write haplotype information to file" << std::endl;
    std::cerr << std::endl;
    std::cerr << "Input files:" << std::endl;
    std::cerr << "  -d, --distance-index FILE    use this distance index [<basename>.dist]" << std::endl;
    std::cerr << "  -r, --r-index FILE           use this r-index [<basename>.ri]" << std::endl;
    std::cerr << "  -i, --haplotype-input FILE   use this .hapl file (default: generate)" << std::endl;
    std::cerr << "  -k, --kmer-input FILE        use kmer counts from this KFF file" << std::endl;
    std::cerr << std::endl;
    std::cerr << "Options for generating haplotype information:" << std::endl;
    std::cerr << "      --kmer-length N          kmer length for building minimizer index"
                                             << "[" << haplotypes_defaults::k() << "]" << std::endl;
    std::cerr << "      --window-length N        window length for building minimizer index "
                                             << "[" << haplotypes_defaults::w() << "]" << std::endl;
    std::cerr << "      --subchain-length N      target length (in bp) for subchains "
                                             << "[" << haplotypes_defaults::subchain_length() << "]" << std::endl;
    std::cerr << "      --linear-structure       extend subchains to avoid haplotypes" << std::endl;
    std::cerr << "                               visiting them multiple times" << std::endl;
    std::cerr << std::endl;
    std::cerr << "Options for sampling haplotypes:" << std::endl;
    std::cerr << "      --preset STR             use preset X {default, haploid, diploid}" << std::endl;
    std::cerr << "      --coverage N             kmer coverage in KFF file (default: estimate)" << std::endl;
    std::cerr << "      --num-haplotypes N       generate N haplotypes [" << haplotypes_defaults::n() << "]" << std::endl;
    std::cerr << "                               with --diploid-sampling, use N candidates "
                                             << "[" << haplotypes_defaults::candidates() << "]" << std::endl;
    std::cerr << "      --present-discount F     discount scores for present kmers by factor F" << std::endl;
    std::cerr << "                               [" << haplotypes_defaults::discount() << "]" << std::endl;
    std::cerr << "      --het-adjustment F       adjust scores for heterozygous kmers by F "
                                             << "[" << haplotypes_defaults::adjustment() << "]" << std::endl;
    std::cerr << "      --absent-score F         score absent kmers -F/+F "
                                             << "[" << haplotypes_defaults::absent()  << "]" << std::endl;
    std::cerr << "      --haploid-scoring        use a scoring model without heterozygous kmers" << std::endl;
    std::cerr << "      --diploid-sampling       choose the best pair from the sampled haplotypes" << std::endl;
    std::cerr << "      --extra-fragments        select all candidates in bad subchains" << std::endl;
    std::cerr << "                               in --diploid-sampling" << std::endl;
    std::cerr << "      --badness F              threshold for badness of a subchain "
                                             << "[" << haplotypes_defaults::badness() << "]" << std::endl;
    std::cerr << "      --include-reference      include named and reference paths in the output" << std::endl;
    std::cerr << "      --set-reference NAME     use sample X as a reference sample (may repeat)" << std::endl;
    std::cerr << std::endl;
    std::cerr << "Other options:" << std::endl;
    std::cerr << "  -v, --verbosity N            verbosity level [0]" << std::endl;
    std::cerr << "                               {0 = silent, 1 = basic, 2 = detailed, 3 = debug}" << std::endl;
    std::cerr << "  -t, --threads N              approximate number of threads "
                                             << "[" << haplotypes_defaults::threads() << " on this system]" << std::endl;
    std::cerr << "  -h, --help                   print this help message to stderr and exit" << std::endl;
    std::cerr << std::endl;
    if (developer_options) {
        std::cerr << "Developer options:" << std::endl;
        std::cerr << "      --validate               validate the generated information (may be slow)" << std::endl;
        std::cerr << "      --statistics NAME        output subchain statistics over reference sample" << std::endl;
        std::cerr << std::endl;
    }
}

//----------------------------------------------------------------------------

HaplotypesConfig::HaplotypesConfig(int argc, char** argv, size_t max_threads) {
    constexpr int OPT_KMER_LENGTH = 1200;
    constexpr int OPT_WINDOW_LENGTH = 1201;
    constexpr int OPT_SUBCHAIN_LENGTH = 1202;
    constexpr int OPT_LINEAR_STRUCTURE = 1203;
    constexpr int OPT_PRESET = 1300;
    constexpr int OPT_COVERAGE = 1301;
    constexpr int OPT_NUM_HAPLOTYPES = 1302;
    constexpr int OPT_PRESENT_DISCOUNT = 1303;
    constexpr int OPT_HET_ADJUSTMENT = 1304;
    constexpr int OPT_ABSENT_SCORE = 1305;
    constexpr int OPT_HAPLOID_SCORING = 1306;
    constexpr int OPT_DIPLOID_SAMPLING = 1307;
    constexpr int OPT_EXTRA_FRAGMENTS = 1308;
    constexpr int OPT_BADNESS = 1309;
    constexpr int OPT_INCLUDE_REFERENCE = 1310;
    constexpr int OPT_SET_REFERENCE = 1311;
    constexpr int OPT_VALIDATE = 1400;
    constexpr int OPT_STATISTICS = 1500;

    static struct option long_options[] =
    {
        { "gbz-output", required_argument, 0, 'g' },
        { "haplotype-output", required_argument, 0, 'H' },
        { "distance-index", required_argument, 0, 'd' },
        { "r-index", required_argument, 0, 'r' },
        { "haplotype-input", required_argument, 0, 'i' },
        { "kmer-input", required_argument, 0, 'k' },
        { "kmer-length", required_argument, 0, OPT_KMER_LENGTH },
        { "window-length", required_argument, 0, OPT_WINDOW_LENGTH },
        { "subchain-length", required_argument, 0, OPT_SUBCHAIN_LENGTH },
        { "linear-structure", no_argument, 0, OPT_LINEAR_STRUCTURE },
        { "preset", required_argument, 0, OPT_PRESET },
        { "coverage", required_argument, 0, OPT_COVERAGE },
        { "num-haplotypes", required_argument, 0, OPT_NUM_HAPLOTYPES },
        { "present-discount", required_argument, 0, OPT_PRESENT_DISCOUNT },
        { "het-adjustment", required_argument, 0, OPT_HET_ADJUSTMENT },
        { "absent-score", required_argument, 0, OPT_ABSENT_SCORE },
        { "haploid-scoring", no_argument, 0, OPT_HAPLOID_SCORING },
        { "diploid-sampling", no_argument, 0, OPT_DIPLOID_SAMPLING },
        { "extra-fragments", no_argument, 0, OPT_EXTRA_FRAGMENTS },
        { "badness", required_argument, 0, OPT_BADNESS },
        { "include-reference", no_argument, 0, OPT_INCLUDE_REFERENCE },
        { "set-reference", required_argument, 0, OPT_SET_REFERENCE },
        { "verbosity", required_argument, 0, 'v' },
        { "threads", required_argument, 0, 't' },
        { "validate", no_argument, 0,  OPT_VALIDATE },
        { "statistics", required_argument, 0, OPT_STATISTICS },
        { "help", no_argument, 0, 'h' },
        { 0, 0, 0, 0 }
    };

    // Process the arguments.
    int c;
    optind = 2; // force optind past command positional argument
    bool num_haplotypes_set = false;
    while (true) {
        int option_index = 0;
        c = getopt_long(argc, argv, "g:H:d:r:i:k:v:t:h?", long_options, &option_index);
        if (c == -1) { break; } // End of options.

        switch (c)
        {
        case 'g':
            this->gbz_output = ensure_writable(logger, optarg);
            break;
        case 'H':
            this->haplotype_output = ensure_writable(logger, optarg);
            break;

        case 'd':
            this->distance_name = require_exists(logger, optarg);
            break;
        case 'r':
            this->r_index_name = require_exists(logger, optarg);
            break;
        case 'i':
            this->haplotype_input = require_exists(logger, optarg);
            break;
        case 'k':
            this->kmer_input = require_exists(logger, optarg);
            break;

        case OPT_KMER_LENGTH:
            this->k = parse<size_t>(optarg);
            if (this->k == 0 || this->k > gbwtgraph::Key64::KMER_MAX_LENGTH) {
                this->logger.error() << "kmer length must be between 1 and " 
                                     << gbwtgraph::Key64::KMER_MAX_LENGTH << std::endl;
            }
            break;
        case OPT_WINDOW_LENGTH:
            this->w = parse<size_t>(optarg);
            if (this->w == 0) {
                this->logger.error() << "window length cannot be 0" << std::endl;
            }
            break;
        case OPT_SUBCHAIN_LENGTH:
            this->partitioner_parameters.subchain_length = parse<size_t>(optarg);
            if (this->partitioner_parameters.subchain_length == 0) {
                this->logger.error() << "subchain length cannot be 0" << std::endl;
            }
            break;
        case OPT_LINEAR_STRUCTURE:
            this->partitioner_parameters.linear_structure = true;
            break;

        case OPT_PRESET:
            {
                Recombinator::Parameters::preset_t preset;
                if (std::string(optarg) == "default") {
                    preset = Recombinator::Parameters::preset_default;
                } else if (std::string(optarg) == "haploid") {
                    preset = Recombinator::Parameters::preset_haploid;
                } else if (std::string(optarg) == "diploid") {
                    preset = Recombinator::Parameters::preset_diploid;
                } else {
                    this->logger.error() << "unknown preset: " << optarg << std::endl;
                }
                this->recombinator_parameters = Recombinator::Parameters(preset);
                num_haplotypes_set = true; // The preset is assumed to include the number of haplotypes.
                break;
            }
        case OPT_COVERAGE:
            this->recombinator_parameters.coverage = parse<size_t>(optarg);
            break;
        case OPT_NUM_HAPLOTYPES:
            this->recombinator_parameters.num_haplotypes = parse<size_t>(optarg);
            num_haplotypes_set = true;
            if (this->recombinator_parameters.num_haplotypes == 0) {
                this->logger.error() << "number of haplotypes cannot be 0" << std::endl;
            }
            break;
        case OPT_PRESENT_DISCOUNT:
            this->recombinator_parameters.present_discount = parse<double>(optarg);
            if (this->recombinator_parameters.present_discount < 0.0 || this->recombinator_parameters.present_discount > 1.0) {
                this->logger.error() << "present discount must be between 0.0 and 1.0" << std::endl;
            }
            break;
        case OPT_HET_ADJUSTMENT:
            this->recombinator_parameters.het_adjustment = parse<double>(optarg);
            if (this->recombinator_parameters.het_adjustment < 0.0) {
                this->logger.error() << "het adjustment must be non-negative" << std::endl;
            }
            break;
        case OPT_ABSENT_SCORE:
            this->recombinator_parameters.absent_score = parse<double>(optarg);
            if (this->recombinator_parameters.absent_score < 0.0) {
                this->logger.error() << "absent score must be non-negative" << std::endl;
            }
            break;
        case OPT_HAPLOID_SCORING:
            this->recombinator_parameters.haploid_scoring = true;
            break;
        case OPT_DIPLOID_SAMPLING:
            this->recombinator_parameters.diploid_sampling = true;
            break;
        case OPT_EXTRA_FRAGMENTS:
            this->recombinator_parameters.extra_fragments = true;
            break;
        case OPT_BADNESS:
            this->recombinator_parameters.badness_threshold = parse<double>(optarg);
            if (this->recombinator_parameters.badness_threshold <= 0.0) {
                this->logger.error() << "badness threshold must be positive" << std::endl;
            }
            break;
        case OPT_INCLUDE_REFERENCE:
            this->recombinator_parameters.include_reference = true;
            break;
        case OPT_SET_REFERENCE:
            this->reference_samples.insert(optarg);
            break;

        case 'v':
            {
                size_t level = parse<size_t>(optarg);
                if (level > Haplotypes::verbosity_debug) {
                    this->logger.error() << "invalid verbosity level: " << level << std::endl;
                }
                this->verbosity = static_cast<HaplotypePartitioner::Verbosity>(level);
            }
            break;
        case 't':
            set_thread_count(logger, optarg);
            break;

        case OPT_VALIDATE:
            this->validate = true;
            break;
        case OPT_STATISTICS:
            this->ref_sample = optarg;
            break;

        case 'h':
        case '?':
            help_haplotypes(argv, true);
            std::exit(EXIT_FAILURE);
        default:
            std::abort();
        }
    }

    // Determine input graph and set operating mode.
    if (optind + 1 != argc) {
        help_haplotypes(argv, false);
        std::exit(EXIT_FAILURE);
    }
    this->graph_name = argv[optind];
    if (this->haplotype_input.empty() && !this->kmer_input.empty() && !this->gbz_output.empty()) {
        this->mode = mode_sample_graph;
    } else if (this->haplotype_input.empty() && !this->haplotype_output.empty()) {
        this->mode = mode_preprocess;
    } else if (!this->haplotype_input.empty() && !this->kmer_input.empty() && !this->gbz_output.empty()) {
        this->mode = mode_sample_haplotypes;
    } else if (!this->haplotype_input.empty() && !this->ref_sample.empty()) {
        this->mode = mode_statistics;
    }
    if (this->mode == mode_invalid) {
        help_haplotypes(argv, false);
        std::exit(EXIT_FAILURE);
    }

    // Use conditional defaults if the user did not override them.
    if (this->recombinator_parameters.diploid_sampling && !num_haplotypes_set) {
        this->recombinator_parameters.num_haplotypes = haplotypes_defaults::candidates();
    }
}

//----------------------------------------------------------------------------

void validate_haplotypes(const Logger& logger,
                         const Haplotypes& haplotypes,
                         const gbwtgraph::GBWTGraph& graph,
                         const gbwt::FastLocate& r_index,
                         const HaplotypePartitioner::minimizer_index_type& minimizer_index,
                         size_t expected_chains,
                         HaplotypePartitioner::Verbosity verbosity);

std::string get_name(const std::string& graph_name, const std::string& extension) {
    size_t length = graph_name.length();
    if (ends_with(graph_name, gbwtgraph::GBZ::EXTENSION)) {
        length -= gbwtgraph::GBZ::EXTENSION.length();
    }
    return graph_name.substr(0, length) + extension;
}

void preprocess_graph(const gbwtgraph::GBZ& gbz, Haplotypes& haplotypes, HaplotypesConfig& config) {
    double start = gbwt::readTimer();
    if (config.verbosity >= Haplotypes::verbosity_basic) {
        config.logger.info() << "Generating haplotype information" << std::endl;
    }

    // Distance index.
    if (config.distance_name.empty()) {
        config.distance_name = get_name(config.graph_name, ".dist");
        if (config.verbosity >= Haplotypes::verbosity_basic) {
            config.logger.info() << "Guessing that distance index is " << config.distance_name << std::endl;
        }
    }
    SnarlDistanceIndex distance_index;
    if (config.verbosity >= Haplotypes::verbosity_basic) {
        config.logger.info() << "Loading distance index from " << config.distance_name << std::endl;
    }
    distance_index.deserialize(config.distance_name);
    size_t expected_chains = 0;
    distance_index.for_each_child(distance_index.get_root(), [&](const handlegraph::net_handle_t&) {
        expected_chains++;
    });

<<<<<<< HEAD
    // Minimizer index.
    HaplotypePartitioner::minimizer_index_type minimizer_index(config.k, config.w, false);
    {
        double minimizer = gbwt::readTimer();
        if (config.verbosity >= Haplotypes::verbosity_basic) {
            config.logger.info() << "Building minimizer index" << std::endl;
        }
        gbwtgraph::index_haplotypes(gbz.graph, minimizer_index);
        if (config.verbosity >= Haplotypes::verbosity_basic) {
            double seconds = gbwt::readTimer() - minimizer;
            config.logger.info() << "Built the minimizer index in " << seconds << " seconds" << std::endl;
        }
=======
    // Minimizer index without payload.
    double minimizer = gbwt::readTimer();
    if (config.verbosity >= Haplotypes::verbosity_basic) {
        std::cerr << "Building minimizer index" << std::endl;
    }
    MinimizerIndexParameters params;
    params.k = config.k;
    params.w_or_s = config.w;
    params.progress = (config.verbosity >= Haplotypes::verbosity_detailed);
    HaplotypePartitioner::minimizer_index_type minimizer_index = build_minimizer_index(gbz, nullptr, nullptr, params);
    if (config.verbosity >= Haplotypes::verbosity_basic) {
        double seconds = gbwt::readTimer() - minimizer;
        std::cerr << "Built the minimizer index in " << seconds << " seconds" << std::endl;
>>>>>>> 84b14256
    }

    // R-index.
    if (config.r_index_name.empty()) {
        config.r_index_name = get_name(config.graph_name, gbwt::FastLocate::EXTENSION);
        if (config.verbosity >= Haplotypes::verbosity_basic) {
            config.logger.info() << "Guessing that r-index is " << config.r_index_name << std::endl;
        }
    }
    gbwt::FastLocate r_index;
    load_r_index(r_index, config.r_index_name, config.verbosity >= Haplotypes::verbosity_basic);
    r_index.setGBWT(gbz.index);

    // Partition the haplotypes.
    HaplotypePartitioner partitioner(gbz, r_index, distance_index, minimizer_index, config.verbosity);
    try {
        haplotypes = partitioner.partition_haplotypes(config.partitioner_parameters);
    }
    catch (const std::runtime_error& e) {
        config.logger.error() << e.what() << std::endl;
    }
    if (config.verbosity >= Haplotypes::verbosity_basic) {
        double seconds = gbwt::readTimer() - start;
        config.logger.info() << "Generated haplotype information in "
                             << seconds << " seconds" << std::endl;
    }

    // Validate the haplotypes.
    if (config.validate) {
        validate_haplotypes(config.logger, haplotypes, gbz.graph, r_index,
                            minimizer_index, expected_chains, config.verbosity);
    }
}

//----------------------------------------------------------------------------

void set_reference_samples(gbwtgraph::GBZ& gbz, const HaplotypesConfig& config) {
    omp_set_num_threads(config.threads);
    if (config.verbosity >= Haplotypes::verbosity_basic) {
        config.logger.info() << "Updating reference samples" << std::endl;
    }
    if (config.verbosity >= Haplotypes::verbosity_debug) {
        auto info_msg = config.logger.info();
        info_msg << "Reference samples:";
        for (const std::string& sample : config.reference_samples) {
            info_msg << " " << sample;
        }
        info_msg << std::endl;
    }

    double start = gbwt::readTimer();
    size_t present = gbz.set_reference_samples(config.reference_samples);
    if (present < config.reference_samples.size()) {
        config.logger.warn() << "only " << present << " out of "
                             << config.reference_samples.size() 
                             << " reference samples are present" << std::endl;
    }

    if (config.verbosity >= Haplotypes::verbosity_basic) {
        double seconds = gbwt::readTimer() - start;
        config.logger.info() << "Updated reference samples in " << seconds << " seconds" << std::endl;
    }
}

//----------------------------------------------------------------------------

size_t threads_to_jobs(size_t threads) {
    size_t jobs = std::round(0.85 * threads);
    return std::max(jobs, size_t(1));
}

void validate_subgraph(const Logger& logger, const gbwtgraph::GBWTGraph& graph, 
                       const gbwtgraph::GBWTGraph& subgraph, HaplotypePartitioner::Verbosity verbosity);

void sample_haplotypes(const gbwtgraph::GBZ& gbz, const Haplotypes& haplotypes, const HaplotypesConfig& config) {
    omp_set_num_threads(threads_to_jobs(config.threads));
    Recombinator recombinator(gbz, haplotypes, config.verbosity);
    gbwt::GBWT merged;
    try {
        merged = recombinator.generate_haplotypes(config.kmer_input, config.recombinator_parameters);
    } catch (const std::runtime_error& e) {
        config.logger.error() << e.what() << std::endl;
    }
    omp_set_num_threads(config.threads); // Restore the number of threads.

    // Build and serialize GBWTGraph.
    if (config.verbosity >= Haplotypes::verbosity_basic) {
        config.logger.info() << "Building GBWTGraph" << std::endl;
    }
    double checkpoint = gbwt::readTimer();
    gbwtgraph::GBWTGraph output_graph = gbz.graph.subgraph(merged);
    if (config.verbosity >= Haplotypes::verbosity_basic) {
        double seconds = gbwt::readTimer() - checkpoint;
        config.logger.info() << "Built the GBWTGraph in " << seconds << " seconds" << std::endl;
    }
    save_gbz(merged, output_graph, config.gbz_output, config.verbosity >= Haplotypes::verbosity_basic);

    // Validate the graph.
    if (config.validate) {
        // TODO: How could we validate the haplotypes?
        validate_subgraph(config.logger, gbz.graph, output_graph, config.verbosity);
    }
}

//----------------------------------------------------------------------------

// Returns the GBWT sequence id for the given path in the orientation it appears in this top-level chain.
// Returns `gbwt::invalid_sequence()` if the path is not found.
gbwt::size_type seq_for_chain(const gbwtgraph::GBZ& gbz, const Haplotypes& haplotypes, gbwt::size_type path_id, size_t chain_id) {
    gbwt::size_type sequence_id = gbwt::Path::encode(path_id, false);
    gbwt::size_type reverse_id = gbwt::Path::encode(path_id, true);
    for (const Haplotypes::Subchain& subchain : haplotypes.chains[chain_id].subchains) {
        for (const std::pair<gbwt::size_type, size_t>& sequence : subchain.sequences) {
            if (sequence.first == sequence_id) {
                return sequence.first;
            }
            if (sequence.first == reverse_id) {
                return sequence.first;
            }
        }
    }
    return gbwt::invalid_sequence();
}

struct ReferenceInterval {
    enum order { before, overlap, after };

    Haplotypes::Subchain::subchain_t type;

    size_t id;

    // Semiopen range of reference positions for the internal parts of the subchain.
    size_t start, end;

    // Where is this interval relative to the specified interval?
    order compare(std::pair<size_t, size_t> interval) {
        if (this->end <= interval.first) {
            return before;
        } else if (this->start >= interval.second) {
            return after;
        } else {
            return overlap;
        }
    }

    size_t length() const {
        return this->end - this->start;
    }

    char type_as_char() const {
        switch (this->type) {
            case Haplotypes::Subchain::normal:
                return 'N';
            case Haplotypes::Subchain::prefix:
                return 'P';
            case Haplotypes::Subchain::suffix:
                return 'S';
            case Haplotypes::Subchain::full_haplotype:
                return 'F';
        }
        return '?';
    }

    std::string to_string() const {
        std::string result;
        result.push_back(this->type_as_char());
        result += std::to_string(this->id) + "(" + std::to_string(this->start) + ".." + std::to_string(this->end) + ")";
        return result;
    }
};

// Also returns the total length of the path / GBWT sequence in bp.
std::pair<std::vector<ReferenceInterval>, size_t> subchain_intervals(const gbwtgraph::GBZ& gbz, const Haplotypes& haplotypes, gbwt::size_type sequence_id, size_t chain_id) {
    bool reverse = gbwt::Path::is_reverse(sequence_id);
    gbwt::size_type actual_sequence_id = gbwt::Path::encode(gbwt::Path::id(sequence_id), false);
    gbwt::vector_type path = gbz.index.extract(actual_sequence_id);
    size_t total_length = 0;
    for (auto gbwt_node : path) {
        total_length += gbz.graph.get_length(gbwtgraph::GBWTGraph::node_to_handle(gbwt_node));
    }

    const Haplotypes::TopLevelChain& chain = haplotypes.chains[chain_id];
    std::vector<ReferenceInterval> result;
    size_t seq_offset = 0, node_offset = 0;
    for (size_t subchain_id = 0; subchain_id < chain.subchains.size(); subchain_id++) {
        size_t actual_subchain_id;
        Haplotypes::Subchain subchain;
        if (reverse) {
            actual_subchain_id = chain.subchains.size() - 1 - subchain_id;
            switch (chain.subchains[actual_subchain_id].type) {
                case Haplotypes::Subchain::prefix:
                    subchain.type = Haplotypes::Subchain::suffix;
                    break;
                case Haplotypes::Subchain::suffix:
                    subchain.type = Haplotypes::Subchain::prefix;
                    break;
                default:
                    subchain.type = chain.subchains[actual_subchain_id].type;
                    break;
            }
            subchain.start = gbwt::Node::reverse(chain.subchains[actual_subchain_id].end);
            subchain.end = gbwt::Node::reverse(chain.subchains[actual_subchain_id].start);
        } else {
            actual_subchain_id = subchain_id;
            subchain.type = chain.subchains[actual_subchain_id].type;
            subchain.start = chain.subchains[actual_subchain_id].start;
            subchain.end = chain.subchains[actual_subchain_id].end;
        }
        ReferenceInterval interval { subchain.type, actual_subchain_id, 0, total_length };
        if (subchain.has_start()) {
            while (node_offset < path.size() && path[node_offset] != subchain.start) {
                seq_offset += gbz.graph.get_length(gbwtgraph::GBWTGraph::node_to_handle(path[node_offset]));
                node_offset++;
            }
            if (node_offset < path.size()) {
                seq_offset += gbz.graph.get_length(gbwtgraph::GBWTGraph::node_to_handle(path[node_offset]));
                node_offset++;
            }
            interval.start = seq_offset;
        } else if (subchain.type == Haplotypes::Subchain::prefix) {
            // If a prefix follows a suffix, they cover the same interval.
            interval.start = (result.empty() ? 0 : result.back().start);
        }
        if (subchain.has_end()) {
            while (node_offset < path.size() && path[node_offset] != subchain.end) {
                seq_offset += gbz.graph.get_length(gbwtgraph::GBWTGraph::node_to_handle(path[node_offset]));
                node_offset++;
            }
            interval.end = seq_offset;
            // If a prefix follows a suffix, they cover the same interval.
            if (subchain.type == Haplotypes::Subchain::prefix && !result.empty()) {
                result.back().end = interval.end;
            }
        }
        result.push_back(interval);
    }

    return { result, total_length };
}

gbwt::size_type path_for_sample_contig(
    const Logger& logger, const gbwtgraph::GBZ& gbz,
    const std::string& sample_name, const std::string& contig_name
) {
    gbwt::size_type sample_id = gbz.index.metadata.sample(sample_name);
    if (sample_id >= gbz.index.metadata.samples()) {
        logger.error() << "sample " << sample_name << " not found" << std::endl;
    }
    gbwt::size_type contig_id = gbz.index.metadata.contig(contig_name);
    if (contig_id >= gbz.index.metadata.contigs()) {
        logger.error() << "contig " << contig_name << " not found" << std::endl;
    }

    auto paths = gbz.index.metadata.findPaths(sample_id, contig_id);
    if (paths.size() != 1) {
        logger.error() << "found " << paths.size() << " paths for sample " 
                       << sample_name << ", contig " << contig_name << std::endl;
    }
    return paths.front();
}

//----------------------------------------------------------------------------

void subchain_statistics(const gbwtgraph::GBZ& gbz, const Haplotypes& haplotypes, const HaplotypesConfig& config) {
    gbwt::size_type sample_id = gbz.index.metadata.sample(config.ref_sample);
    if (sample_id >= gbz.index.metadata.samples()) {
        config.logger.error() << "sample " << config.ref_sample << " not found in the graph" << std::endl;
    }

    // Header line: graph name, sample name.
    std::cout << "H\t" << config.graph_name << "\t" << config.ref_sample << std::endl;

    for (size_t chain_id = 0; chain_id < haplotypes.components(); chain_id++) {
        gbwt::size_type path_id = path_for_sample_contig(config.logger, gbz, config.ref_sample, 
                                                         haplotypes.chains[chain_id].contig_name);
        gbwt::size_type seq_id = seq_for_chain(gbz, haplotypes, path_id, chain_id);
        if (seq_id == gbwt::invalid_sequence()) {
            config.logger.error() << "could not determine reference orientation in chain " << chain_id << std::endl;
        }
        std::vector<ReferenceInterval> ref_intervals;
        size_t total_length;
        std::tie(ref_intervals, total_length) = subchain_intervals(gbz, haplotypes, seq_id, chain_id);

        // Contig line: chain id, contig name, total length.
        std::cout
            << "C\t"
            << chain_id << "\t"
            << haplotypes.chains[chain_id].contig_name << "\t"
            << total_length << std::endl;
        // For each subchain: type, id, start, end, length, number of kmers, number of sequences.
        for (size_t i = 0; i < ref_intervals.size(); i++) {
            size_t kmers = haplotypes.chains[chain_id].subchains[ref_intervals[i].id].kmers.size();
            size_t sequences = haplotypes.chains[chain_id].subchains[ref_intervals[i].id].sequences.size();
            std::cout
                << ref_intervals[i].type_as_char() << "\t"
                << ref_intervals[i].id << "\t"
                << ref_intervals[i].start << "\t"
                << ref_intervals[i].end << "\t"
                << ref_intervals[i].length() << "\t"
                << kmers << "\t"
                << sequences << std::endl;
        }
    }
}

//----------------------------------------------------------------------------

template<typename T>
std::string expected_got(T expected, T got) {
    return "expected " + std::to_string(expected) + ", got " + std::to_string(got);
}

template<typename T>
std::string pair_to_string(std::pair<T, T> value) {
    return "(" + std::to_string(value.first) + ", " + std::to_string(value.second) + ")";
}

void validate_error_chain(const Logger& logger, size_t chain_id, const std::string& message) {
    logger.error() << "[chain " << chain_id + "] " << message << std::endl;
}

void validate_error_subchain(const Logger& logger, size_t chain_id, size_t subchain_id, const std::string& message) {
    logger.error() << "[chain " << chain_id << ", subchain " 
                   << subchain_id << "] " << message << std::endl;
}

void validate_error_sequence(const Logger& logger, size_t chain_id, size_t subchain_id, 
                             size_t sequence_id, const std::string& message) {
    logger.error() << "[chain " << chain_id << ", subchain " << subchain_id
                   << ", sequence " << sequence_id << "] " << message << std::endl;
}

std::string validate_unary_path(const HandleGraph& graph, handle_t from, handle_t to) {
    hash_set<handle_t> visited;
    handle_t curr = from;
    while (curr != to) {
        if (visited.find(curr) != visited.end()) {
            return "incoming path contains a cycle";
        }
        visited.insert(curr);
        handle_t successor = empty_gbwtgraph_handle();
        size_t successors = 0;
        graph.follow_edges(curr, false, [&](const handle_t& next) {
            successor = next;
            successors++;
        });
        if (successors != 1) {
            return "incoming path is not unary";
        }
        curr = successor;
    }
    return "";
}

// Returns true if the path from (start, offset) reaches the end without revisiting start or leaving the subchain.
// The path may continue in subsequent fragments.
bool trace_path(
    const gbwt::GBWT& index, const gbwt::FragmentMap& fragment_map, const hash_set<nid_t>& subchain_nodes,
    gbwt::size_type sequence_id, gbwt::node_type start, gbwt::size_type offset, gbwt::node_type end
) {
    gbwt::edge_type pos(start, offset);
    while (pos.first != end) {
        pos = index.LF(pos);
        while (pos.first == gbwt::ENDMARKER) {
            sequence_id = fragment_map.oriented_next(sequence_id);
            if (sequence_id == gbwt::invalid_sequence()) {
                // No more fragments in the chain.
                return false;
            }
            pos = index.start(sequence_id);
        }
        if (pos.first == start) {
            // This was not a minimal end-to-end visit.
            return false;
        }
        if (subchain_nodes.find(gbwt::Node::id(pos.first)) == subchain_nodes.end()) {
            // We are outside the subchain.
            return false;
        }
    }
    return true;
}

// Returns the given (possibly fragmented) haplotype over the given subchain.
std::vector<std::string> get_haplotype(
    const gbwtgraph::GBWTGraph& graph, const gbwt::FragmentMap& fragment_map,
    Haplotypes::sequence_type sequence, gbwt::node_type from, gbwt::node_type to, size_t k
) {
    std::vector<std::string> haplotype;
    gbwt::edge_type pos;
    bool multiple_fragments = (from != gbwt::ENDMARKER && to != gbwt::ENDMARKER);
    haplotype.emplace_back();

    // Initial node with three cases (from start, suffix of a long `from`, short `from`).
    if (from == gbwt::ENDMARKER) {
        pos = graph.index->start(sequence.first);
        gbwtgraph::view_type view = graph.get_sequence_view(gbwtgraph::GBWTGraph::node_to_handle(pos.first));
        haplotype.back().append(view.first, view.second);
    } else {
        pos = gbwt::edge_type(from, sequence.second);
        gbwtgraph::view_type view = graph.get_sequence_view(gbwtgraph::GBWTGraph::node_to_handle(pos.first));
        if (view.second >= k) {
            haplotype.back().append(view.first + view.second - (k - 1), k - 1);
        } else {
            haplotype.back().append(view.first, view.second);
        }
    }

    while (true) {
        pos = graph.index->LF(pos);
        if (pos.first == gbwt::ENDMARKER) {
            if (!multiple_fragments) {
                break;
            }
            do {
                sequence.first = fragment_map.oriented_next(sequence.first);
                if (sequence.first == gbwt::invalid_sequence()) {
                    break;
                }
                pos = graph.index->start(sequence.first);
            }
            while (pos.first == gbwt::ENDMARKER);
            haplotype.emplace_back();
        }
        gbwtgraph::view_type view = graph.get_sequence_view(gbwtgraph::GBWTGraph::node_to_handle(pos.first));
        if (pos.first == to) {
            haplotype.back().append(view.first, std::min(view.second, k - 1));
            break;
        } else {
            haplotype.back().append(view.first, view.second);
        }
    }

    return haplotype;
}

void validate_chain(const Logger& logger,
                    const Haplotypes::TopLevelChain& chain,
                    const gbwtgraph::GBWTGraph& graph,
                    const gbwt::FragmentMap& fragment_map,
                    const gbwt::FastLocate& r_index,
                    const HaplotypePartitioner::minimizer_index_type& minimizer_index,
                    size_t chain_id,
                    HaplotypePartitioner::Verbosity verbosity) {
    if (chain.offset != chain_id) {
        validate_error_chain(logger, chain_id, "stored id is " + std::to_string(chain.offset));
    }
    if (chain.subchains.empty()) {
        validate_error_chain(logger, chain_id, "the chain is empty");
    }

    const Haplotypes::Subchain* prev = nullptr;
    for (size_t subchain_id = 0; subchain_id < chain.subchains.size(); subchain_id++) {
        const Haplotypes::Subchain& subchain = chain.subchains[subchain_id];

        // Check that the subchain is of an appropriate type.
        switch (subchain.type) {
        case Haplotypes::Subchain::normal:
            break;
        case Haplotypes::Subchain::prefix:
            if (subchain_id > 0 && prev->type != Haplotypes::Subchain::suffix) {
                validate_error_subchain(logger, chain_id, subchain_id, "a prefix inside a fragment");
            }
            break;
        case Haplotypes::Subchain::suffix:
            break;
        case Haplotypes::Subchain::full_haplotype:
            if (chain.subchains.size() != 1) {
                validate_error_subchain(logger, chain_id, subchain_id, "full haplotypes in a nontrivial chain");
            }
            break;
        }

        // Check that the boundary nodes have been defined.
        if (subchain.has_start() && subchain.start == gbwt::ENDMARKER) {
            validate_error_subchain(logger, chain_id, subchain_id, "missing start node");
        }
        if (subchain.has_end() && subchain.end == gbwt::ENDMARKER) {
            validate_error_subchain(logger, chain_id, subchain_id, "missing end node");
        }

        // Check that the kmer presence bitvector is of appropriate length.
        size_t total_kmers = subchain.sequences.size() * subchain.kmers.size();
        if (subchain.kmers_present.size() != total_kmers) {
            std::string message = expected_got<size_t>(total_kmers, subchain.kmers_present.size()) + " kmer occurrences";
            validate_error_subchain(logger, chain_id, subchain_id, message);
        }

        // Check that there is a unary path from the previous subchain if the
        // appropriate boundary nodes are present.
        if (subchain_id > 0 && prev->has_end() && subchain.has_start()) {
            std::string message = validate_unary_path(graph, gbwtgraph::GBWTGraph::node_to_handle(prev->end), gbwtgraph::GBWTGraph::node_to_handle(subchain.start));
            if (!message.empty()) {
                validate_error_subchain(logger, chain_id, subchain_id, message);
            }
        }

        // Sequences: normal subchains.
        if (subchain.type == Haplotypes::Subchain::normal) {
            std::vector<gbwt::size_type> da = r_index.decompressDA(subchain.start);
            hash_set<nid_t> nodes = extract_subchain(graph, gbwtgraph::GBWTGraph::node_to_handle(subchain.start), gbwtgraph::GBWTGraph::node_to_handle(subchain.end));
            hash_set<Haplotypes::sequence_type> selected;
            for (size_t i = 0; i < da.size(); i++) {
                if (trace_path(*(graph.index), fragment_map, nodes, da[i], subchain.start, i, subchain.end)) {
                    selected.insert(Haplotypes::sequence_type(da[i], i));
                }
            }
            if (subchain.sequences.size() != selected.size()) {
                std::string message = expected_got(selected.size(), subchain.sequences.size()) + " sequences (normal)";
                validate_error_subchain(logger, chain_id, subchain_id, message);
            }
            for (size_t i = 0; i < subchain.sequences.size(); i++) {
                if (selected.find(subchain.sequences[i]) == selected.end()) {
                    std::string message = "invalid value " + pair_to_string(subchain.sequences[i]);
                    validate_error_sequence(logger, chain_id, subchain_id, i, message);
                }
            }
        }

        // Sequences: prefixes and suffixes.
        if (subchain.type == Haplotypes::Subchain::prefix || subchain.type == Haplotypes::Subchain::suffix) {
            gbwt::node_type node = (subchain.has_start() ? subchain.start : subchain.end);
            std::vector<gbwt::size_type> da = r_index.decompressDA(node);
            if (subchain.sequences.size() != da.size()) {
                std::string message = expected_got(da.size(), subchain.sequences.size()) + " sequences (prefix / suffix)";
                validate_error_subchain(logger, chain_id, subchain_id, message);
            }
            hash_set<Haplotypes::sequence_type> truth;
            for (size_t i = 0; i < da.size(); i++) {
                truth.insert({ da[i], i });
            }
            for (size_t i = 0; i < subchain.sequences.size(); i++) {
                if (truth.find(subchain.sequences[i]) == truth.end()) {
                    std::string message = "invalid value " + pair_to_string(subchain.sequences[i]);
                    validate_error_sequence(logger, chain_id, subchain_id, i, message);
                }
            }
        }

        // Sequences: full haplotypes.
        if (subchain.type == Haplotypes::Subchain::full_haplotype) {
            if (subchain.sequences.empty()) {
                validate_error_subchain(logger, chain_id, subchain_id, "full haplotypes without sequences");
            }
        }

        // Kmers.
        if (subchain.type != Haplotypes::Subchain::full_haplotype) {
            hash_set<Haplotypes::Subchain::kmer_type> all_kmers;
            for (size_t i = 0; i < subchain.kmers.size(); i++) {
                all_kmers.insert(subchain.kmers[i]);
            }
            if (all_kmers.size() != subchain.kmers.size()) {
                std::string message = expected_got(subchain.kmers.size(), all_kmers.size()) + " kmers";
                validate_error_subchain(logger, chain_id, subchain_id, message);
            }
            hash_map<Haplotypes::Subchain::kmer_type, size_t> used_kmers; // (kmer used in haplotypes, number of sequences that contain it)
            hash_map<Haplotypes::Subchain::kmer_type, size_t> missing_kmers; // (kmer not used in haplotypes, number of sequences that contain it)
            for (size_t i = 0; i < subchain.sequences.size(); i++) {
                std::vector<std::string> haplotype = get_haplotype(
                    graph, fragment_map,
                    subchain.sequences[i], subchain.start, subchain.end, minimizer_index.k()
                );
                hash_map<Haplotypes::Subchain::kmer_type, bool> unique_minimizers; // (kmer, used in the sequence)
                for (const std::string& sequence : haplotype) {
                    auto minimizers = minimizer_index.minimizers(sequence);
                    for (auto& minimizer : minimizers) {
                        if (minimizer_index.count(minimizer) == 1) {
                            unique_minimizers[minimizer.key.get_key()] = false;
                        }
                    }
                }
                for (size_t j = 0, offset = i * subchain.kmers.size(); j < subchain.kmers.size(); j++, offset++) {
                    if (subchain.kmers_present[offset]) {
                        auto iter = unique_minimizers.find(subchain.kmers[j]);
                        if (iter == unique_minimizers.end()) {
                            std::string message = "kmer " + std::to_string(j) + " not present in the haplotype";
                            validate_error_sequence(logger, chain_id, subchain_id, i, message);
                        }
                        used_kmers[subchain.kmers[j]]++;
                        iter->second = true;
                    } else {
                        if (unique_minimizers.find(subchain.kmers[j]) != unique_minimizers.end()) {
                            std::string message = "kmer " + std::to_string(j) + " is present in the haplotype";
                            validate_error_sequence(logger, chain_id, subchain_id, i, message);
                        }
                    }
                }
                for (auto iter = unique_minimizers.begin(); iter != unique_minimizers.end(); ++iter) {
                    if (!iter->second) {
                        missing_kmers[iter->first]++;
                    }
                }
            }
            size_t invalid_count = 0;
            for (size_t kmer_id = 0; kmer_id < subchain.kmers.size(); kmer_id++) {
                size_t count = 0;
                auto iter = used_kmers.find(subchain.kmers[kmer_id]);
                if (iter == used_kmers.end() || iter->second != subchain.kmer_counts[kmer_id]) {
                    invalid_count++;
                }
            }
            if (invalid_count > 0) {
                std::string message = "invalid occurrence count for " + std::to_string(invalid_count) + " kmers";
                validate_error_subchain(logger, chain_id, subchain_id, message);
            }
            size_t missing_informative_kmers = 0;
            for (auto iter = missing_kmers.begin(); iter != missing_kmers.end(); ++iter) {
                if (iter->second < subchain.sequences.size()) {
                    missing_informative_kmers++;
                }
            }
            if (missing_informative_kmers > 0) {
                std::string message = "missing " + std::to_string(missing_informative_kmers) + " informative kmers";
                validate_error_subchain(logger, chain_id, subchain_id, message);
            }
        }

        prev = &subchain;
    }
}

std::string subchain_to_string(size_t chain_id, size_t subchain_id, const Haplotypes::Subchain& subchain) {
    return "chain " + std::to_string(chain_id) + ", subchain " + std::to_string(subchain_id) + " (" + subchain.to_string() + ")";
}

void validate_haplotypes(const Logger& logger,
                         const Haplotypes& haplotypes,
                         const gbwtgraph::GBWTGraph& graph,
                         const gbwt::FastLocate& r_index,
                         const HaplotypePartitioner::minimizer_index_type& minimizer_index,
                         size_t expected_chains,
                         HaplotypePartitioner::Verbosity verbosity) {
    if (verbosity >= Haplotypes::verbosity_basic) {
        logger.info() << "Validating the haplotype information" << std::endl;
    }
    double start = gbwt::readTimer();

    // Header information.
    if (haplotypes.k() != minimizer_index.k()) {
        logger.error() << "k-mer length " << expected_got(minimizer_index.k(), haplotypes.k()) << std::endl;
    }
    if (haplotypes.components() != expected_chains) {
        logger.error() << "graph components " 
                       << expected_got(expected_chains, haplotypes.components()) << std::endl;
    }
    if (haplotypes.components() != haplotypes.chains.size()) {
        logger.error() << "top-level chains " 
                       << expected_got(haplotypes.components(), haplotypes.chains.size()) << std::endl;
    }
    std::vector<size_t> chains_per_job(haplotypes.jobs(), 0);
    for (size_t chain = 0; chain < haplotypes.components(); chain++) {
        size_t job_id = haplotypes.chains[chain].job_id;
        if (job_id >= haplotypes.jobs()) {
            validate_error_chain(logger, chain, "job id " + std::to_string(job_id) 
                                                + " >= " + std::to_string(haplotypes.jobs()));
        }
        chains_per_job[job_id]++;
    }
    for (size_t job_id = 0; job_id < chains_per_job.size(); job_id++) {
        if (chains_per_job[job_id] == 0) {
            logger.error() << "job " << job_id << " is empty" << std::endl;
        }
    }

    // Cached paths.
    size_t expected_paths = graph.index->metadata.paths();
    if (haplotypes.jobs_for_paths.size() != expected_paths) {
       logger.error() << "cached paths "
                      << expected_got(expected_paths, haplotypes.jobs_for_paths.size())
                      << std::endl;
    }

    // Haplotype information is valid
    if (verbosity >= HaplotypePartitioner::Verbosity::verbosity_detailed) {
        logger.info() << "Validating subchains, sequences, and kmers" << std::endl;
    }
    gbwt::FragmentMap fragment_map(graph.index->metadata, false);
    #pragma omp parallel for schedule(dynamic, 1)
    for (size_t chain = 0; chain < haplotypes.components(); chain++) {
        validate_chain(logger, haplotypes.chains[chain], graph, fragment_map, 
                       r_index, minimizer_index, chain, verbosity);
    }

    // Kmers should be globally unique. But if there are fragmented haplotypes with 3 or more fragments
    // in a subchain, the middle fragment(s) may actually overlap other subchains. Additionally,
    // because the kmers we use are minimizers, they could occur elsewhere as non-minimizers.
    if (verbosity >= HaplotypePartitioner::Verbosity::verbosity_detailed) {
        logger.info() << "Validating kmer specificity" << std::endl;
    }
    hash_map<Haplotypes::Subchain::kmer_type, std::pair<size_t, size_t>> kmers;
    size_t collisions = 0, total_kmers = 0;
    for (size_t chain_id = 0; chain_id < haplotypes.components(); chain_id++) {
        const Haplotypes::TopLevelChain& chain = haplotypes.chains[chain_id];
        for (size_t subchain_id = 0; subchain_id < chain.subchains.size(); subchain_id++) {
            const Haplotypes::Subchain& subchain = chain.subchains[subchain_id];
            for (size_t i = 0; i < subchain.kmers.size(); i++) {
                auto iter = kmers.find(subchain.kmers[i]);
                if (iter != kmers.end()) {
                    const Haplotypes::Subchain& prev = haplotypes.chains[iter->second.first].subchains[iter->second.second];
                    if (chain_id == iter->second.first && subchain_id == iter->second.second + 1 && subchain.type == Haplotypes::Subchain::prefix && prev.type == Haplotypes::Subchain::suffix) {
                        // A prefix subchain may overlap the preceding suffix subchain and
                        // contain the same kmers.
                    } else {
                        collisions++;
                    }
                }
                kmers[subchain.kmers[i]] = { chain_id, subchain_id };
            }
            total_kmers += subchain.kmers.size();
        }
    }
    kmers.clear();
    if (collisions > 0) {
        logger.warn() << "found " << collisions << " kmer collisions out of " << total_kmers << std::endl;
    }

    if (verbosity >= Haplotypes::verbosity_basic) {
        double seconds = gbwt::readTimer() - start;
        logger.info() << "Validated the haplotype information in "
                      << seconds << " seconds" << std::endl;
    }
}

//----------------------------------------------------------------------------

void validate_nodes(const Logger& logger, const gbwtgraph::GBWTGraph& graph, 
                    const gbwtgraph::GBWTGraph& subgraph) {
    nid_t last_node = 0;
    bool nodes_ok = subgraph.for_each_handle([&](const handle_t& handle) -> bool {
        last_node = subgraph.get_id(handle);
        return graph.has_node(last_node);
    });
    if (!nodes_ok) {
        logger.error() << "invalid node " << last_node << std::endl;
    }
}

void validate_edges(const Logger& logger, const gbwtgraph::GBWTGraph& graph,
                    const gbwtgraph::GBWTGraph& subgraph) {
    edge_t last_edge(gbwtgraph::GBWTGraph::node_to_handle(0), gbwtgraph::GBWTGraph::node_to_handle(0));
    bool edges_ok = subgraph.for_each_edge([&](const edge_t& edge) -> bool {
        last_edge = edge;
        return graph.has_edge(edge.first, edge.second);
    });
    if (!edges_ok) {
        logger.error() << "invalid edge " << to_string_gbwtgraph(last_edge.first) 
                       << " to " << to_string_gbwtgraph(last_edge.second) << std::endl;
    }
}

void validate_subgraph(const Logger& logger, const gbwtgraph::GBWTGraph& graph,
                       const gbwtgraph::GBWTGraph& subgraph, HaplotypePartitioner::Verbosity verbosity) {
    if (verbosity >= Haplotypes::verbosity_basic) {
        logger.info() << "Validating the output subgraph" << std::endl;
    }
    double start = gbwt::readTimer();

    std::thread nodes(validate_nodes, std::cref(logger), std::cref(graph), std::cref(subgraph));
    std::thread edges(validate_edges, std::cref(logger), std::cref(graph), std::cref(subgraph));
    nodes.join();
    edges.join();

    if (verbosity >= Haplotypes::verbosity_basic) {
        double seconds = gbwt::readTimer() - start;
        logger.info() << "Validated the subgraph in " << seconds << " seconds" << std::endl;
    }
}

//----------------------------------------------------------------------------
<|MERGE_RESOLUTION|>--- conflicted
+++ resolved
@@ -529,24 +529,10 @@
         expected_chains++;
     });
 
-<<<<<<< HEAD
-    // Minimizer index.
-    HaplotypePartitioner::minimizer_index_type minimizer_index(config.k, config.w, false);
-    {
-        double minimizer = gbwt::readTimer();
-        if (config.verbosity >= Haplotypes::verbosity_basic) {
-            config.logger.info() << "Building minimizer index" << std::endl;
-        }
-        gbwtgraph::index_haplotypes(gbz.graph, minimizer_index);
-        if (config.verbosity >= Haplotypes::verbosity_basic) {
-            double seconds = gbwt::readTimer() - minimizer;
-            config.logger.info() << "Built the minimizer index in " << seconds << " seconds" << std::endl;
-        }
-=======
     // Minimizer index without payload.
     double minimizer = gbwt::readTimer();
     if (config.verbosity >= Haplotypes::verbosity_basic) {
-        std::cerr << "Building minimizer index" << std::endl;
+        config.logger.info() << "Building minimizer index" << std::endl;
     }
     MinimizerIndexParameters params;
     params.k = config.k;
@@ -555,8 +541,7 @@
     HaplotypePartitioner::minimizer_index_type minimizer_index = build_minimizer_index(gbz, nullptr, nullptr, params);
     if (config.verbosity >= Haplotypes::verbosity_basic) {
         double seconds = gbwt::readTimer() - minimizer;
-        std::cerr << "Built the minimizer index in " << seconds << " seconds" << std::endl;
->>>>>>> 84b14256
+        config.logger.info() << "Built the minimizer index in " << seconds << " seconds" << std::endl;
     }
 
     // R-index.
