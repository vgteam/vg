/** \file haplotypes_main.cpp
 *
 * Defines the "vg haplotypes" subcommand, which samples haplotypes by kmer counts in the reads.
 *
 * TODO: Tests for --linear-structure, --extra-fragments, and fragmented haplotypes.
 */

#include "subcommand.hpp"

#include "../hash_map.hpp"
#include "../recombinator.hpp"
#include "../algorithms/extract_subchain.hpp"

#include <cmath>
#include <fstream>
#include <functional>
#include <iostream>
#include <thread>
#include <vector>
#include <unordered_map>

#include <getopt.h>
#include <omp.h>

#include <gbwtgraph/index.h>

using namespace vg;

const std::string context = "[vg haplotypes]";

//----------------------------------------------------------------------------

// Default values for command line parameters.

namespace haplotypes_defaults {

constexpr size_t DEFAULT_MAX_THREADS = 16;

size_t threads() {
    size_t threads = omp_get_max_threads();
    threads = std::max(threads, size_t(1));
    return std::min(threads, DEFAULT_MAX_THREADS);
}

constexpr size_t k() {
    return Haplotypes::Header::DEFAULT_K;
}

constexpr size_t w() {
    return gbwtgraph::Key64::WINDOW_LENGTH;
}

constexpr size_t subchain_length() {
    return HaplotypePartitioner::SUBCHAIN_LENGTH;
}

constexpr size_t n() {
    return Recombinator::NUM_HAPLOTYPES;
}

constexpr size_t candidates() {
    return Recombinator::NUM_CANDIDATES;
}

constexpr size_t coverage() {
    return Recombinator::COVERAGE;
}

constexpr double discount() {
    return Recombinator::PRESENT_DISCOUNT;
}

constexpr double adjustment() {
    return Recombinator::HET_ADJUSTMENT;
}

constexpr double absent() {
    return Recombinator::ABSENT_SCORE;
}

constexpr double badness() {
    return Recombinator::BADNESS_THRESHOLD;
}

}; // namespace haplotypes_defaults

//----------------------------------------------------------------------------

struct HaplotypesConfig {
    enum OperatingMode {
        mode_invalid,
        mode_sample_graph,
        mode_preprocess,
        mode_sample_haplotypes,
        mode_statistics,
    };

    OperatingMode mode = mode_invalid;
    Haplotypes::Verbosity verbosity = Haplotypes::verbosity_silent;

    // File names.
    std::string graph_name;
    std::string gbz_output, haplotype_output;
    std::string distance_name, r_index_name;
    std::string haplotype_input, kmer_input;

    // Computational parameters.
    size_t k = haplotypes_defaults::k(), w = haplotypes_defaults::w();
    HaplotypePartitioner::Parameters partitioner_parameters;
    Recombinator::Parameters recombinator_parameters;
    std::unordered_set<std::string> reference_samples; // Overrides those specified in the graph.

    // For subchain statistics.
    std::string ref_sample;

    // Other parameters.
    size_t threads = haplotypes_defaults::threads();
    bool validate = false;

    HaplotypesConfig(int argc, char** argv, size_t max_threads);
};

void preprocess_graph(const gbwtgraph::GBZ& gbz, Haplotypes& haplotypes, HaplotypesConfig& config);

void set_reference_samples(gbwtgraph::GBZ& gbz, const HaplotypesConfig& config);

void sample_haplotypes(const gbwtgraph::GBZ& gbz, const Haplotypes& haplotypes, const HaplotypesConfig& config);

void subchain_statistics(const gbwtgraph::GBZ& gbz, const Haplotypes& haplotypes, const HaplotypesConfig& config);

//----------------------------------------------------------------------------

int main_haplotypes(int argc, char** argv) {
    double start = gbwt::readTimer();
    gbwt::Verbosity::set(gbwt::Verbosity::SILENT);
    size_t max_threads = omp_get_max_threads();
    omp_set_num_threads(haplotypes_defaults::threads());

    // Parse the arguments.
    HaplotypesConfig config(argc, argv, max_threads);

    // Load the graph.
    gbwtgraph::GBZ gbz;
    load_gbz(gbz, config.graph_name, config.verbosity >= Haplotypes::verbosity_basic);

    // Generate or load haplotype information.
    Haplotypes haplotypes;
    if (config.mode == HaplotypesConfig::mode_sample_graph || config.mode == HaplotypesConfig::mode_preprocess) {
        preprocess_graph(gbz, haplotypes, config);
    } else {
        if (config.verbosity >= Haplotypes::verbosity_basic) {
            std::cerr << "Loading haplotype information from " << config.haplotype_input << std::endl;
        }
        haplotypes.load_from(config.haplotype_input);
    }

    // Save haplotype information if necessary.
    if (!config.haplotype_output.empty()) {
        if (config.verbosity >= Haplotypes::verbosity_basic) {
            std::cerr << "Writing haplotype information to " << config.haplotype_output << std::endl;
        }
        haplotypes.serialize_to(config.haplotype_output);
    }

    // Sample the haplotypes.
    if (config.mode == HaplotypesConfig::mode_sample_graph || config.mode == HaplotypesConfig::mode_sample_haplotypes) {
        // Update reference samples if necessary.
        if (!config.reference_samples.empty()) {
            set_reference_samples(gbz, config);
        }
        sample_haplotypes(gbz, haplotypes, config);
    }

    // Output statistics on subchain lengths and kmer counts.
    if (config.mode == HaplotypesConfig::mode_statistics) {
        subchain_statistics(gbz, haplotypes, config);
    }

    if (config.verbosity >= Haplotypes::verbosity_basic) {
        double seconds = gbwt::readTimer() - start;
        double gib = gbwt::inGigabytes(gbwt::memoryUsage());
        std::cerr << "Used " << seconds << " seconds, " << gib << " GiB" << std::endl;
    }
    return 0;
}

static vg::subcommand::Subcommand vg_haplotypes("haplotypes", "haplotype sampling based on kmer counts", vg::subcommand::TOOLKIT, main_haplotypes);

//----------------------------------------------------------------------------

void help_haplotypes(char** argv, bool developer_options) {
    std::string usage = "    " + std::string(argv[0]) + " " + std::string(argv[1]) + " [options] ";
    std::cerr << "usage:" << std::endl;
    std::cerr << usage << "-k kmers.kff -g output.gbz graph.gbz" << std::endl;
    std::cerr << usage << "-H output.hapl graph.gbz" << std::endl;
    std::cerr << usage << "-i graph.hapl -k kmers.kff -g output.gbz graph.gbz" << std::endl;
    if (developer_options) {
        std::cerr << usage << "-i graph.hapl --statistics ref_sample graph.gbz > output.tsv" << std::endl;
    }
    std::cerr << std::endl;

    std::cerr << "Haplotype sampling based on kmer counts." << std::endl;
    std::cerr << std::endl;
    std::cerr << "Output files:" << std::endl;
    std::cerr << "  -g, --gbz-output FILE        write the output GBZ to file (requires -k)" << std::endl;
    std::cerr << "  -H, --haplotype-output FILE  write haplotype information to file" << std::endl;
    std::cerr << std::endl;
    std::cerr << "Input files:" << std::endl;
    std::cerr << "  -d, --distance-index FILE    use this distance index [<basename>.dist]" << std::endl;
    std::cerr << "  -r, --r-index FILE           use this r-index [<basename>.ri]" << std::endl;
    std::cerr << "  -i, --haplotype-input FILE   use this .hapl file (default: generate)" << std::endl;
    std::cerr << "  -k, --kmer-input FILE        use kmer counts from this KFF file" << std::endl;
    std::cerr << std::endl;
    std::cerr << "Options for generating haplotype information:" << std::endl;
    std::cerr << "      --kmer-length N          kmer length for building minimizer index"
                                             << "[" << haplotypes_defaults::k() << "]" << std::endl;
    std::cerr << "      --window-length N        window length for building minimizer index "
                                             << "[" << haplotypes_defaults::w() << "]" << std::endl;
    std::cerr << "      --subchain-length N      target length (in bp) for subchains "
                                             << "[" << haplotypes_defaults::subchain_length() << "]" << std::endl;
    std::cerr << "      --linear-structure       extend subchains to avoid haplotypes" << std::endl;
    std::cerr << "                               visiting them multiple times" << std::endl;
    std::cerr << std::endl;
    std::cerr << "Options for sampling haplotypes:" << std::endl;
    std::cerr << "      --preset STR             use preset X {default, haploid, diploid}" << std::endl;
    std::cerr << "      --coverage N             kmer coverage in KFF file (default: estimate)" << std::endl;
    std::cerr << "      --num-haplotypes N       generate N haplotypes [" << haplotypes_defaults::n() << "]" << std::endl;
    std::cerr << "                               with --diploid-sampling, use N candidates "
                                             << "[" << haplotypes_defaults::candidates() << "]" << std::endl;
    std::cerr << "      --present-discount F     discount scores for present kmers by factor F" << std::endl;
    std::cerr << "                               [" << haplotypes_defaults::discount() << "]" << std::endl;
    std::cerr << "      --het-adjustment F       adjust scores for heterozygous kmers by F "
                                             << "[" << haplotypes_defaults::adjustment() << "]" << std::endl;
    std::cerr << "      --absent-score F         score absent kmers -F/+F "
                                             << "[" << haplotypes_defaults::absent()  << "]" << std::endl;
    std::cerr << "      --haploid-scoring        use a scoring model without heterozygous kmers" << std::endl;
    std::cerr << "      --diploid-sampling       choose the best pair from the sampled haplotypes" << std::endl;
    std::cerr << "      --extra-fragments        select all candidates in bad subchains" << std::endl;
    std::cerr << "                               in --diploid-sampling" << std::endl;
    std::cerr << "      --badness F              threshold for badness of a subchain "
                                             << "[" << haplotypes_defaults::badness() << "]" << std::endl;
    std::cerr << "      --include-reference      include named and reference paths in the output" << std::endl;
    std::cerr << "      --set-reference NAME     use sample X as a reference sample (may repeat)" << std::endl;
    std::cerr << std::endl;
    std::cerr << "Other options:" << std::endl;
    std::cerr << "  -v, --verbosity N            verbosity level [0]" << std::endl;
    std::cerr << "                               {0 = silent, 1 = basic, 2 = detailed, 3 = debug}" << std::endl;
    std::cerr << "  -t, --threads N              approximate number of threads "
                                             << "[" << haplotypes_defaults::threads() << " on this system]" << std::endl;
    std::cerr << "  -h, --help                   print this help message to stderr and exit" << std::endl;
    std::cerr << std::endl;
    if (developer_options) {
        std::cerr << "Developer options:" << std::endl;
        std::cerr << "      --validate               validate the generated information (may be slow)" << std::endl;
        std::cerr << "      --statistics NAME        output subchain statistics over reference sample" << std::endl;
        std::cerr << std::endl;
    }
}

//----------------------------------------------------------------------------

HaplotypesConfig::HaplotypesConfig(int argc, char** argv, size_t max_threads) {
    constexpr int OPT_KMER_LENGTH = 1200;
    constexpr int OPT_WINDOW_LENGTH = 1201;
    constexpr int OPT_SUBCHAIN_LENGTH = 1202;
    constexpr int OPT_LINEAR_STRUCTURE = 1203;
    constexpr int OPT_PRESET = 1300;
    constexpr int OPT_COVERAGE = 1301;
    constexpr int OPT_NUM_HAPLOTYPES = 1302;
    constexpr int OPT_PRESENT_DISCOUNT = 1303;
    constexpr int OPT_HET_ADJUSTMENT = 1304;
    constexpr int OPT_ABSENT_SCORE = 1305;
    constexpr int OPT_HAPLOID_SCORING = 1306;
    constexpr int OPT_DIPLOID_SAMPLING = 1307;
    constexpr int OPT_EXTRA_FRAGMENTS = 1308;
    constexpr int OPT_BADNESS = 1309;
    constexpr int OPT_INCLUDE_REFERENCE = 1310;
    constexpr int OPT_SET_REFERENCE = 1311;
    constexpr int OPT_VALIDATE = 1400;
    constexpr int OPT_STATISTICS = 1500;

    static struct option long_options[] =
    {
        { "gbz-output", required_argument, 0, 'g' },
        { "haplotype-output", required_argument, 0, 'H' },
        { "distance-index", required_argument, 0, 'd' },
        { "r-index", required_argument, 0, 'r' },
        { "haplotype-input", required_argument, 0, 'i' },
        { "kmer-input", required_argument, 0, 'k' },
        { "kmer-length", required_argument, 0, OPT_KMER_LENGTH },
        { "window-length", required_argument, 0, OPT_WINDOW_LENGTH },
        { "subchain-length", required_argument, 0, OPT_SUBCHAIN_LENGTH },
        { "linear-structure", no_argument, 0, OPT_LINEAR_STRUCTURE },
        { "preset", required_argument, 0, OPT_PRESET },
        { "coverage", required_argument, 0, OPT_COVERAGE },
        { "num-haplotypes", required_argument, 0, OPT_NUM_HAPLOTYPES },
        { "present-discount", required_argument, 0, OPT_PRESENT_DISCOUNT },
        { "het-adjustment", required_argument, 0, OPT_HET_ADJUSTMENT },
        { "absent-score", required_argument, 0, OPT_ABSENT_SCORE },
        { "haploid-scoring", no_argument, 0, OPT_HAPLOID_SCORING },
        { "diploid-sampling", no_argument, 0, OPT_DIPLOID_SAMPLING },
        { "extra-fragments", no_argument, 0, OPT_EXTRA_FRAGMENTS },
        { "badness", required_argument, 0, OPT_BADNESS },
        { "include-reference", no_argument, 0, OPT_INCLUDE_REFERENCE },
        { "set-reference", required_argument, 0, OPT_SET_REFERENCE },
        { "verbosity", required_argument, 0, 'v' },
        { "threads", required_argument, 0, 't' },
        { "validate", no_argument, 0,  OPT_VALIDATE },
        { "statistics", required_argument, 0, OPT_STATISTICS },
        { "help", no_argument, 0, 'h' },
        { 0, 0, 0, 0 }
    };

    // Process the arguments.
    int c;
    optind = 2; // force optind past command positional argument
    bool num_haplotypes_set = false;
    while (true) {
        int option_index = 0;
        c = getopt_long(argc, argv, "g:H:d:r:i:k:v:t:h?", long_options, &option_index);
        if (c == -1) { break; } // End of options.

        switch (c)
        {
        case 'g':
            this->gbz_output = ensure_writable(context, optarg);
            break;
        case 'H':
            this->haplotype_output = ensure_writable(context, optarg);
            break;

        case 'd':
            this->distance_name = require_exists(context, optarg);
            break;
        case 'r':
            this->r_index_name = require_exists(context, optarg);
            break;
        case 'i':
            this->haplotype_input = require_exists(context, optarg);
            break;
        case 'k':
            this->kmer_input = require_exists(context, optarg);
            break;

        case OPT_KMER_LENGTH:
            this->k = parse<size_t>(optarg);
            if (this->k == 0 || this->k > gbwtgraph::Key64::KMER_MAX_LENGTH) {
                fatal_error(context) << "kmer length must be between 1 and " 
                                     << gbwtgraph::Key64::KMER_MAX_LENGTH << std::endl;
            }
            break;
        case OPT_WINDOW_LENGTH:
            this->w = parse<size_t>(optarg);
            if (this->w == 0) {
                fatal_error(context) << "window length cannot be 0" << std::endl;
            }
            break;
        case OPT_SUBCHAIN_LENGTH:
            this->partitioner_parameters.subchain_length = parse<size_t>(optarg);
            if (this->partitioner_parameters.subchain_length == 0) {
                fatal_error(context) << "subchain length cannot be 0" << std::endl;
            }
            break;
        case OPT_LINEAR_STRUCTURE:
            this->partitioner_parameters.linear_structure = true;
            break;

        case OPT_PRESET:
            {
                Recombinator::Parameters::preset_t preset;
                if (std::string(optarg) == "default") {
                    preset = Recombinator::Parameters::preset_default;
                } else if (std::string(optarg) == "haploid") {
                    preset = Recombinator::Parameters::preset_haploid;
                } else if (std::string(optarg) == "diploid") {
                    preset = Recombinator::Parameters::preset_diploid;
                } else {
                    fatal_error(context) << "unknown preset: " << optarg << std::endl;
                }
                this->recombinator_parameters = Recombinator::Parameters(preset);
                num_haplotypes_set = true; // The preset is assumed to include the number of haplotypes.
                break;
            }
        case OPT_COVERAGE:
            this->recombinator_parameters.coverage = parse<size_t>(optarg);
            break;
        case OPT_NUM_HAPLOTYPES:
            this->recombinator_parameters.num_haplotypes = parse<size_t>(optarg);
            num_haplotypes_set = true;
            if (this->recombinator_parameters.num_haplotypes == 0) {
                fatal_error(context) << "number of haplotypes cannot be 0" << std::endl;
            }
            break;
        case OPT_PRESENT_DISCOUNT:
            this->recombinator_parameters.present_discount = parse<double>(optarg);
            if (this->recombinator_parameters.present_discount < 0.0 || this->recombinator_parameters.present_discount > 1.0) {
                fatal_error(context) << "present discount must be between 0.0 and 1.0" << std::endl;
            }
            break;
        case OPT_HET_ADJUSTMENT:
            this->recombinator_parameters.het_adjustment = parse<double>(optarg);
            if (this->recombinator_parameters.het_adjustment < 0.0) {
                fatal_error(context) << "het adjustment must be non-negative" << std::endl;
            }
            break;
        case OPT_ABSENT_SCORE:
            this->recombinator_parameters.absent_score = parse<double>(optarg);
            if (this->recombinator_parameters.absent_score < 0.0) {
                fatal_error(context) << "absent score must be non-negative" << std::endl;
            }
            break;
        case OPT_HAPLOID_SCORING:
            this->recombinator_parameters.haploid_scoring = true;
            break;
        case OPT_DIPLOID_SAMPLING:
            this->recombinator_parameters.diploid_sampling = true;
            break;
        case OPT_EXTRA_FRAGMENTS:
            this->recombinator_parameters.extra_fragments = true;
            break;
        case OPT_BADNESS:
            this->recombinator_parameters.badness_threshold = parse<double>(optarg);
            if (this->recombinator_parameters.badness_threshold <= 0.0) {
                fatal_error(context) << "badness threshold must be positive" << std::endl;
            }
            break;
        case OPT_INCLUDE_REFERENCE:
            this->recombinator_parameters.include_reference = true;
            break;
        case OPT_SET_REFERENCE:
            this->reference_samples.insert(optarg);
            break;

        case 'v':
            {
                size_t level = parse<size_t>(optarg);
                if (level > Haplotypes::verbosity_debug) {
                    fatal_error(context) << "invalid verbosity level: " << level << std::endl;
                }
                this->verbosity = static_cast<HaplotypePartitioner::Verbosity>(level);
            }
            break;
        case 't':
            set_thread_count(context, optarg);
            break;

        case OPT_VALIDATE:
            this->validate = true;
            break;
        case OPT_STATISTICS:
            this->ref_sample = optarg;
            break;

        case 'h':
        case '?':
            help_haplotypes(argv, true);
            std::exit(EXIT_FAILURE);
        default:
            std::abort();
        }
    }

    // Determine input graph and set operating mode.
    if (optind + 1 != argc) {
        help_haplotypes(argv, false);
        std::exit(EXIT_FAILURE);
    }
    this->graph_name = argv[optind];
    if (this->haplotype_input.empty() && !this->kmer_input.empty() && !this->gbz_output.empty()) {
        this->mode = mode_sample_graph;
    } else if (this->haplotype_input.empty() && !this->haplotype_output.empty()) {
        this->mode = mode_preprocess;
    } else if (!this->haplotype_input.empty() && !this->kmer_input.empty() && !this->gbz_output.empty()) {
        this->mode = mode_sample_haplotypes;
    } else if (!this->haplotype_input.empty() && !this->ref_sample.empty()) {
        this->mode = mode_statistics;
    }
    if (this->mode == mode_invalid) {
        help_haplotypes(argv, false);
        std::exit(EXIT_FAILURE);
    }

    // Use conditional defaults if the user did not override them.
    if (this->recombinator_parameters.diploid_sampling && !num_haplotypes_set) {
        this->recombinator_parameters.num_haplotypes = haplotypes_defaults::candidates();
    }
}

//----------------------------------------------------------------------------

void validate_haplotypes(const Haplotypes& haplotypes,
                         const gbwtgraph::GBWTGraph& graph,
                         const gbwt::FastLocate& r_index,
                         const HaplotypePartitioner::minimizer_index_type& minimizer_index,
                         size_t expected_chains,
                         HaplotypePartitioner::Verbosity verbosity);

std::string get_name(const std::string& graph_name, const std::string& extension) {
    size_t length = graph_name.length();
    if (ends_with(graph_name, gbwtgraph::GBZ::EXTENSION)) {
        length -= gbwtgraph::GBZ::EXTENSION.length();
    }
    return graph_name.substr(0, length) + extension;
}

void preprocess_graph(const gbwtgraph::GBZ& gbz, Haplotypes& haplotypes, HaplotypesConfig& config) {
    double start = gbwt::readTimer();
    if (config.verbosity >= Haplotypes::verbosity_basic) {
        basic_log(context) << "Generating haplotype information" << std::endl;
    }

    // Distance index.
    if (config.distance_name.empty()) {
        config.distance_name = get_name(config.graph_name, ".dist");
        if (config.verbosity >= Haplotypes::verbosity_basic) {
            basic_log(context) << "Guessing that distance index is " << config.distance_name << std::endl;
        }
    }
    SnarlDistanceIndex distance_index;
    if (config.verbosity >= Haplotypes::verbosity_basic) {
        basic_log(context) << "Loading distance index from " << config.distance_name << std::endl;
    }
    distance_index.deserialize(config.distance_name);
    size_t expected_chains = 0;
    distance_index.for_each_child(distance_index.get_root(), [&](const handlegraph::net_handle_t&) {
        expected_chains++;
    });

    // Minimizer index.
    HaplotypePartitioner::minimizer_index_type minimizer_index(config.k, config.w, false);
    {
        double minimizer = gbwt::readTimer();
        if (config.verbosity >= Haplotypes::verbosity_basic) {
            basic_log(context) << "Building minimizer index" << std::endl;
        }
        gbwtgraph::index_haplotypes(gbz.graph, minimizer_index);
        if (config.verbosity >= Haplotypes::verbosity_basic) {
            double seconds = gbwt::readTimer() - minimizer;
            basic_log(context) << "Built the minimizer index in " << seconds << " seconds" << std::endl;
        }
    }

    // R-index.
    if (config.r_index_name.empty()) {
        config.r_index_name = get_name(config.graph_name, gbwt::FastLocate::EXTENSION);
        if (config.verbosity >= Haplotypes::verbosity_basic) {
            basic_log(context) << "Guessing that r-index is " << config.r_index_name << std::endl;
        }
    }
    gbwt::FastLocate r_index;
    load_r_index(r_index, config.r_index_name, config.verbosity >= Haplotypes::verbosity_basic);
    r_index.setGBWT(gbz.index);

    // Partition the haplotypes.
    HaplotypePartitioner partitioner(gbz, r_index, distance_index, minimizer_index, config.verbosity);
    try {
        haplotypes = partitioner.partition_haplotypes(config.partitioner_parameters);
    }
    catch (const std::runtime_error& e) {
        fatal_error(context) << e.what() << std::endl;
    }
    if (config.verbosity >= Haplotypes::verbosity_basic) {
        double seconds = gbwt::readTimer() - start;
        basic_log(context) << "Generated haplotype information in "
                           << seconds << " seconds" << std::endl;
    }

    // Validate the haplotypes.
    if (config.validate) {
        validate_haplotypes(haplotypes, gbz.graph, r_index, minimizer_index, expected_chains, config.verbosity);
    }
}

//----------------------------------------------------------------------------

void set_reference_samples(gbwtgraph::GBZ& gbz, const HaplotypesConfig& config) {
    omp_set_num_threads(config.threads);
    if (config.verbosity >= Haplotypes::verbosity_basic) {
        basic_log(context) << "Updating reference samples" << std::endl;
    }
    if (config.verbosity >= Haplotypes::verbosity_debug) {
        basic_log(context) << "Reference samples:";
        for (const std::string& sample : config.reference_samples) {
            std::cerr << " " << sample;
        }
        std::cerr << std::endl;
    }

    double start = gbwt::readTimer();
    size_t present = gbz.set_reference_samples(config.reference_samples);
    if (present < config.reference_samples.size()) {
        warning(context) << "only " << present << " out of "
                         << config.reference_samples.size() << " reference samples are present" << std::endl;
    }

    if (config.verbosity >= Haplotypes::verbosity_basic) {
        double seconds = gbwt::readTimer() - start;
        basic_log(context) << "Updated reference samples in " << seconds << " seconds" << std::endl;
    }
}

//----------------------------------------------------------------------------

size_t threads_to_jobs(size_t threads) {
    size_t jobs = std::round(0.85 * threads);
    return std::max(jobs, size_t(1));
}

void validate_subgraph(const gbwtgraph::GBWTGraph& graph, const gbwtgraph::GBWTGraph& subgraph, HaplotypePartitioner::Verbosity verbosity);

void sample_haplotypes(const gbwtgraph::GBZ& gbz, const Haplotypes& haplotypes, const HaplotypesConfig& config) {
    omp_set_num_threads(threads_to_jobs(config.threads));
    Recombinator recombinator(gbz, haplotypes, config.verbosity);
    gbwt::GBWT merged;
    try {
        merged = recombinator.generate_haplotypes(config.kmer_input, config.recombinator_parameters);
    } catch (const std::runtime_error& e) {
        fatal_error(context) << e.what() << std::endl;
    }
    omp_set_num_threads(config.threads); // Restore the number of threads.

    // Build and serialize GBWTGraph.
    if (config.verbosity >= Haplotypes::verbosity_basic) {
        basic_log(context) << "Building GBWTGraph" << std::endl;
    }
    double checkpoint = gbwt::readTimer();
    gbwtgraph::GBWTGraph output_graph = gbz.graph.subgraph(merged);
    if (config.verbosity >= Haplotypes::verbosity_basic) {
        double seconds = gbwt::readTimer() - checkpoint;
        basic_log(context) << "Built the GBWTGraph in " << seconds << " seconds" << std::endl;
    }
    save_gbz(merged, output_graph, config.gbz_output, config.verbosity >= Haplotypes::verbosity_basic);

    // Validate the graph.
    if (config.validate) {
        // TODO: How could we validate the haplotypes?
        validate_subgraph(gbz.graph, output_graph, config.verbosity);
    }
}

//----------------------------------------------------------------------------

// Returns the GBWT sequence id for the given path in the orientation it appears in this top-level chain.
// Returns `gbwt::invalid_sequence()` if the path is not found.
gbwt::size_type seq_for_chain(const gbwtgraph::GBZ& gbz, const Haplotypes& haplotypes, gbwt::size_type path_id, size_t chain_id) {
    gbwt::size_type sequence_id = gbwt::Path::encode(path_id, false);
    gbwt::size_type reverse_id = gbwt::Path::encode(path_id, true);
    for (const Haplotypes::Subchain& subchain : haplotypes.chains[chain_id].subchains) {
        for (const std::pair<gbwt::size_type, size_t>& sequence : subchain.sequences) {
            if (sequence.first == sequence_id) {
                return sequence.first;
            }
            if (sequence.first == reverse_id) {
                return sequence.first;
            }
        }
    }
    return gbwt::invalid_sequence();
}

struct ReferenceInterval {
    enum order { before, overlap, after };

    Haplotypes::Subchain::subchain_t type;

    size_t id;

    // Semiopen range of reference positions for the internal parts of the subchain.
    size_t start, end;

    // Where is this interval relative to the specified interval?
    order compare(std::pair<size_t, size_t> interval) {
        if (this->end <= interval.first) {
            return before;
        } else if (this->start >= interval.second) {
            return after;
        } else {
            return overlap;
        }
    }

    size_t length() const {
        return this->end - this->start;
    }

    char type_as_char() const {
        switch (this->type) {
            case Haplotypes::Subchain::normal:
                return 'N';
            case Haplotypes::Subchain::prefix:
                return 'P';
            case Haplotypes::Subchain::suffix:
                return 'S';
            case Haplotypes::Subchain::full_haplotype:
                return 'F';
        }
        return '?';
    }

    std::string to_string() const {
        std::string result;
        result.push_back(this->type_as_char());
        result += std::to_string(this->id) + "(" + std::to_string(this->start) + ".." + std::to_string(this->end) + ")";
        return result;
    }
};

// Also returns the total length of the path / GBWT sequence in bp.
std::pair<std::vector<ReferenceInterval>, size_t> subchain_intervals(const gbwtgraph::GBZ& gbz, const Haplotypes& haplotypes, gbwt::size_type sequence_id, size_t chain_id) {
    bool reverse = gbwt::Path::is_reverse(sequence_id);
    gbwt::size_type actual_sequence_id = gbwt::Path::encode(gbwt::Path::id(sequence_id), false);
    gbwt::vector_type path = gbz.index.extract(actual_sequence_id);
    size_t total_length = 0;
    for (auto gbwt_node : path) {
        total_length += gbz.graph.get_length(gbwtgraph::GBWTGraph::node_to_handle(gbwt_node));
    }

    const Haplotypes::TopLevelChain& chain = haplotypes.chains[chain_id];
    std::vector<ReferenceInterval> result;
    size_t seq_offset = 0, node_offset = 0;
    for (size_t subchain_id = 0; subchain_id < chain.subchains.size(); subchain_id++) {
        size_t actual_subchain_id;
        Haplotypes::Subchain subchain;
        if (reverse) {
            actual_subchain_id = chain.subchains.size() - 1 - subchain_id;
            switch (chain.subchains[actual_subchain_id].type) {
                case Haplotypes::Subchain::prefix:
                    subchain.type = Haplotypes::Subchain::suffix;
                    break;
                case Haplotypes::Subchain::suffix:
                    subchain.type = Haplotypes::Subchain::prefix;
                    break;
                default:
                    subchain.type = chain.subchains[actual_subchain_id].type;
                    break;
            }
            subchain.start = gbwt::Node::reverse(chain.subchains[actual_subchain_id].end);
            subchain.end = gbwt::Node::reverse(chain.subchains[actual_subchain_id].start);
        } else {
            actual_subchain_id = subchain_id;
            subchain.type = chain.subchains[actual_subchain_id].type;
            subchain.start = chain.subchains[actual_subchain_id].start;
            subchain.end = chain.subchains[actual_subchain_id].end;
        }
        ReferenceInterval interval { subchain.type, actual_subchain_id, 0, total_length };
        if (subchain.has_start()) {
            while (node_offset < path.size() && path[node_offset] != subchain.start) {
                seq_offset += gbz.graph.get_length(gbwtgraph::GBWTGraph::node_to_handle(path[node_offset]));
                node_offset++;
            }
            if (node_offset < path.size()) {
                seq_offset += gbz.graph.get_length(gbwtgraph::GBWTGraph::node_to_handle(path[node_offset]));
                node_offset++;
            }
            interval.start = seq_offset;
        } else if (subchain.type == Haplotypes::Subchain::prefix) {
            // If a prefix follows a suffix, they cover the same interval.
            interval.start = (result.empty() ? 0 : result.back().start);
        }
        if (subchain.has_end()) {
            while (node_offset < path.size() && path[node_offset] != subchain.end) {
                seq_offset += gbz.graph.get_length(gbwtgraph::GBWTGraph::node_to_handle(path[node_offset]));
                node_offset++;
            }
            interval.end = seq_offset;
            // If a prefix follows a suffix, they cover the same interval.
            if (subchain.type == Haplotypes::Subchain::prefix && !result.empty()) {
                result.back().end = interval.end;
            }
        }
        result.push_back(interval);
    }

    return { result, total_length };
}

gbwt::size_type path_for_sample_contig(
    const gbwtgraph::GBZ& gbz,
    const std::string& sample_name, const std::string& contig_name
) {
    gbwt::size_type sample_id = gbz.index.metadata.sample(sample_name);
    if (sample_id >= gbz.index.metadata.samples()) {
        fatal_error(context) << "sample " << sample_name << " not found" << std::endl;
    }
    gbwt::size_type contig_id = gbz.index.metadata.contig(contig_name);
    if (contig_id >= gbz.index.metadata.contigs()) {
        fatal_error(context) << "contig " << contig_name << " not found" << std::endl;
    }

    auto paths = gbz.index.metadata.findPaths(sample_id, contig_id);
    if (paths.size() != 1) {
        fatal_error(context) << "found " << paths.size() << " paths for sample " 
                             << sample_name << ", contig " << contig_name << std::endl;
    }
    return paths.front();
}

//----------------------------------------------------------------------------

void subchain_statistics(const gbwtgraph::GBZ& gbz, const Haplotypes& haplotypes, const HaplotypesConfig& config) {
    gbwt::size_type sample_id = gbz.index.metadata.sample(config.ref_sample);
    if (sample_id >= gbz.index.metadata.samples()) {
        fatal_error(context) << "sample " << config.ref_sample << " not found in the graph" << std::endl;
    }

    // Header line: graph name, sample name.
    std::cout << "H\t" << config.graph_name << "\t" << config.ref_sample << std::endl;

    for (size_t chain_id = 0; chain_id < haplotypes.components(); chain_id++) {
        gbwt::size_type path_id = path_for_sample_contig(gbz, config.ref_sample, haplotypes.chains[chain_id].contig_name);
        gbwt::size_type seq_id = seq_for_chain(gbz, haplotypes, path_id, chain_id);
        if (seq_id == gbwt::invalid_sequence()) {
            fatal_error(context) << "could not determine reference orientation in chain " << chain_id << std::endl;
        }
        std::vector<ReferenceInterval> ref_intervals;
        size_t total_length;
        std::tie(ref_intervals, total_length) = subchain_intervals(gbz, haplotypes, seq_id, chain_id);

        // Contig line: chain id, contig name, total length.
        std::cout
            << "C\t"
            << chain_id << "\t"
            << haplotypes.chains[chain_id].contig_name << "\t"
            << total_length << std::endl;
        // For each subchain: type, id, start, end, length, number of kmers, number of sequences.
        for (size_t i = 0; i < ref_intervals.size(); i++) {
            size_t kmers = haplotypes.chains[chain_id].subchains[ref_intervals[i].id].kmers.size();
            size_t sequences = haplotypes.chains[chain_id].subchains[ref_intervals[i].id].sequences.size();
            std::cout
                << ref_intervals[i].type_as_char() << "\t"
                << ref_intervals[i].id << "\t"
                << ref_intervals[i].start << "\t"
                << ref_intervals[i].end << "\t"
                << ref_intervals[i].length() << "\t"
                << kmers << "\t"
                << sequences << std::endl;
        }
    }
}

//----------------------------------------------------------------------------

template<typename T>
std::string expected_got(T expected, T got) {
    return "expected " + std::to_string(expected) + ", got " + std::to_string(got);
}

template<typename T>
std::string pair_to_string(std::pair<T, T> value) {
    return "(" + std::to_string(value.first) + ", " + std::to_string(value.second) + ")";
}

void validate_error_chain(size_t chain_id, const std::string& message) {
    fatal_error(context) << "[chain " << chain_id + "] " << message << std::endl;
}

void validate_error_subchain(size_t chain_id, size_t subchain_id, const std::string& message) {
    fatal_error(context) << "[chain " << chain_id << ", subchain " 
                         << subchain_id << "] " << message << std::endl;
}

void validate_error_sequence(size_t chain_id, size_t subchain_id, size_t sequence_id, const std::string& message) {
    fatal_error(context) << "[chain " << chain_id << ", subchain " << subchain_id
                         << ", sequence " << sequence_id << "] " << message << std::endl;
}

std::string validate_unary_path(const HandleGraph& graph, handle_t from, handle_t to) {
    hash_set<handle_t> visited;
    handle_t curr = from;
    while (curr != to) {
        if (visited.find(curr) != visited.end()) {
            return "incoming path contains a cycle";
        }
        visited.insert(curr);
        handle_t successor = empty_gbwtgraph_handle();
        size_t successors = 0;
        graph.follow_edges(curr, false, [&](const handle_t& next) {
            successor = next;
            successors++;
        });
        if (successors != 1) {
            return "incoming path is not unary";
        }
        curr = successor;
    }
    return "";
}

// Returns true if the path from (start, offset) reaches the end without revisiting start or leaving the subchain.
// The path may continue in subsequent fragments.
bool trace_path(
    const gbwt::GBWT& index, const gbwt::FragmentMap& fragment_map, const hash_set<nid_t>& subchain_nodes,
    gbwt::size_type sequence_id, gbwt::node_type start, gbwt::size_type offset, gbwt::node_type end
) {
    gbwt::edge_type pos(start, offset);
    while (pos.first != end) {
        pos = index.LF(pos);
        while (pos.first == gbwt::ENDMARKER) {
            sequence_id = fragment_map.oriented_next(sequence_id);
            if (sequence_id == gbwt::invalid_sequence()) {
                // No more fragments in the chain.
                return false;
            }
            pos = index.start(sequence_id);
        }
        if (pos.first == start) {
            // This was not a minimal end-to-end visit.
            return false;
        }
        if (subchain_nodes.find(gbwt::Node::id(pos.first)) == subchain_nodes.end()) {
            // We are outside the subchain.
            return false;
        }
    }
    return true;
}

// Returns the given (possibly fragmented) haplotype over the given subchain.
std::vector<std::string> get_haplotype(
    const gbwtgraph::GBWTGraph& graph, const gbwt::FragmentMap& fragment_map,
    Haplotypes::sequence_type sequence, gbwt::node_type from, gbwt::node_type to, size_t k
) {
    std::vector<std::string> haplotype;
    gbwt::edge_type pos;
    bool multiple_fragments = (from != gbwt::ENDMARKER && to != gbwt::ENDMARKER);
    haplotype.emplace_back();

    // Initial node with three cases (from start, suffix of a long `from`, short `from`).
    if (from == gbwt::ENDMARKER) {
        pos = graph.index->start(sequence.first);
        gbwtgraph::view_type view = graph.get_sequence_view(gbwtgraph::GBWTGraph::node_to_handle(pos.first));
        haplotype.back().append(view.first, view.second);
    } else {
        pos = gbwt::edge_type(from, sequence.second);
        gbwtgraph::view_type view = graph.get_sequence_view(gbwtgraph::GBWTGraph::node_to_handle(pos.first));
        if (view.second >= k) {
            haplotype.back().append(view.first + view.second - (k - 1), k - 1);
        } else {
            haplotype.back().append(view.first, view.second);
        }
    }

    while (true) {
        pos = graph.index->LF(pos);
        if (pos.first == gbwt::ENDMARKER) {
            if (!multiple_fragments) {
                break;
            }
            do {
                sequence.first = fragment_map.oriented_next(sequence.first);
                if (sequence.first == gbwt::invalid_sequence()) {
                    break;
                }
                pos = graph.index->start(sequence.first);
            }
            while (pos.first == gbwt::ENDMARKER);
            haplotype.emplace_back();
        }
        gbwtgraph::view_type view = graph.get_sequence_view(gbwtgraph::GBWTGraph::node_to_handle(pos.first));
        if (pos.first == to) {
            haplotype.back().append(view.first, std::min(view.second, k - 1));
            break;
        } else {
            haplotype.back().append(view.first, view.second);
        }
    }

    return haplotype;
}

void validate_chain(const Haplotypes::TopLevelChain& chain,
                    const gbwtgraph::GBWTGraph& graph,
                    const gbwt::FragmentMap& fragment_map,
                    const gbwt::FastLocate& r_index,
                    const HaplotypePartitioner::minimizer_index_type& minimizer_index,
                    size_t chain_id,
                    HaplotypePartitioner::Verbosity verbosity) {
    if (chain.offset != chain_id) {
        validate_error_chain(chain_id, "stored id is " + std::to_string(chain.offset));
    }
    if (chain.subchains.empty()) {
        validate_error_chain(chain_id, "the chain is empty");
    }

    const Haplotypes::Subchain* prev = nullptr;
    for (size_t subchain_id = 0; subchain_id < chain.subchains.size(); subchain_id++) {
        const Haplotypes::Subchain& subchain = chain.subchains[subchain_id];

        // Check that the subchain is of an appropriate type.
        switch (subchain.type) {
        case Haplotypes::Subchain::normal:
            break;
        case Haplotypes::Subchain::prefix:
            if (subchain_id > 0 && prev->type != Haplotypes::Subchain::suffix) {
                validate_error_subchain(chain_id, subchain_id, "a prefix inside a fragment");
            }
            break;
        case Haplotypes::Subchain::suffix:
            break;
        case Haplotypes::Subchain::full_haplotype:
            if (chain.subchains.size() != 1) {
                validate_error_subchain(chain_id, subchain_id, "full haplotypes in a nontrivial chain");
            }
            break;
        }

        // Check that the boundary nodes have been defined.
        if (subchain.has_start() && subchain.start == gbwt::ENDMARKER) {
            validate_error_subchain(chain_id, subchain_id, "missing start node");
        }
        if (subchain.has_end() && subchain.end == gbwt::ENDMARKER) {
            validate_error_subchain(chain_id, subchain_id, "missing end node");
        }

        // Check that the kmer presence bitvector is of appropriate length.
        size_t total_kmers = subchain.sequences.size() * subchain.kmers.size();
        if (subchain.kmers_present.size() != total_kmers) {
            std::string message = expected_got<size_t>(total_kmers, subchain.kmers_present.size()) + " kmer occurrences";
            validate_error_subchain(chain_id, subchain_id, message);
        }

        // Check that there is a unary path from the previous subchain if the
        // appropriate boundary nodes are present.
        if (subchain_id > 0 && prev->has_end() && subchain.has_start()) {
            std::string message = validate_unary_path(graph, gbwtgraph::GBWTGraph::node_to_handle(prev->end), gbwtgraph::GBWTGraph::node_to_handle(subchain.start));
            if (!message.empty()) {
                validate_error_subchain(chain_id, subchain_id, message);
            }
        }

        // Sequences: normal subchains.
        if (subchain.type == Haplotypes::Subchain::normal) {
            std::vector<gbwt::size_type> da = r_index.decompressDA(subchain.start);
            hash_set<nid_t> nodes = extract_subchain(graph, gbwtgraph::GBWTGraph::node_to_handle(subchain.start), gbwtgraph::GBWTGraph::node_to_handle(subchain.end));
            hash_set<Haplotypes::sequence_type> selected;
            for (size_t i = 0; i < da.size(); i++) {
                if (trace_path(*(graph.index), fragment_map, nodes, da[i], subchain.start, i, subchain.end)) {
                    selected.insert(Haplotypes::sequence_type(da[i], i));
                }
            }
            if (subchain.sequences.size() != selected.size()) {
                std::string message = expected_got(selected.size(), subchain.sequences.size()) + " sequences (normal)";
                validate_error_subchain(chain_id, subchain_id, message);
            }
            for (size_t i = 0; i < subchain.sequences.size(); i++) {
                if (selected.find(subchain.sequences[i]) == selected.end()) {
                    std::string message = "invalid value " + pair_to_string(subchain.sequences[i]);
                    validate_error_sequence(chain_id, subchain_id, i, message);
                }
            }
        }

        // Sequences: prefixes and suffixes.
        if (subchain.type == Haplotypes::Subchain::prefix || subchain.type == Haplotypes::Subchain::suffix) {
            gbwt::node_type node = (subchain.has_start() ? subchain.start : subchain.end);
            std::vector<gbwt::size_type> da = r_index.decompressDA(node);
            if (subchain.sequences.size() != da.size()) {
                std::string message = expected_got(da.size(), subchain.sequences.size()) + " sequences (prefix / suffix)";
                validate_error_subchain(chain_id, subchain_id, message);
            }
            hash_set<Haplotypes::sequence_type> truth;
            for (size_t i = 0; i < da.size(); i++) {
                truth.insert({ da[i], i });
            }
            for (size_t i = 0; i < subchain.sequences.size(); i++) {
                if (truth.find(subchain.sequences[i]) == truth.end()) {
                    std::string message = "invalid value " + pair_to_string(subchain.sequences[i]);
                    validate_error_sequence(chain_id, subchain_id, i, message);
                }
            }
        }

        // Sequences: full haplotypes.
        if (subchain.type == Haplotypes::Subchain::full_haplotype) {
            if (subchain.sequences.empty()) {
                validate_error_subchain(chain_id, subchain_id, "full haplotypes without sequences");
            }
        }

        // Kmers.
        if (subchain.type != Haplotypes::Subchain::full_haplotype) {
            hash_set<Haplotypes::Subchain::kmer_type> all_kmers;
            for (size_t i = 0; i < subchain.kmers.size(); i++) {
                all_kmers.insert(subchain.kmers[i]);
            }
            if (all_kmers.size() != subchain.kmers.size()) {
                std::string message = expected_got(subchain.kmers.size(), all_kmers.size()) + " kmers";
                validate_error_subchain(chain_id, subchain_id, message);
            }
            hash_map<Haplotypes::Subchain::kmer_type, size_t> used_kmers; // (kmer used in haplotypes, number of sequences that contain it)
            hash_map<Haplotypes::Subchain::kmer_type, size_t> missing_kmers; // (kmer not used in haplotypes, number of sequences that contain it)
            for (size_t i = 0; i < subchain.sequences.size(); i++) {
                std::vector<std::string> haplotype = get_haplotype(
                    graph, fragment_map,
                    subchain.sequences[i], subchain.start, subchain.end, minimizer_index.k()
                );
                hash_map<Haplotypes::Subchain::kmer_type, bool> unique_minimizers; // (kmer, used in the sequence)
                for (const std::string& sequence : haplotype) {
                    auto minimizers = minimizer_index.minimizers(sequence);
                    for (auto& minimizer : minimizers) {
                        if (minimizer_index.count(minimizer) == 1) {
                            unique_minimizers[minimizer.key.get_key()] = false;
                        }
                    }
                }
                for (size_t j = 0, offset = i * subchain.kmers.size(); j < subchain.kmers.size(); j++, offset++) {
                    if (subchain.kmers_present[offset]) {
                        auto iter = unique_minimizers.find(subchain.kmers[j]);
                        if (iter == unique_minimizers.end()) {
                            std::string message = "kmer " + std::to_string(j) + " not present in the haplotype";
                            validate_error_sequence(chain_id, subchain_id, i, message);
                        }
                        used_kmers[subchain.kmers[j]]++;
                        iter->second = true;
                    } else {
                        if (unique_minimizers.find(subchain.kmers[j]) != unique_minimizers.end()) {
                            std::string message = "kmer " + std::to_string(j) + " is present in the haplotype";
                            validate_error_sequence(chain_id, subchain_id, i, message);
                        }
                    }
                }
                for (auto iter = unique_minimizers.begin(); iter != unique_minimizers.end(); ++iter) {
                    if (!iter->second) {
                        missing_kmers[iter->first]++;
                    }
                }
            }
            size_t invalid_count = 0;
            for (size_t kmer_id = 0; kmer_id < subchain.kmers.size(); kmer_id++) {
                size_t count = 0;
                auto iter = used_kmers.find(subchain.kmers[kmer_id]);
                if (iter == used_kmers.end() || iter->second != subchain.kmer_counts[kmer_id]) {
                    invalid_count++;
                }
            }
            if (invalid_count > 0) {
                std::string message = "invalid occurrence count for " + std::to_string(invalid_count) + " kmers";
                validate_error_subchain(chain_id, subchain_id, message);
            }
            size_t missing_informative_kmers = 0;
            for (auto iter = missing_kmers.begin(); iter != missing_kmers.end(); ++iter) {
                if (iter->second < subchain.sequences.size()) {
                    missing_informative_kmers++;
                }
            }
            if (missing_informative_kmers > 0) {
                std::string message = "missing " + std::to_string(missing_informative_kmers) + " informative kmers";
                validate_error_subchain(chain_id, subchain_id, message);
            }
        }

        prev = &subchain;
    }
}

std::string subchain_to_string(size_t chain_id, size_t subchain_id, const Haplotypes::Subchain& subchain) {
    return "chain " + std::to_string(chain_id) + ", subchain " + std::to_string(subchain_id) + " (" + subchain.to_string() + ")";
}

void validate_haplotypes(const Haplotypes& haplotypes,
                         const gbwtgraph::GBWTGraph& graph,
                         const gbwt::FastLocate& r_index,
                         const HaplotypePartitioner::minimizer_index_type& minimizer_index,
                         size_t expected_chains,
                         HaplotypePartitioner::Verbosity verbosity) {
    if (verbosity >= Haplotypes::verbosity_basic) {
        basic_log(context) << "Validating the haplotype information" << std::endl;
    }
    double start = gbwt::readTimer();

    // Header information.
    if (haplotypes.k() != minimizer_index.k()) {
        fatal_error(context) << "k-mer length " << expected_got(minimizer_index.k(), haplotypes.k()) << std::endl;
    }
    if (haplotypes.components() != expected_chains) {
        fatal_error(context) << "graph components " 
                             << expected_got(expected_chains, haplotypes.components()) << std::endl;
    }
    if (haplotypes.components() != haplotypes.chains.size()) {
        fatal_error(context) << "top-level chains " 
                             << expected_got(haplotypes.components(), haplotypes.chains.size()) << std::endl;
    }
    std::vector<size_t> chains_per_job(haplotypes.jobs(), 0);
    for (size_t chain = 0; chain < haplotypes.components(); chain++) {
        size_t job_id = haplotypes.chains[chain].job_id;
        if (job_id >= haplotypes.jobs()) {
            validate_error_chain(chain, "job id " + std::to_string(job_id) 
                                        + " >= " + std::to_string(haplotypes.jobs()));
        }
        chains_per_job[job_id]++;
    }
    for (size_t job_id = 0; job_id < chains_per_job.size(); job_id++) {
        if (chains_per_job[job_id] == 0) {
            fatal_error(context) << "job " << job_id << " is empty" << std::endl;
        }
    }

    // Cached paths.
<<<<<<< HEAD
    if (haplotypes.jobs_for_cached_paths.size() != graph.named_paths.size()) {
        fatal_error(context) << "cached paths " 
                             << expected_got(graph.named_paths.size(), haplotypes.jobs_for_cached_paths.size())
                             << std::endl;
=======
    size_t expected_paths = graph.index->metadata.paths();
    if (haplotypes.jobs_for_paths.size() != expected_paths) {
        validate_error("cached paths", expected_got(expected_paths, haplotypes.jobs_for_paths.size()));
>>>>>>> 7479e04b
    }

    // Haplotype information is valid
    if (verbosity >= HaplotypePartitioner::Verbosity::verbosity_detailed) {
        basic_log(context) << "Validating subchains, sequences, and kmers" << std::endl;
    }
    gbwt::FragmentMap fragment_map(graph.index->metadata, false);
    #pragma omp parallel for schedule(dynamic, 1)
    for (size_t chain = 0; chain < haplotypes.components(); chain++) {
        validate_chain(haplotypes.chains[chain], graph, fragment_map, r_index, minimizer_index, chain, verbosity);
    }

    // Kmers should be globally unique. But if there are fragmented haplotypes with 3 or more fragments
    // in a subchain, the middle fragment(s) may actually overlap other subchains. Additionally,
    // because the kmers we use are minimizers, they could occur elsewhere as non-minimizers.
    if (verbosity >= HaplotypePartitioner::Verbosity::verbosity_detailed) {
        basic_log(context) << "Validating kmer specificity" << std::endl;
    }
    hash_map<Haplotypes::Subchain::kmer_type, std::pair<size_t, size_t>> kmers;
    size_t collisions = 0, total_kmers = 0;
    for (size_t chain_id = 0; chain_id < haplotypes.components(); chain_id++) {
        const Haplotypes::TopLevelChain& chain = haplotypes.chains[chain_id];
        for (size_t subchain_id = 0; subchain_id < chain.subchains.size(); subchain_id++) {
            const Haplotypes::Subchain& subchain = chain.subchains[subchain_id];
            for (size_t i = 0; i < subchain.kmers.size(); i++) {
                auto iter = kmers.find(subchain.kmers[i]);
                if (iter != kmers.end()) {
                    const Haplotypes::Subchain& prev = haplotypes.chains[iter->second.first].subchains[iter->second.second];
                    if (chain_id == iter->second.first && subchain_id == iter->second.second + 1 && subchain.type == Haplotypes::Subchain::prefix && prev.type == Haplotypes::Subchain::suffix) {
                        // A prefix subchain may overlap the preceding suffix subchain and
                        // contain the same kmers.
                    } else {
                        collisions++;
                    }
                }
                kmers[subchain.kmers[i]] = { chain_id, subchain_id };
            }
            total_kmers += subchain.kmers.size();
        }
    }
    kmers.clear();
    if (collisions > 0) {
        warning(context) << "found " << collisions << " kmer collisions out of " << total_kmers << std::endl;
    }

    if (verbosity >= Haplotypes::verbosity_basic) {
        double seconds = gbwt::readTimer() - start;
        basic_log(context) << "Validated the haplotype information in "
                           << seconds << " seconds" << std::endl;
    }
}

//----------------------------------------------------------------------------

void validate_nodes(const gbwtgraph::GBWTGraph& graph, const gbwtgraph::GBWTGraph& subgraph) {
    nid_t last_node = 0;
    bool nodes_ok = subgraph.for_each_handle([&](const handle_t& handle) -> bool {
        last_node = subgraph.get_id(handle);
        return graph.has_node(last_node);
    });
    if (!nodes_ok) {
        fatal_error(context) << "invalid node " << last_node << std::endl;
    }
}

void validate_edges(const gbwtgraph::GBWTGraph& graph, const gbwtgraph::GBWTGraph& subgraph) {
    edge_t last_edge(gbwtgraph::GBWTGraph::node_to_handle(0), gbwtgraph::GBWTGraph::node_to_handle(0));
    bool edges_ok = subgraph.for_each_edge([&](const edge_t& edge) -> bool {
        last_edge = edge;
        return graph.has_edge(edge.first, edge.second);
    });
    if (!edges_ok) {
        fatal_error(context) << "invalid edge " << to_string_gbwtgraph(last_edge.first) 
                             << " to " << to_string_gbwtgraph(last_edge.second) << std::endl;
    }
}

void validate_subgraph(const gbwtgraph::GBWTGraph& graph, const gbwtgraph::GBWTGraph& subgraph, HaplotypePartitioner::Verbosity verbosity) {
    if (verbosity >= Haplotypes::verbosity_basic) {
        basic_log(context) << "Validating the output subgraph" << std::endl;
    }
    double start = gbwt::readTimer();

    std::thread nodes(validate_nodes, std::cref(graph), std::cref(subgraph));
    std::thread edges(validate_edges, std::cref(graph), std::cref(subgraph));
    nodes.join();
    edges.join();

    if (verbosity >= Haplotypes::verbosity_basic) {
        double seconds = gbwt::readTimer() - start;
        basic_log(context) << "Validated the subgraph in " << seconds << " seconds" << std::endl;
    }
}

//----------------------------------------------------------------------------
<|MERGE_RESOLUTION|>--- conflicted
+++ resolved
@@ -1196,16 +1196,11 @@
     }
 
     // Cached paths.
-<<<<<<< HEAD
-    if (haplotypes.jobs_for_cached_paths.size() != graph.named_paths.size()) {
-        fatal_error(context) << "cached paths " 
-                             << expected_got(graph.named_paths.size(), haplotypes.jobs_for_cached_paths.size())
-                             << std::endl;
-=======
     size_t expected_paths = graph.index->metadata.paths();
     if (haplotypes.jobs_for_paths.size() != expected_paths) {
-        validate_error("cached paths", expected_got(expected_paths, haplotypes.jobs_for_paths.size()));
->>>>>>> 7479e04b
+       fatal_error(context) << "cached paths "
+                            << expected_got(expected_paths, haplotypes.jobs_for_paths.size())
+                            << std::endl;
     }
 
     // Haplotype information is valid
