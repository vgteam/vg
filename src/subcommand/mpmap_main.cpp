--- conflicted
+++ resolved
@@ -633,10 +633,7 @@
         if (buffer_size % 2 == 1) {
             buffer_size++;
         }
-<<<<<<< HEAD
-=======
-
->>>>>>> fa41c7b7
+
         if (!std::isnan(frag_length_mean) && !std::isnan(frag_length_stddev)) {
             // Force a fragment length distribution
             multipath_mapper.force_fragment_length_distr(frag_length_mean, frag_length_stddev);
@@ -646,6 +643,7 @@
             multipath_mapper.set_fragment_length_distr_params(frag_length_sample_size, frag_length_sample_size,
                                                               frag_length_robustness_fraction);
         }
+
     }
     
 #ifdef record_read_run_times
