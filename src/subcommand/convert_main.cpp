#include "subcommand.hpp"
#include "../vg.hpp"
#include "../utility.hpp"
#include "xg.hpp"
#include "../algorithms/gfa_to_handle.hpp"
#include "../algorithms/find_gbwtgraph.hpp"
#include "../io/save_handle_graph.hpp"
#include "../gfa.hpp"
#include "../gbwt_helper.hpp"
#include "../gbwtgraph_helper.hpp"
#include <vg/io/stream.hpp>
#include <vg/io/vpkg.hpp>
#include <vg/io/alignment_emitter.hpp>

#include "bdsg/packed_graph.hpp"
#include "bdsg/hash_graph.hpp"

#include <gbwtgraph/gbz.h>
#include <gbwtgraph/gfa.h>

#include <unistd.h>
#include <getopt.h>

using namespace vg;
using namespace vg::subcommand;
using namespace vg::io;

//------------------------------------------------------------------------------

// We need a type for describing what kind of input to parse.
enum input_type { input_handlegraph, input_gam, input_gaf, input_gfa, input_gbwtgraph };
const input_type INPUT_DEFAULT = input_handlegraph;

// We also need a type for a tri-state for deciding what kind of GFA output algorithm to use.
enum algorithm_type { algorithm_auto, algorithm_vg, algorithm_gbwtgraph };
const algorithm_type ALGORITHM_DEFAULT = algorithm_auto;

void help_convert(char** argv);
void no_multiple_inputs(const Logger& logger, input_type input);
// Generate an XG with nodes, edges, and paths from input.
// Promote haplotype-sense paths for the samples in ref_samples to reference sense.
// Promote generic-sense path with the locus hap_locus to haplotype sense.
// Copy across other haplotype-sense paths if unless drop_haplotypes is true.
void graph_to_xg_adjusting_paths(const PathHandleGraph* input, xg::XG* output,
                                 const std::unordered_set<std::string>& ref_samples,
                                 const std::string& hap_locus, const std::string& new_sample, bool drop_haplotypes);
// Copy paths from input to output.
// Promote haplotype-sense paths for the samples in ref_samples to reference sense.
// Promote generic-sense paths with the locus hap_locus to haplotype sense.
// Copy across other haplotype-sense paths if unless drop_haplotypes is true.
void add_and_adjust_paths(const PathHandleGraph* input, MutablePathHandleGraph* output, 
                          const std::unordered_set<std::string>& ref_samples, 
                          const std::string& hap_locus, const std::string& new_sample, bool drop_haplotypes);


//------------------------------------------------------------------------------

int main_convert(int argc, char** argv) {
    Logger logger("vg convert");

    string output_format;
    input_type input = INPUT_DEFAULT;
    int64_t input_rgfa_rank = 0;
    string gfa_trans_path;
    string input_aln;
    string gbwt_name;
    unordered_set<string> ref_samples;
    string hap_locus;
    string new_sample;
    bool drop_haplotypes = false;
    set<string> rgfa_paths;
    vector<string> rgfa_prefixes;
    bool rgfa_pline = false;
    bool wline = true;
    algorithm_type gfa_output_algorithm = ALGORITHM_DEFAULT;

    // For GBWTGraph to GFA.
    int num_threads = omp_get_max_threads();
    bool use_translation = true;

    if (argc == 2) {
        help_convert(argv);
        return 1;
    }

    constexpr int OPT_REF_SAMPLE = 1000;
    constexpr int OPT_GBWTGRAPH_ALGORITHM = 1001;
    constexpr int OPT_VG_ALGORITHM = 1002;
    constexpr int OPT_NO_TRANSLATION = 1003;
    constexpr int OPT_HAP_LOCUS = 1004;
    constexpr int OPT_NEW_SAMPLE = 1005;

    int c;
    optind = 2; // force optind past command positional argument
    while (true) {
        static struct option long_options[] =
        {
            {"help", no_argument, 0, 'h'},
            {"gfa-in", no_argument, 0, 'g'},
            {"in-rgfa-rank", required_argument, 0, 'r'},
            {"gbwt-in", required_argument, 0, 'b'},
            {"ref-sample", required_argument, 0, OPT_REF_SAMPLE},
            {"hap-locus", required_argument, 0, OPT_HAP_LOCUS},
            {"new-sample", required_argument, 0, OPT_NEW_SAMPLE},
            {"drop-haplotypes", no_argument, 0, 'H'},
            {"vg-out", no_argument, 0, 'v'},
            {"hash-out", no_argument, 0, 'a'},
            {"packed-out", no_argument, 0, 'p'},
            {"xg-out", no_argument, 0, 'x'},
            {"gfa-out", no_argument, 0, 'f'},
            {"rgfa-path", required_argument, 0, 'P'},
            {"rgfa-prefix", required_argument, 0, 'Q'},
            {"rgfa-pline", no_argument, 0, 'B'},
            {"gfa-trans", required_argument, 0, 'T'},
            {"no-wline", no_argument, 0, 'W'},
            {"gbwtgraph-algorithm", no_argument, 0, OPT_GBWTGRAPH_ALGORITHM},
            {"vg-algorithm", no_argument, 0, OPT_VG_ALGORITHM},
            {"no-translation", no_argument, 0, OPT_NO_TRANSLATION},
            {"gam-to-gaf", required_argument, 0, 'G'},
            {"gaf-to-gam", required_argument, 0, 'F'},
            {"threads", required_argument, 0, 't'},
            {0, 0, 0, 0}

        };
        int option_index = 0;
        c = getopt_long (argc, argv, "h?gr:b:HvxapfP:Q:BT:WG:F:t:",
                         long_options, &option_index);

        // Detect the end of the options.
        if (c == -1)
            break;

        switch (c)
        {

        case '?':
        case 'h':
            help_convert(argv);
            return 1;
        case 'g':
            no_multiple_inputs(logger, input);
            input = input_gfa;
            break;
        case 'r':
            input_rgfa_rank = stol(optarg);
            break;
        case 'b':
            no_multiple_inputs(logger, input);
            input = input_gbwtgraph;
            gbwt_name = require_exists(logger, optarg);
            break;
        case OPT_REF_SAMPLE:
            ref_samples.insert(optarg);
            break;
        case OPT_HAP_LOCUS:
            hap_locus = optarg;
            break;
        case OPT_NEW_SAMPLE:
            new_sample = optarg;
            break;
        case 'H':
            drop_haplotypes = true;
            break;
        case 'v':
            output_format = "vg";
            break;
        case 'a':
            output_format = "hash";
            break;
        case 'p':
            output_format = "packed";
            break;
        case 'x':
            output_format = "xg";
            break;
        case 'f':
            output_format = "gfa";
            break;
        case 'P':
            rgfa_paths.insert(optarg);
            break;
        case 'Q':
            rgfa_prefixes.push_back(optarg);
            break;
        case 'B':
            rgfa_pline = true;
            break;
        case 'T':
            gfa_trans_path = ensure_writable(logger, optarg);
            break;
        case 'W':
            wline = false;
            break;
        case OPT_GBWTGRAPH_ALGORITHM:
            gfa_output_algorithm = algorithm_gbwtgraph;
            break;
        case OPT_VG_ALGORITHM:
            gfa_output_algorithm = algorithm_vg;
            break;
        case OPT_NO_TRANSLATION:
            use_translation = false;
            break;
        case 'G':
            no_multiple_inputs(logger, input);
            input = input_gam;
            input_aln = require_exists(logger, optarg);
            break;
        case 'F':
            no_multiple_inputs(logger, input);
            input = input_gaf;
            input_aln = require_exists(logger, optarg);
            break;
        case 't':
            num_threads = set_thread_count(logger, optarg);
            break;
        default:
            abort();
        }
    }
    
    if (!gfa_trans_path.empty() && input != input_gfa) {
        logger.error() << "-T can only be used with -g" << endl;
    }
    if (output_format != "gfa" && (!rgfa_paths.empty() || !rgfa_prefixes.empty() || !wline)) {
        logger.error() << "-P, -Q, and -W can only be used with -f" << endl;
    }
    if (gfa_output_algorithm == algorithm_gbwtgraph) {
        if (output_format != "gfa") {
            logger.error() << "Only GFA output format can be used "
                           << "with the GBWTGraph library GFA conversion algorithm" << endl;
        }
        if (input == input_gfa) {
            logger.error() << "GFA input cannot be used "
                           << "with the GBWTGraph library GFA conversion algorithm" << endl;
        }
        if (!(rgfa_paths.empty() && rgfa_prefixes.empty() && wline)) {
            logger.error() << "GFA output options (-P, -Q, -W) cannot be used "
                           << "with the GBWTGraph library GFA conversion algorithm" << endl;
        }
    }
    if (output_format == "gfa" && !ref_samples.empty()) {
        logger.error() << "paths cannot be converted to reference sense when writing GFA output" << endl;
    }
    if (output_format == "gfa" && !hap_locus.empty()) {
        logger.error() << "paths cannot be converted to haplotype sense when writing GFA output" << endl;
    }
    if (!ref_samples.empty() && !hap_locus.empty()) {
        logger.error() << "cannot convert paths to haplotype and reference sense at the same time" << endl;
    }
    if (new_sample.empty() != hap_locus.empty()) {
        logger.error() << "to convert a generic-sense path to a haplotype, "
                       << "both --hap-locus and --new-sample are required" << endl;
    }
    if (output_format == "vg") {
        logger.warn() << "vg-protobuf output (-v / --vg-out) is deprecated. Please use -p instead" << endl;
    }

    
    // with -F or -G we convert an alignment and not a graph
    if (input == input_gam || input == input_gaf) {
        if (!output_format.empty()) {
            logger.error() << "Alignment conversion options (-F and -G) "
                           << "cannot be used with any graph conversion options" << endl;
        }

        unique_ptr<HandleGraph> input_graph;
        string input_graph_filename = get_input_file_name(optind, argc, argv);
        input_graph = vg::io::VPKG::load_one<HandleGraph>(input_graph_filename);

        unique_ptr<AlignmentEmitter> emitter = get_non_hts_alignment_emitter(
            "-", (input == input_gam) ? "GAF" : "GAM", {}, vg::get_thread_count(), input_graph.get());
        std::function<void(Alignment&)> lambda = [&] (Alignment& aln) {
            emitter->emit_singles({aln});
        };                
        if (input == input_gam) {
            get_input_file(input_aln, [&](istream& in) {
                    vg::io::for_each_parallel(in, lambda);
            });
        } else {
            gaf_unpaired_for_each_parallel(*input_graph, input_aln, lambda);
        }
        return 0;
    }

    if (output_format.empty()) {
        // default to PackedGraph
        output_format = "packed";
    }
        
    // allocate a graph using the graph_type string to decide a class
    unique_ptr<HandleGraph> output_graph;
    if (output_format == "vg") {
        output_graph = unique_ptr<HandleGraph>(new VG());
    } else if (output_format == "hash") {
        output_graph = unique_ptr<HandleGraph>(new bdsg::HashGraph());
    } else if (output_format == "packed") {
        output_graph = unique_ptr<HandleGraph>(new bdsg::PackedGraph());
    } else if (output_format == "xg") {
        output_graph = unique_ptr<HandleGraph>(new xg::XG());
    } else if (output_format == "gfa") {
        // we need an intermediary for going gfa to gfa, use packed graph
        output_graph = unique_ptr<HandleGraph>(new bdsg::PackedGraph());
    }
    PathHandleGraph* output_path_graph = dynamic_cast<PathHandleGraph*>(output_graph.get());

    unique_ptr<HandleGraph> input_graph;
    unique_ptr<gbwt::GBWT> input_gbwt;
    
    if (input == input_gfa) {
        // we have to check this manually since we're not using the istream-based loading
        // functions in order to be able to use the disk-backed loading algorithm
        if (optind >= argc) {
            logger.error() << "no input graph supplied" << endl;
        }
        string input_stream_name = argv[optind];
        if (output_format == "xg") {
            xg::XG* xg_graph = dynamic_cast<xg::XG*>(output_graph.get());
            
            // Need to go through a handle graph
            bdsg::HashGraph intermediate;
<<<<<<< HEAD
            logger.warn() << "currently cannot convert GFA directly to XG; "
                          << "converting through another format" << endl;
            algorithms::gfa_to_path_handle_graph(input_stream_name, &intermediate,
=======
            cerr << "warning [vg convert]: currently cannot convert GFA directly to XG; "
                 << "converting through another format" << endl;
            vg::algorithms::gfa_to_path_handle_graph(input_stream_name, &intermediate,
>>>>>>> 84b14256
                                                 input_rgfa_rank, gfa_trans_path);
            graph_to_xg_adjusting_paths(&intermediate, xg_graph, ref_samples, hap_locus, new_sample, drop_haplotypes);
        }
        else {
            // If the GFA doesn't have forward references, we can handle it
            // efficiently even if we are streaming it, so we shouldn't warn about
            // "-" input here.
            try {
                if (output_path_graph != nullptr) {
                    MutablePathMutableHandleGraph* mutable_output_graph \
                        = dynamic_cast<MutablePathMutableHandleGraph*>(output_path_graph);
                    assert(mutable_output_graph != nullptr);
                    vg::algorithms::gfa_to_path_handle_graph(input_stream_name, mutable_output_graph,
                                                         input_rgfa_rank, gfa_trans_path);
                }
                else {
                    MutableHandleGraph* mutable_output_graph = dynamic_cast<MutableHandleGraph*>(output_graph.get());
                    assert(mutable_output_graph != nullptr);
                    vg::algorithms::gfa_to_handle_graph(input_stream_name, mutable_output_graph,
                                                    gfa_trans_path);
                }
<<<<<<< HEAD
            } catch (algorithms::GFAFormatError& e) {
                logger.error() << "Input GFA is not acceptable.\n" << e.what() << endl;
=======
            } catch (vg::algorithms::GFAFormatError& e) {
                cerr << "error [vg convert]: Input GFA is not acceptable." << endl;
                cerr << e.what() << endl;
                exit(1);
>>>>>>> 84b14256
            } catch (std::ios_base::failure& e) {
                logger.error() << "IO error processing input GFA.\n" << e.what() << endl;
            }
        }
    }
    else {
        if (input == input_gbwtgraph) {
            // We need to read the input as a GBWTGraph file and attach it to a GBWT.
            get_input_file(optind, argc, argv, [&](istream& in) {
                input_graph = vg::io::VPKG::load_one<gbwtgraph::GBWTGraph>(in);
            });
            gbwtgraph::GBWTGraph* gbwt_graph = dynamic_cast<gbwtgraph::GBWTGraph*>(input_graph.get());
            if (gbwt_graph == nullptr) {
                logger.error() << "input graph is not a GBWTGraph" << endl;
            }
            input_gbwt = vg::io::VPKG::load_one<gbwt::GBWT>(gbwt_name);
            gbwt_graph->set_gbwt(*input_gbwt);
        } else if (input == input_handlegraph) {
            string input_graph_filename = get_input_file_name(optind, argc, argv);
            input_graph = vg::io::VPKG::load_one<HandleGraph>(input_graph_filename);
        } else {
            throw std::runtime_error("Unimplemented input type");
        }
        
        PathHandleGraph* input_path_graph = dynamic_cast<PathHandleGraph*>(input_graph.get());

        // Convert HandleGraph to HandleGraph.
        if (output_format != "gfa") {
            // XG output.
            if (output_format == "xg") {
                xg::XG* xg_graph = dynamic_cast<xg::XG*>(output_graph.get());
                if (input_path_graph != nullptr) {
                    // We can convert to XG with paths, which we might adjust
                    graph_to_xg_adjusting_paths(input_path_graph, xg_graph, ref_samples, 
                                               hap_locus, new_sample, drop_haplotypes);
                } else {
                    // No paths, just convert to XG without paths
                    xg_graph->from_handle_graph(*input_graph);
                }
            }
            // PathHandleGraph (possibly with haplotypes) to PathHandleGraph.
            else if (input_path_graph != nullptr && output_path_graph != nullptr) {
                MutablePathMutableHandleGraph* mutable_output_graph \
                    = dynamic_cast<MutablePathMutableHandleGraph*>(output_path_graph);
                assert(mutable_output_graph != nullptr);
                // ID hint (TODO: currently not needed since only odgi used it)
                mutable_output_graph->set_id_increment(input_graph->min_node_id());
                // Copy the graph as-is
                handlealgs::copy_handle_graph(input_graph.get(), mutable_output_graph);
                // Copy the paths across with possibly some rewriting
                add_and_adjust_paths(input_path_graph, mutable_output_graph, ref_samples, 
                                     hap_locus, new_sample, drop_haplotypes);
            }
            // HandleGraph output.
            else {
                if (input_path_graph != nullptr) {
                    logger.warn() << "output format does not support paths; "
                                  << "they are being dropped from the input" << endl;
                }
                MutableHandleGraph* mutable_output_graph = dynamic_cast<MutableHandleGraph*>(output_graph.get());
                assert(mutable_output_graph != nullptr);
                // ID hint (TODO: currently not needed since only odgi used it)
                mutable_output_graph->set_id_increment(input_graph->min_node_id());
                handlealgs::copy_handle_graph(input_graph.get(), mutable_output_graph);
            }
        }
    }

    // GFA output.
    if (output_format == "gfa") {
        if (gfa_output_algorithm == algorithm_auto) {
            // Determine algorithm to use.
            if (!rgfa_paths.empty() || !rgfa_prefixes.empty() || rgfa_pline || !wline) {
                // We've asked for special conversion options that only the vg algorithm supports.
                gfa_output_algorithm = algorithm_vg;
            } else if (vg::algorithms::find_gbwtgraph(input_graph.get())) {
                // There's a GBWTGraph available so use that algorithm.
                gfa_output_algorithm = algorithm_gbwtgraph;
            } else {
                // No GBWTGraph is available so use the VG algorithm.
                gfa_output_algorithm = algorithm_vg;
            }
        }
        if (gfa_output_algorithm == algorithm_gbwtgraph) {
            // We need to find a GBWTGraph to use for this
            const gbwtgraph::GBWTGraph* gbwt_graph = vg::algorithms::find_gbwtgraph(input_graph.get());
            if (gbwt_graph == nullptr) {
                logger.error() << "input graph does not have a GBWTGraph, "
                               << "so GBWTGraph library GFA conversion algorithm cannot be used." << endl;
            }
            
            gbwtgraph::GFAExtractionParameters parameters;
            parameters.num_threads = num_threads;
            parameters.use_translation = use_translation;
            gbwtgraph::gbwt_to_gfa(*gbwt_graph, std::cout, parameters);
        } else if (gfa_output_algorithm == algorithm_vg) {
            // Use HandleGraph GFA conversion code
            const PathHandleGraph* graph_to_write;
            if (input == input_gfa) {
                graph_to_write = dynamic_cast<const PathHandleGraph*>(output_graph.get());
            } else {
                graph_to_write = dynamic_cast<const PathHandleGraph*>(input_graph.get());
            }
            for (const string& path_name : rgfa_paths) {
                if (!graph_to_write->has_path(path_name)) {
                    logger.error() << "specified path, " << path_name << ", not found in graph" << endl;
                }
            }
            if (!rgfa_prefixes.empty()) {
                graph_to_write->for_each_path_matching({}, {}, {}, [&](path_handle_t path_handle) {
                    // Scan for any paths of any sense matching an rGFA prefix.
                    string path_name = graph_to_write->get_path_name(path_handle);
                    for (const string& prefix : rgfa_prefixes) {
                        if (path_name.substr(0, prefix.length()) == prefix) {
                            rgfa_paths.insert(path_name);
                            continue;
                        }
                    }
                });
            }
            graph_to_gfa(graph_to_write, std::cout, rgfa_paths, rgfa_pline, wline);
        } else {
            throw std::runtime_error("Unimplemented GFA output algorithm");
        }
    }
    // Serialize the output graph.
    else {
        vg::io::save_handle_graph(output_graph.get(), cout);
    }

    return 0;
}

//------------------------------------------------------------------------------

void help_convert(char** argv) {
    cerr << "usage: " << argv[0] << " convert [options] <input-graph>" << endl
         << "input options:" << endl
         << "  -g, --gfa-in               input in GFA format" << endl
         << "  -r, --in-rgfa-rank N       import rgfa tags with rank <= N as paths [0]" << endl
         << "  -b, --gbwt-in FILE         input graph is a GBWTGraph using the GBWT in FILE" << endl
         << "      --ref-sample STR       change haplotypes for this sample to" << endl
         << "                             reference paths (may repeat)" << endl
         << "      --hap-locus STR        change generic paths with this locus" << endl
         << "                             to haplotype paths (must be used with --new-sample)" << endl
         << "      --new-sample STR       when using --hap-locus, give the new haplotype" << endl
         << "                             this sample name (must be used with --hap-locus)" << endl
         << "gfa input options (use with -g):" << endl
         << "  -T, --gfa-trans FILE       write gfa id conversions to FILE" << endl
         << "output options:" << endl
         << "  -v, --vg-out               output in VG's original Protobuf format" << endl
         << "                             [DEPRECATED: use -p instead]." << endl
         << "  -a, --hash-out             output in HashGraph format" << endl
         << "  -p, --packed-out           output in PackedGraph format (default)" << endl
         << "  -x, --xg-out               output in XG format" << endl
         << "  -f, --gfa-out              output in GFA format" << endl
         << "  -H, --drop-haplotypes      do not include haplotype paths in the output" << endl
         << "                             (useful with GBWTGraph / GBZ inputs)" << endl
         << "gfa output options (use with -f):" << endl
         << "  -P, --rgfa-path STR        write given path as rGFA tags instead of lines" << endl
         << "                             (may repeat, only rank-0 supported)" << endl
         << "  -Q, --rgfa-prefix STR      write paths with this prefix as rGFA tags instead" << endl
         << "                             of lines (may repeat, only rank-0 supported)" << endl
         << "  -B, --rgfa-pline           paths written as rGFA tags also written as lines" << endl
         << "  -W, --no-wline             write all paths as GFA P-lines instead of W-lines." << endl
         << "                             allows handling multiple phase blocks " << endl
         << "                             and subranges used together." << endl
         << "      --gbwtgraph-algorithm  always use the GBWTGraph library GFA algorithm." << endl
         << "                             not compatible with other GFA output options" << endl
         << "                             or non-GBWT graphs." << endl
         << "      --vg-algorithm         always use the VG GFA algorithm. Works with all" << endl
         << "                             options and graph types, but can't preserve" << endl
         << "                             original GFA coordinates" << endl
         << "      --no-translation       when using the GBWTGraph algorithm, convert graph" << endl
         << "                             directly to GFA; do not use the translation" << endl
         << "                             to preserve original coordinates" << endl
         << "alignment options:" << endl
         << "  -G, --gam-to-gaf FILE      convert GAM FILE to GAF" << endl
         << "  -F, --gaf-to-gam FILE      convert GAF FILE to GAM" << endl
         << "general options:" << endl
         << "  -t, --threads N            use N threads [numCPUs]" << endl
         << "  -h, --help                 print this help message to stderr and exit" << endl;
}

void no_multiple_inputs(const Logger& logger, input_type input) {
    if (input != INPUT_DEFAULT) {
        logger.error() << "cannot combine input types  (GFA, GBWTGraph, GBZ, GAM, GAF)" << endl;
    }
}

//------------------------------------------------------------------------------

/// Check to make sure the haplotype paths with sample names in the given set
/// have no more than one phase block per sample/haplotype/contig combination.
/// Also return a map from sample name to set of observed haplotype numbers (so
/// we can include them in reference-sense paths only if needed).
std::unordered_map<std::string, std::unordered_set<int64_t>> check_duplicate_path_names(
    const PathHandleGraph* input, const std::unordered_set<std::string>& ref_samples) {
    // Check to make sure no ref samples have fragmented haplotypes. If they
    // do, we can't drop the phase block and can't change the sense to
    // reference. Store set of phase blocks by sample, haplotype, contig.
    // If we stored just counts, we couldn't handle multiple subranges on the
    // same phase block properly.
    std::unordered_map<std::tuple<std::string, int64_t, std::string>, std::unordered_set<int64_t>> phase_block_sets;
    // Also determine whether to strip the haplotype numbers; if there are
    // multiple haplotypes stored for a sample (and the stored set exceeds size
    // 1) we will keep them.
    std::unordered_map<std::string, std::unordered_set<int64_t>> sample_to_haplotypes;
    if (!ref_samples.empty()) {
        input->for_each_path_matching({PathSense::HAPLOTYPE}, ref_samples, {}, [&](const path_handle_t& path) {
            // For each path in these samples' haplotypes...
            
            auto sample = input->get_sample_name(path);
            auto haplotype = input->get_haplotype(path);
            auto contig = input->get_locus_name(path);
            auto phase_block = input->get_phase_block(path);
            
            // Find the place to remember phase blocks for it
            auto& phase_block_set = phase_block_sets[
                std::tuple<std::string, int64_t, std::string>(sample, haplotype, contig)];
            
            // Insert the phase block
            phase_block_set.insert(phase_block);
            
            if (phase_block_set.size() > 1) {
                // We can't resolve these.
                logging::error("chunk::check_duplicate_path_names()") \
                    << "multiple phase blocks on sample " << sample
                    << " haplotype " << haplotype << " contig " << contig
                    << " prevent promoting the sample to a reference" << endl;
            }
            
            // Log its haplotypes
            sample_to_haplotypes[sample].insert(haplotype);
        });
    }
    
    return sample_to_haplotypes;
}

void graph_to_xg_adjusting_paths(const PathHandleGraph* input, xg::XG* output, 
                                 const std::unordered_set<std::string>& ref_samples, 
                                 const std::string& hap_locus, const std::string& new_sample, bool drop_haplotypes) {
    // Building an XG uses a slightly different interface, so we duplicate some
    // code from the normal MutablePathMutableHandleGraph build.
    // TODO: Find a way to unify the duplicated code?
    
    // Make sure we can safely promote any haplotypes to reference, and get the
    // information we need to determine if we need to keep haplotype numbers
    // when doing so.
    auto sample_to_haplotypes = check_duplicate_path_names(input, ref_samples);

    // Enumerate nodes.
    auto for_each_sequence = [&](const std::function<void(const std::string& seq, const nid_t& node_id)>& lambda) {
        input->for_each_handle([&](const handle_t& handle) {
            lambda(input->get_sequence(handle), input->get_id(handle));
        });
    };

    // Enumerate edges.
    auto for_each_edge = [&](const std::function<void(const nid_t& from_id, const bool& from_rev,
                                                      const nid_t& to_id, const bool& to_rev)>& lambda) {
        input->for_each_edge([&](const edge_t& edge) {
                lambda(input->get_id(edge.first), input->get_is_reverse(edge.first),
                       input->get_id(edge.second), input->get_is_reverse(edge.second));
        });
    };

    // Enumerate path steps.
    auto for_each_path_element = [&](const std::function<void(const std::string& path_name,
                                                              const nid_t& node_id, const bool& is_rev,
                                                              const std::string& cigar, const bool& is_empty, 
                                                              const bool& is_circular)>& lambda) {
        
        // Define a function to copy over a path.
        // XG constructuon relies on name-encoded path metadata.
        auto copy_path = [&](const path_handle_t& path, const std::string new_name) {
            bool is_circular = input->get_is_circular(path);
            for (handle_t handle : input->scan_path(path)) {
                lambda(new_name, input->get_id(handle), input->get_is_reverse(handle), "", false, is_circular);
            }
            // TODO: Should we preserve empty paths here?
        };
        
        // Copy over the existing generic paths, except ones that get promoted to haplotype paths
        input->for_each_path_matching({PathSense::GENERIC}, {}, {}, [&](const path_handle_t& path) {
            if (hap_locus != input->get_locus_name(path)) {
                copy_path(path, input->get_path_name(path));
            }
        });

        // Copy over the existing reference paths
        input->for_each_path_matching({PathSense::REFERENCE}, {}, {}, [&](const path_handle_t& path) {
            copy_path(path, input->get_path_name(path));
        });
        
        if (!ref_samples.empty()) {
            // Copy all haplotype paths matching the ref samples as reference
            input->for_each_path_matching({PathSense::HAPLOTYPE}, ref_samples, {}, [&](const path_handle_t& path) {
                
                // Compose the new reference-ified metadata
                std::string sample = input->get_sample_name(path);
                std::string locus = input->get_locus_name(path);
                // We should always preserve the haplotype phase number; we
                // will need it if we ever want to go back to haplotype sense.
                int64_t haplotype = input->get_haplotype(path);
                auto subrange = input->get_subrange(path);
                
                // Make a new name with reference-ified metadata.
                // Phase block is safe to discard because we checked for duplicates without it.
                auto new_name = PathMetadata::create_path_name(PathSense::REFERENCE,
                                                               sample,
                                                               locus,
                                                               haplotype,
                                                               PathMetadata::NO_PHASE_BLOCK,
                                                               subrange);
                
                // Copy out to the XG
                copy_path(path, new_name);
            });
        }

        if (!hap_locus.empty()) {
            // Copy the generic paths matching the hap samples as haplotypes
            input->for_each_path_matching({PathSense::GENERIC}, {}, {hap_locus}, [&](const path_handle_t& path) {
                
                // Compose the new haplotype-ified metadata
                std::string sample = new_sample;
                std::string locus = input->get_locus_name(path);
                // We should always preserve the haplotype phase number; we
                // will need it if we ever want to go back to haplotype sense.
                int64_t haplotype = input->get_haplotype(path);
                if (haplotype == -1) {
                    // If there is no haplotype, make it 0
                    haplotype = 0;
                }
                auto phase_block = input->get_phase_block(path);
                auto subrange = input->get_subrange(path);
                
                // Make a new name with haplotype-ified metadata.
                auto new_name = PathMetadata::create_path_name(PathSense::HAPLOTYPE,
                                                               sample,
                                                               locus,
                                                               haplotype,
                                                               phase_block,
                                                               subrange);
                // Copy out to the XG
                copy_path(path, new_name);
            });
        }
        
        if (!drop_haplotypes) {
            // Copy across any other haplotypes.
            input->for_each_path_matching({PathSense::HAPLOTYPE}, {}, {}, [&](const path_handle_t& path) {
                if (ref_samples.count(input->get_sample_name(path))) {
                    // Skip those we already promoted to reference sense
                    return;
                }
                copy_path(path, input->get_path_name(path));
            });
        }
    };

    // Build XG.
    output->from_enumerators(for_each_sequence, for_each_edge, for_each_path_element, false);
}

void add_and_adjust_paths(const PathHandleGraph* input, MutablePathHandleGraph* output, 
                          const std::unordered_set<std::string>& ref_samples, const std::string& hap_locus, 
                          const std::string& new_sample, bool drop_haplotypes) {
    
    // Make sure we aren't working with fragmented haplotypes that can't convert to reference sense.
    auto sample_to_haplotypes = check_duplicate_path_names(input, ref_samples);

    // Copy over the existing generic paths, except ones that get promoted to haplotype paths
    input->for_each_path_matching({PathSense::GENERIC}, {}, {}, [&](const path_handle_t& path) {
        if (hap_locus != input->get_locus_name(path)) {
        handlegraph::algorithms::copy_path(input, path, output);
        }
    });
    
    // Copy all reference paths that exist already
    input->for_each_path_matching({PathSense::REFERENCE}, {}, {}, [&](const path_handle_t& path) {
        handlegraph::algorithms::copy_path(input, path, output);
    });
    
    if (!ref_samples.empty()) {
        // Copy all haplotype paths matching the ref samples as reference
        input->for_each_path_matching({PathSense::HAPLOTYPE}, ref_samples, {}, [&](const path_handle_t& path) {
            
            // Compose the new reference-ified metadata
            std::string sample = input->get_sample_name(path);
            std::string locus = input->get_locus_name(path);
            // We should always preserve the haplotype phase number; we
            // will need it if we ever want to go back to haplotype sense.
            int64_t haplotype = input->get_haplotype(path);
            auto subrange = input->get_subrange(path);
            bool is_circular = input->get_is_circular(path);
            
            // Make a new path with reference-ified metadata.
            // Phase block is safe to discard because we checked for duplicates without it.
            path_handle_t into_path = output->create_path(PathSense::REFERENCE,
                                                          sample,
                                                          locus,
                                                          haplotype,
                                                          PathMetadata::NO_PHASE_BLOCK,
                                                          subrange,
                                                          is_circular);
            
            // Copy across the steps
            handlegraph::algorithms::copy_path(input, path, output, into_path);
        });
    }
    if (!hap_locus.empty()) {
        // Copy all generic paths matching the hap samples as haplotypes
        input->for_each_path_matching({PathSense::GENERIC}, {}, {hap_locus}, [&](const path_handle_t& path) {
            
            // Compose the new reference-ified metadata
            std::string sample = new_sample;
            std::string locus = input->get_locus_name(path);
            // We should always preserve the haplotype phase number; we
            // will need it if we ever want to go back to haplotype sense.
            int64_t haplotype = input->get_haplotype(path);
            if (haplotype == -1) {
                haplotype = 0;
            }
            auto phase_block = input->get_phase_block(path);
            if (phase_block == std::numeric_limits<size_t>::max()) {
                phase_block = 0;
            }
            auto subrange = input->get_subrange(path);
            bool is_circular = input->get_is_circular(path);
            
            // Make a new path with haplotype-ified metadata.
            path_handle_t into_path = output->create_path(PathSense::HAPLOTYPE,
                                                          sample,
                                                          locus,
                                                          haplotype,
                                                          phase_block,
                                                          subrange,
                                                          is_circular);
            
            // Copy across the steps
            handlegraph::algorithms::copy_path(input, path, output, into_path);
        });
    }

    if (!drop_haplotypes) {
        // Copy across any other haplotypes.
        input->for_each_path_matching({PathSense::HAPLOTYPE}, {}, {}, [&](const path_handle_t& path) {
            if (ref_samples.count(input->get_sample_name(path))) {
                // Skip those we already promoted to reference sense
                return;
            }
            handlegraph::algorithms::copy_path(input, path, output);
        });
    }
}

//------------------------------------------------------------------------------

// Register subcommand
static Subcommand vg_convert("convert", "convert graphs between handle-graph compliant formats as well as GFA", main_convert);<|MERGE_RESOLUTION|>--- conflicted
+++ resolved
@@ -318,15 +318,9 @@
             
             // Need to go through a handle graph
             bdsg::HashGraph intermediate;
-<<<<<<< HEAD
             logger.warn() << "currently cannot convert GFA directly to XG; "
                           << "converting through another format" << endl;
-            algorithms::gfa_to_path_handle_graph(input_stream_name, &intermediate,
-=======
-            cerr << "warning [vg convert]: currently cannot convert GFA directly to XG; "
-                 << "converting through another format" << endl;
             vg::algorithms::gfa_to_path_handle_graph(input_stream_name, &intermediate,
->>>>>>> 84b14256
                                                  input_rgfa_rank, gfa_trans_path);
             graph_to_xg_adjusting_paths(&intermediate, xg_graph, ref_samples, hap_locus, new_sample, drop_haplotypes);
         }
@@ -348,15 +342,8 @@
                     vg::algorithms::gfa_to_handle_graph(input_stream_name, mutable_output_graph,
                                                     gfa_trans_path);
                 }
-<<<<<<< HEAD
-            } catch (algorithms::GFAFormatError& e) {
+            } catch (vg::algorithms::GFAFormatError& e) {
                 logger.error() << "Input GFA is not acceptable.\n" << e.what() << endl;
-=======
-            } catch (vg::algorithms::GFAFormatError& e) {
-                cerr << "error [vg convert]: Input GFA is not acceptable." << endl;
-                cerr << e.what() << endl;
-                exit(1);
->>>>>>> 84b14256
             } catch (std::ios_base::failure& e) {
                 logger.error() << "IO error processing input GFA.\n" << e.what() << endl;
             }
