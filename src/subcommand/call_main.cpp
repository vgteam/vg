/** \file call_main.cpp
 *
 * Defines the "vg call" subcommand, which calls variation from an augmented graph
 */

#include <omp.h>
#include <unistd.h>
#include <getopt.h>
#include <regex>
#include <list>
#include <fstream>

#include "subcommand.hpp"
#include "../path.hpp"
#include "../graph_caller.hpp"
#include "../integrated_snarl_finder.hpp"
#include "../xg.hpp"
#include "../gbzgraph.hpp"
#include "../gbwtgraph_helper.hpp"
#include <vg/io/stream.hpp>
#include <vg/io/vpkg.hpp>
#include <bdsg/overlays/overlay_helper.hpp>

using namespace std;
using namespace vg;
using namespace vg::subcommand;

const string DEFAULT_SAMPLE_NAME = "SAMPLE";

void help_call(char** argv) {
    cerr << "usage: " << argv[0] << " call [options] <graph> > output.vcf" << endl
         << "Call variants or genotype known variants" << endl
         << endl
         << "support calling options:" << endl
         << "  -k, --pack FILE           supports created from vg pack for given input graph" << endl
         << "  -m, --min-support M,N     min allele (M) and site (N) support to call [2,4]" << endl
         << "  -e, --baseline-error X,Y  baseline error rates for Poisson model for small (X)" << endl
         << "                            and large (Y) variants [0.005,0.01]" << endl
         << "  -B, --bias-mode           use old ratio-based genotyping algorithm" << endl
         << "                            as opposed to probablistic model" << endl
         << "  -b, --het-bias M,N        homozygous alt/ref allele must have >= M/N times" << endl
         << "                            more support than the next best allele [6,6]" << endl
         << "GAF options:" << endl
         << "  -G, --gaf                 output GAF genotypes instead of VCF" << endl
         << "  -T, --traversals          output all candidate traversals in GAF" << endl
         << "                            without doing any genotyping" << endl
         << "  -M, --trav-padding N      extend each flank of traversals (from -T) with" << endl
         << "                            reference path by N bases if possible" << endl
         << "general options:" << endl
         << "  -v, --vcf FILE            VCF file to genotype (must have been used" << endl
         << "                            to construct input graph with -a)" << endl
         << "  -a, --genotype-snarls     genotype every snarl, including reference calls" << endl
         << "                            (use to compare multiple samples)" << endl
         << "  -A, --all-snarls          genotype all snarls, including nested child snarls" << endl
         << "                            (like deconstruct -a)" << endl
         << "  -c, --min-length N        genotype only snarls with" << endl
         << "                            at least one traversal of length >= N" << endl
         << "  -C, --max-length N        genotype only snarls where" << endl 
         << "                            all traversals have length <= N" << endl
         << "  -f, --ref-fasta FILE      reference FASTA" << endl
         << "                            (required if VCF has symbolic deletions/inversions)" << endl
         << "  -i, --ins-fasta FILE      insertions (required if VCF has symbolic insertions)" << endl
         << "  -s, --sample NAME         sample name [" << DEFAULT_SAMPLE_NAME << "]" << endl
         << "  -r, --snarls FILE         snarls (from vg snarls) to avoid recomputing." << endl
         << "  -g, --gbwt FILE           only call genotypes present in given GBWT index" << endl
         << "  -z, --gbz                 only call genotypes present in GBZ index" << endl
         << "                            (applies only if input graph is GBZ)" << endl
         << "  -N, --translation FILE    node ID translation (from vg gbwt --translation)" << endl
         << "                            to apply to snarl names in output" << endl
         << "  -O, --gbz-translation     use the ID translation from the input GBZ to" << endl
         << "                            apply snarl names to snarl names/AT fields in output" << endl
         << "  -p, --ref-path NAME       reference path to call on (may repeat; default all)" << endl
         << "  -S, --ref-sample NAME     call on all paths with this sample" << endl
         << "                            (cannot use with -p)" << endl
         << "  -o, --ref-offset N        offset in reference path (may repeat; 1 per path)" << endl
         << "  -l, --ref-length N        override reference length for output VCF contig" << endl
         << "  -d, --ploidy N            ploidy of sample. {1, 2} [2]" << endl
         << "  -R, --ploidy-regex RULES  use this comma-separated list of colon-delimited" << endl
         << "                            REGEX:PLOIDY rules to assign ploidies to contigs" << endl
         << "                            not visited by the selected samples, or to all" << endl
         << "                            contigs simulated from if no samples are used." << endl
         << "                            Unmatched contigs get ploidy 2 (or that from -d)." << endl
         << "  -n, --nested              activate nested calling mode (experimental)" << endl
         << "  -I, --chains              call chains instead of snarls (experimental)" << endl
         << "      --progress            show progress" << endl
         << "  -t, --threads N           number of threads to use" << endl
         << "  -h, --help                print this help message to stderr and exit" << endl;
}    

int main_call(int argc, char** argv) {
    Logger logger("vg call");

    string pack_filename;
    string vcf_filename;
    string sample_name = DEFAULT_SAMPLE_NAME;
    string snarl_filename;
    string gbwt_filename;
    bool   gbz_paths = false;
    string translation_file_name;
    bool   gbz_translation = false;
    string ref_fasta_filename;
    string ins_fasta_filename;
    vector<string> ref_paths;
    string ref_sample;
    vector<size_t> ref_path_offsets;
    vector<size_t> ref_path_lengths;
    string min_support_string;
    string baseline_error_string;
    string bias_string;
    // require at least some support for all breakpoint edges
    // inceases sv precision, but at some recall cost.
    // think this is worth leaving on by default and not adding an option (famouse last words)
    bool expect_bp_edges = true;
    bool ratio_caller = false;
    bool legacy = false;
    int ploidy = 2;
    // copied over from vg sim
    std::vector<std::pair<std::regex, size_t>> ploidy_rules;

    bool traversals_only = false;
    bool gaf_output = false;
    size_t trav_padding = 0;
    bool genotype_snarls = false;
    bool nested = false;
    bool call_chains = false;
    bool all_snarls = false;
    size_t min_allele_len = 0;
    size_t max_allele_len = numeric_limits<size_t>::max();
    bool show_progress = false;

    // constants
    const size_t avg_trav_threshold = 50;
    const size_t avg_node_threshold = 50;
    const size_t min_depth_bin_width = 50;
    const size_t max_depth_bin_width = 50000000;
    const double depth_scale_fac = 1.5;
    const size_t max_yens_traversals = traversals_only ? 100 : 50;
    // used to merge up snarls from chains when generating traversals
    const size_t max_chain_edges = 1000; 
    const size_t max_chain_trivial_travs = 5;
    constexpr int OPT_PROGRESS = 1000;
    int c;
    optind = 2; // force optind past command positional argument
    while (true) {

        static const struct option long_options[] = {
            {"pack", required_argument, 0, 'k'},
            {"bias-mode", no_argument, 0, 'B'},
            {"baseline-error", required_argument, 0, 'e'},
            {"het-bias", required_argument, 0, 'b'},
            {"min-support", required_argument, 0, 'm'},
            {"vcf", required_argument, 0, 'v'},
            {"genotype-snarls", no_argument, 0, 'a'},
            {"all-snarls", no_argument, 0, 'A'},
            {"min-length", required_argument, 0, 'c'},
            {"max-length", required_argument, 0, 'C'},
            {"ref-fasta", required_argument, 0, 'f'},
            {"ins-fasta", required_argument, 0, 'i'},
            {"sample", required_argument, 0, 's'},            
            {"snarls", required_argument, 0, 'r'},
            {"gbwt", required_argument, 0, 'g'},
            {"gbz", no_argument, 0, 'z'},
            {"translation", required_argument, 0, 'N'},
            {"gbz-translation", no_argument, 0, 'O'},
            {"ref-path", required_argument, 0, 'p'},
            {"ref-sample", required_argument, 0, 'S'},            
            {"ref-offset", required_argument, 0, 'o'},
            {"ref-length", required_argument, 0, 'l'},
            {"ploidy", required_argument, 0, 'd'},
            {"ploidy-regex", required_argument, 0, 'R'},
            {"gaf", no_argument, 0, 'G'},
            {"traversals", no_argument, 0, 'T'},
            {"trav-padding", required_argument, 0, 'M'},
            {"legacy", no_argument, 0, 'L'},
            {"nested", no_argument, 0, 'n'},
            {"chains", no_argument, 0, 'I'},            
            {"threads", required_argument, 0, 't'},
            {"progress", no_argument, 0, OPT_PROGRESS },
            {"help", no_argument, 0, 'h'},
            {0, 0, 0, 0}
        };

        int option_index = 0;

        c = getopt_long (argc, argv, "k:Be:b:m:v:aAc:C:f:i:s:r:g:zN:Op:S:o:l:d:R:GTLM:nIt:h?",
                         long_options, &option_index);

        // Detect the end of the options.
        if (c == -1)
            break;

        switch (c)
        {
        case 'k':
            pack_filename = require_exists(logger, optarg);
            break;
        case 'B':
            ratio_caller = true;
            break;
        case 'b':
            bias_string = optarg;
            break;
        case 'm':
            min_support_string = optarg;
            break;
        case 'e':
            baseline_error_string = optarg;
            break;            
        case 'v':
            vcf_filename = require_exists(logger, optarg);
            break;
        case 'a':
            genotype_snarls = true;
            break;
        case 'A':
            all_snarls = true;
            break;
        case 'c':
            min_allele_len = parse<size_t>(optarg);
            break;
        case 'C':
            max_allele_len = parse<size_t>(optarg);
            break;
        case 'f':
            ref_fasta_filename = require_exists(logger, optarg);
            break;
        case 'i':
            ins_fasta_filename = require_exists(logger, optarg);
            break;
        case 's':
            sample_name = optarg;
            break;
        case 'r':
            snarl_filename = require_exists(logger, optarg);
            break;
        case 'g':
            gbwt_filename = require_exists(logger, optarg);
            break;
        case 'z':
            gbz_paths = true;
            break;
        case 'N':
            translation_file_name = require_exists(logger, optarg);
            break;
        case 'O':
            gbz_translation = true;
            break;            
        case 'p':
            ref_paths.push_back(optarg);
            break;
        case 'S':
            ref_sample = optarg;
            break;            
        case 'o':
            ref_path_offsets.push_back(parse<int>(optarg));
            break;
        case 'l':
            ref_path_lengths.push_back(parse<int>(optarg));
            break;
        case 'd':
            ploidy = parse<int>(optarg);
            break;
        case 'R':
            for (auto& rule : split_delims(optarg, ",")) {
                // For each comma-separated rule
                auto parts = split_delims(rule, ":");
                if (parts.size() != 2) {
                    logger.error() << "ploidy rules must be REGEX:PLOIDY" << endl;
                }
                try {
                    // Parse the regex
                    std::regex match(parts[0]);
                    size_t weight = parse<size_t>(parts[1]);
                    // Save the rule
                    ploidy_rules.emplace_back(match, weight);
                } catch (const std::regex_error& e) {
                    // This is not a good regex
                    logger.error() << "unacceptable regular expression \""
                                   << parts[0] << "\": " << e.what() << endl;
                }
            }
            break;            
        case 'G':
            gaf_output = true;
            break;
        case 'T':
            traversals_only = true;
            gaf_output = true;
            break;
        case 'M':
            trav_padding = parse<size_t>(optarg);
            break;
        case 'L':
            legacy = true;
            break;
        case 'n':
            nested =true;
            break;
        case 'I':
            call_chains =true;
            break;
        case OPT_PROGRESS:
            show_progress = true;
            break;
        case 't':
            set_thread_count(logger, optarg);
            break;
        case 'h':
        case '?':
            /* getopt_long already printed an error message. */
            help_call(argv);
            exit(1);
            break;
        default:
            abort ();
        }
    }

    if (argc <= 2) {
        help_call(argv);
        return 1;
    }

    // parse the supports (stick together to keep number of options down)
    vector<string> support_toks = split_delims(min_support_string, ",");
    double min_allele_support = -1;
    double min_site_support = -1;
    if (support_toks.size() >= 1) {
        min_allele_support = parse<double>(support_toks[0]);
        min_site_support = min_allele_support;
    }
    if (support_toks.size() == 2) {
        min_site_support = parse<double>(support_toks[1]);
    } else if (support_toks.size() > 2) {
        logger.error() << "-m option expects at most two comma separated numbers M,N" << endl;
    }
    // parse the biases
    vector<string> bias_toks = split_delims(bias_string, ",");
    double het_bias = -1;
    double ref_het_bias = -1;
    if (bias_toks.size() >= 1) {
        het_bias = parse<double>(bias_toks[0]);
        ref_het_bias = het_bias;
    }
    if (bias_toks.size() == 2) {
        ref_het_bias = parse<double>(bias_toks[1]);
    } else if (bias_toks.size() > 2) {
        logger.error() << "-b option expects at most two comma separated numbers M,N" << endl;
    }
    // parse the baseline errors (defaults are in snarl_caller.hpp)
    vector<string> error_toks = split_delims(baseline_error_string, ",");
    double baseline_error_large = -1;
    double baseline_error_small = -1;
    if (error_toks.size() == 2) {
        baseline_error_small = parse<double>(error_toks[0]);
        baseline_error_large = parse<double>(error_toks[1]);
        if (baseline_error_small > baseline_error_large) {
            logger.warn() << "with baseline error -e X,Y option, "
                          << "small variant error (X) normally less than large (Y)" << endl;
        }
    } else if (error_toks.size() != 0) {
        logger.error() << "-e option expects exactly two comma-separated numbers X,Y" << endl;
    }

    if (trav_padding > 0 && traversals_only == false) {
        logger.error() << "-M option can only be used in conjunction with -T" << endl;
    }

    if (!vcf_filename.empty() && genotype_snarls) {
        logger.error() << "-v and -a options cannot be used together" << endl;
    }

    if ((min_allele_len > 0 || max_allele_len < numeric_limits<size_t>::max())
        && (legacy || !vcf_filename.empty() || nested)) {
        logger.error() << "-c/-C no supported with -v, -l or -n" << endl;
    }
    if (!ref_paths.empty() && !ref_sample.empty()) {
        logger.error() << "-S cannot be used with -p" << endl;
    }

    // Read the graph
    unique_ptr<PathHandleGraph> path_handle_graph;
    unique_ptr<GBZGraph> gbz_graph;
    gbwt::GBWT* gbwt_index = nullptr;
    PathHandleGraph* graph = nullptr;
    string graph_filename = get_input_file_name(optind, argc, argv);
    if (show_progress) logger.info() << "Loading graph " << graph_filename << endl;
    auto input = vg::io::VPKG::try_load_first<GBZGraph, PathHandleGraph>(graph_filename);
    if (show_progress) logger.info() << "Loaded graph" << endl;
    if (get<0>(input)) {        
        gbz_graph = std::move(get<0>(input));
        graph = gbz_graph.get();
        if (show_progress) logger.info() << "GBZ input detected" << endl;
        if (gbz_paths) {
            if (show_progress) logger.info() << "Restricting search to GBZ haplotypes" << endl;
            gbwt_index = &gbz_graph->gbz.index;
        } else {
            logger.info() << "You can restrict the search to GBZ haplotypes, "
                          << "often to the benefict of speed and accuracy, with the -z option" << endl;
        }
    } else if (get<1>(input)) {
        path_handle_graph = std::move(get<1>(input));
        graph = path_handle_graph.get();
    } else {
        logger.error() << "Input graph is not a GBZ or path handle graph" << endl;
    }
    if (gbz_paths && !gbz_graph) {
        logger.error() << "-z can only be used when input graph is in GBZ format" << endl;
    }
    if (gbz_translation && !gbz_graph) {
        logger.error() << "-O can only be used when input graph is in GBZ format" << endl;
    }
    
    // Read the translation
    unique_ptr<unordered_map<nid_t, pair<string, size_t>>> translation;
    if (gbz_graph.get() != nullptr && gbz_translation) {
        // try to get the translation from the graph
        translation = make_unique<unordered_map<nid_t, pair<string, size_t>>>();
        *translation = load_translation_back_map(gbz_graph->gbz.graph);
        if (translation->empty()) {
            // not worth keeping an empty translation
            translation = nullptr;
        }
    }
    if (!translation_file_name.empty()) {
        if (!translation->empty()) {
            logger.warn() << "Using translation from -N overrides that in input GBZ "
                          << "(you probably don't want to use -N)" << endl;
        }        
        ifstream translation_file(translation_file_name.c_str());
        translation = make_unique<unordered_map<nid_t, pair<string, size_t>>>();
        *translation = load_translation_back_map(*graph, translation_file);
    }    
    
    // Apply overlays as necessary
    bool need_path_positions = vcf_filename.empty();
    bool need_vectorizable = !pack_filename.empty();
    bdsg::ReferencePathOverlayHelper pp_overlay_helper;
    bdsg::ReferencePathVectorizableOverlayHelper ppv_overlay_helper;
    bdsg::PathVectorizableOverlayHelper pv_overlay_helper;
    if (show_progress) {
        logger.info() << "Applying overlays if necessary (i.e. input not in XG format)" << endl;
    }
    if (need_path_positions && need_vectorizable) {
        graph = dynamic_cast<PathHandleGraph*>(ppv_overlay_helper.apply(graph));
    } else if (need_path_positions && !need_vectorizable) {
        graph = dynamic_cast<PathHandleGraph*>(pp_overlay_helper.apply(graph));
    } else if (!need_path_positions && need_vectorizable) {
        graph = dynamic_cast<PathHandleGraph*>(pv_overlay_helper.apply(graph));
    }
    if (show_progress) logger.info() << "Applied overlays" << endl;
    
    // Check our offsets
    if (ref_path_offsets.size() != 0 && ref_path_offsets.size() != ref_paths.size()) {
        logger.error() << "when using -o, the same number of paths must be given with -p" << endl;
    }
    if (!ref_path_offsets.empty() && !vcf_filename.empty()) {
        logger.error() << "-o cannot be used with -v" << endl;
    }
    // Check our ref lengths
    if (ref_path_lengths.size() != 0 && ref_path_lengths.size() != ref_paths.size()) {
        logger.error() << "when using -l, the same number of paths must be given with -p" << endl;
    }
    // Check bias option
    if (!bias_string.empty() && !ratio_caller) {
        logger.error() << "-b can only be used with -B" << endl;
    }
    // Check ploidy option
    if (ploidy < 1 || ploidy > 2) {
        logger.error() << "ploidy (-d) must be either 1 or 2" << endl;
    }
    if (ratio_caller == true && ploidy != 2) {
        logger.error() << "ploidy (-d) must be 2 when using ratio caller (-B)" << endl;
    }
    if (legacy == true && ploidy != 2) {
        logger.error() << "ploidy (-d) must be 2 when using legacy caller (-L)" << endl;
    }
    if (!vcf_filename.empty() && !gbwt_filename.empty()) {
        logger.error() << "GBWT (-g) cannot be used when genotyping VCF (-v)" << endl;
    }
    if (legacy == true && !gbwt_filename.empty()) {
        logger.error() << "GBWT (-g) cannot be used with legacy caller (-L)" << endl;
    }
    if (gbz_paths && !gbwt_filename.empty()) {
        logger.error() << "GBWT (-g) cannot be used with GBZ graph (-z): choose one or the other" << endl;
    }

    // in order to add subpath support, we let all ref_paths be subpaths and then convert coordinates
    // on VCF export.  the exception is writing the header where we need base paths. we keep
    // track of them the best we can here (just for writing the ##contigs)
    unordered_map<string, size_t> basepath_length_map;

    // call doesn't always require path positions .. .don't change that now
    function<size_t(path_handle_t)> compute_path_length = [&] (path_handle_t path_handle) {
        PathPositionHandleGraph* pp_graph = dynamic_cast<PathPositionHandleGraph*>(graph);
        if (pp_graph) {
            return pp_graph->get_path_length(path_handle);
        } else {
            size_t len = 0;
            graph->for_each_step_in_path(path_handle, [&] (step_handle_t step) {
                    len += graph->get_length(graph->get_handle_of_step(step));
                });
            return len;
        }
    };
    
    // No paths specified: use them all
    if (ref_paths.empty()) {
        set<string> ref_sample_names;
        graph->for_each_path_handle([&](path_handle_t path_handle) {
                const string& name = graph->get_path_name(path_handle);
                PathSense path_sense = graph->get_sense(path_handle);
                if (!Paths::is_alt(name) && path_sense != PathSense::HAPLOTYPE) {
                    string sample_name = graph->get_sample_name(path_handle);
                    if (ref_sample.empty() || sample_name == ref_sample) {                        
                        ref_paths.push_back(name);
                        // keep track of length best we can using maximum coordinate in event of subpaths
                        
                        // TODO: We can get the subrange from the graph but not
                        // the base path name yet, so we do this from the path
                        // name.
                        subrange_t subrange;
                        string base_name = Paths::strip_subrange(name, &subrange);
                        size_t offset = subrange == PathMetadata::NO_SUBRANGE ? 0 : subrange.first;
                        size_t& cur_len = basepath_length_map[base_name];
                        cur_len = max(cur_len, compute_path_length(path_handle) + offset);
                        if (sample_name != PathMetadata::NO_SAMPLE_NAME) {
                            ref_sample_names.insert(sample_name);
                        }
                    }
                }
            });
        if (ref_sample_names.size() > 1 && ref_sample.empty()) {
            auto err_msg = logger.error();
            err_msg << "Multiple reference samples detected: [";
            size_t count = 0;
            for (const string& n : ref_sample_names) {                
                err_msg << n;
                if (++count >= std::min(ref_sample_names.size(), (size_t)5)) {
                    if (ref_sample_names.size() > 5) {
                        err_msg << ", ...";
                    }
                    break;
                } else {
                    err_msg << ", ";
                }
            }
            err_msg << "]. Please use -S to specify a single reference sample "
                    << "or use -p to specify reference paths" << endl;
        }                
    } else {
        // if paths are given, we convert them to subpaths so that ref paths list corresponds
        // to path names in graph.  subpath handling will only be handled when writing the vcf
        // (this way, we add subpath support without changing anything in between)
        vector<string> ref_subpaths;
        unordered_map<string, bool> ref_path_set;
        for (const string& ref_path : ref_paths) {
            ref_path_set[ref_path] = false;
        }
        graph->for_each_path_handle([&](path_handle_t path_handle) {
                const string& name = graph->get_path_name(path_handle);
                subrange_t subrange;
                string base_name = Paths::strip_subrange(name, &subrange);
                size_t offset = subrange == PathMetadata::NO_SUBRANGE ? 0 : subrange.first;
                if (ref_path_set.count(base_name)) {
                    ref_subpaths.push_back(name);
                    // keep track of length best we can
                    if (ref_path_lengths.empty()) {
                        size_t& cur_len = basepath_length_map[base_name];
                        cur_len = max(cur_len, compute_path_length(path_handle) + offset);
                    }
                    ref_path_set[base_name] = true;
                }
            });

        // if we have reference lengths, great!
        // this will be the only way to get a correct header in the presence of supbpaths
        if (!ref_path_lengths.empty()) {
            assert(ref_path_lengths.size() == ref_paths.size());
            for (size_t i = 0; i < ref_paths.size(); ++i) {
                basepath_length_map[ref_paths[i]] = ref_path_lengths[i];
            }
        }

        // Check our paths
        for (const auto& ref_path_used : ref_path_set) {
            if (!ref_path_used.second) {
                logger.error() << "Reference path \"" << ref_path_used.first 
                               << "\" not found in graph" << endl;
            }
        }
        
        swap(ref_paths, ref_subpaths);
    }

    // make sure we have some ref paths
    if (ref_paths.empty()) {
        if (!ref_sample.empty()) {
            logger.error() << "No paths with selected reference sample \"" << ref_sample << "\" found." 
                           << "Try using vg paths -M to see which samples are in your graph" << endl;
        }
        logger.error() << "No reference paths found" << endl;
    }

    // build table of ploidys
    vector<int> ref_path_ploidies;
    for (const string& ref_path : ref_paths) {
        int path_ploidy = ploidy;
        for (auto& rule : ploidy_rules) {
            if (std::regex_match(ref_path, rule.first)) {
                path_ploidy = rule.second;
                break;
            }
        }
        ref_path_ploidies.push_back(path_ploidy);
    }

    // Load or compute the snarls
    unique_ptr<SnarlManager> snarl_manager;    
    if (!snarl_filename.empty()) {
        ifstream snarl_file(snarl_filename.c_str());
        if (show_progress) logger.info() << "Loading snarls from " << snarl_filename << endl;
        snarl_manager = vg::io::VPKG::load_one<SnarlManager>(snarl_file);
        if (show_progress) logger.info() << "Loaded snarls" << endl;
    } else {
        if (show_progress) logger.info() << "Computing snarls" << endl;
        IntegratedSnarlFinder finder(*graph);
        if (show_progress) logger.info() << "Computed snarls" << endl;
        snarl_manager = unique_ptr<SnarlManager>(new SnarlManager(std::move(finder.find_snarls_parallel())));
    }
    
    // Make a Packed Support Caller
    unique_ptr<SnarlCaller> snarl_caller;
    vg::algorithms::BinnedDepthIndex depth_index;

    unique_ptr<Packer> packer;
    unique_ptr<TraversalSupportFinder> support_finder;
    if (!pack_filename.empty()) {        
        // Load our packed supports (they must have come from vg pack on graph)
        packer = unique_ptr<Packer>(new Packer(graph));
        if (show_progress) logger.info() << "Loading pack file " << pack_filename << endl;
        packer->load_from_file(pack_filename);
        if (show_progress) logger.info() << "Loaded pack file" << endl;
        if (nested) {
            // Make a nested packed traversal support finder (using cached veresion important for poisson caller)
            support_finder.reset(new NestedCachedPackedTraversalSupportFinder(*packer, *snarl_manager));
        } else {
            // Make a packed traversal support finder (using cached veresion important for poisson caller)
            support_finder.reset(new CachedPackedTraversalSupportFinder(*packer, *snarl_manager));
        }
                
        // need to use average support when genotyping as small differences in between sample and graph
        // will lead to spots with 0-support, espeically in and around SVs. 
        support_finder->set_support_switch_threshold(avg_trav_threshold, avg_node_threshold);

        // upweight breakpoint edges even when taking average support otherwise
        support_finder->set_min_bp_edge_override(expect_bp_edges);

        // todo: toggle between min / average (or thresholds) via command line
        
        SupportBasedSnarlCaller* packed_caller = nullptr;

        if (ratio_caller == false) {
            // Make a depth index
<<<<<<< HEAD
            if (show_progress) logger.info() << "Computing coverage statistics" << endl;
            depth_index = algorithms::binned_packed_depth_index(*packer, ref_paths, min_depth_bin_width, max_depth_bin_width,
=======
            if (show_progress) cerr << "[vg call]: Computing coverage statistics" << endl;
            depth_index = vg::algorithms::binned_packed_depth_index(*packer, ref_paths, min_depth_bin_width, max_depth_bin_width,
>>>>>>> 84b14256
                                                                depth_scale_fac, 0, true, true);
            if (show_progress) logger.info() << "Computed coverage statistics" << endl;
            // Make a new-stype probablistic caller
            auto poisson_caller = new PoissonSupportSnarlCaller(*graph, *snarl_manager, *support_finder, depth_index,
                                                                //todo: qualities need to be used better in conjunction with
                                                                //expected depth.
                                                                //packer->has_qualities());
                                                                false);

            // Pass the errors through
            poisson_caller->set_baseline_error(baseline_error_small, baseline_error_large);
                
            packed_caller = poisson_caller;
        } else {
            // Make an old-style ratio support caller
            auto ratio_caller = new RatioSupportSnarlCaller(*graph, *snarl_manager, *support_finder);
            if (het_bias >= 0) {
                ratio_caller->set_het_bias(het_bias, ref_het_bias);
            }
            packed_caller = ratio_caller;
        }
        if (min_allele_support >= 0) {
            packed_caller->set_min_supports(min_allele_support, min_allele_support, min_site_support);
        }
        
        snarl_caller = unique_ptr<SnarlCaller>(packed_caller);
    }

    if (!snarl_caller) {
        logger.error() << "pack file (-k) is required" << endl;
    }

    unique_ptr<AlignmentEmitter> alignment_emitter;
    if (gaf_output) {
      alignment_emitter = vg::io::get_non_hts_alignment_emitter("-", "GAF", {}, get_thread_count(), graph);
    }

    unique_ptr<GraphCaller> graph_caller;
    unique_ptr<TraversalFinder> traversal_finder;
    unique_ptr<gbwt::GBWT> gbwt_index_up;

    vcflib::VariantCallFile variant_file;
    unique_ptr<FastaReference> ref_fasta;
    unique_ptr<FastaReference> ins_fasta;
    if (!vcf_filename.empty()) {
        // Genotype the VCF
        variant_file.parseSamples = false;
        variant_file.open(vcf_filename);
        if (!variant_file.is_open()) {
            logger.error() << "could not open " << vcf_filename << endl;
        }

        // load up the fasta
        if (!ref_fasta_filename.empty()) {
            ref_fasta = unique_ptr<FastaReference>(new FastaReference);
            ref_fasta->open(ref_fasta_filename);
        }
        if (!ins_fasta_filename.empty()) {
            ins_fasta = unique_ptr<FastaReference>(new FastaReference);
            ins_fasta->open(ins_fasta_filename);
        }
        
        VCFGenotyper* vcf_genotyper = new VCFGenotyper(*graph, *snarl_caller,
                                                       *snarl_manager, variant_file,
                                                       sample_name, ref_paths, ref_path_ploidies,
                                                       ref_fasta.get(),
                                                       ins_fasta.get(),
                                                       alignment_emitter.get(),
                                                       traversals_only,
                                                       gaf_output,
                                                       trav_padding);
        graph_caller = unique_ptr<GraphCaller>(vcf_genotyper);
    } else if (legacy) {
        // de-novo caller (port of the old vg call code, which requires a support based caller)
        LegacyCaller* legacy_caller = new LegacyCaller(*dynamic_cast<PathPositionHandleGraph*>(graph),
                                                       *dynamic_cast<SupportBasedSnarlCaller*>(snarl_caller.get()),
                                                       *snarl_manager,
                                                       sample_name, ref_paths, ref_path_offsets, ref_path_ploidies);
        graph_caller = unique_ptr<GraphCaller>(legacy_caller);
    } else {
        // flow caller can take any kind of traversal finder.  two are supported for now:
        
        if (!gbwt_filename.empty() || gbz_paths) {
            // GBWT traversals
            if (!gbz_paths) {
                gbwt_index_up = vg::io::VPKG::load_one<gbwt::GBWT>(gbwt_filename);
                gbwt_index = gbwt_index_up.get();
                if (gbwt_index == nullptr) {
                    logger.error() << "unable to load GBWT index from file: " << gbwt_filename << endl;
                }
            }
            GBWTTraversalFinder* gbwt_traversal_finder = new GBWTTraversalFinder(*graph, *gbwt_index);
            traversal_finder = unique_ptr<TraversalFinder>(gbwt_traversal_finder);
        } else {
            // Flow traversals (Yen's algorithm)
            
            // todo: do we ever want to toggle in min-support?
            function<double(handle_t)> node_support = [&] (handle_t h) {
                return support_finder->support_val(support_finder->get_avg_node_support(graph->get_id(h)));
            };
            
            function<double(edge_t)> edge_support = [&] (edge_t e) {
                return support_finder->support_val(support_finder->get_edge_support(e));
            };

            // create the flow traversal finder
            FlowTraversalFinder* flow_traversal_finder = new FlowTraversalFinder(*graph, *snarl_manager, max_yens_traversals,
                                                                                 node_support, edge_support,
                                                                                 max_allele_len);
            traversal_finder = unique_ptr<TraversalFinder>(flow_traversal_finder);
        }

        if (nested) {
            graph_caller.reset(new NestedFlowCaller(*dynamic_cast<PathPositionHandleGraph*>(graph),
                                                    *dynamic_cast<SupportBasedSnarlCaller*>(snarl_caller.get()),
                                                    *snarl_manager,
                                                    sample_name, *traversal_finder, ref_paths, ref_path_offsets,
                                                    ref_path_ploidies,
                                                    alignment_emitter.get(),
                                                    traversals_only,
                                                    gaf_output,
                                                    trav_padding,
                                                    genotype_snarls));
        } else {
            graph_caller.reset(new FlowCaller(*dynamic_cast<PathPositionHandleGraph*>(graph),
                                              *dynamic_cast<SupportBasedSnarlCaller*>(snarl_caller.get()),
                                              *snarl_manager,
                                              sample_name, *traversal_finder, ref_paths, ref_path_offsets,
                                              ref_path_ploidies,
                                              alignment_emitter.get(),
                                              traversals_only,
                                              gaf_output,
                                              trav_padding,
                                              genotype_snarls,
                                              make_pair(min_allele_len, max_allele_len)));
        }
    }

    string header;
    if (!gaf_output) {
        // Init The VCF       
        VCFOutputCaller* vcf_caller = dynamic_cast<VCFOutputCaller*>(graph_caller.get());
        assert(vcf_caller != nullptr);
        // Make sure we get the LV/PS tags with -A
        vcf_caller->set_nested(all_snarls);
        vcf_caller->set_translation(translation.get());
        // Make sure the basepath information we inferred above goes directy to the VCF header
        // (and that it does *not* try to read it from the graph paths)
        vector<string> header_ref_paths;
        vector<size_t> header_ref_lengths;
        bool need_overrides = dynamic_cast<VCFGenotyper*>(graph_caller.get()) == nullptr;
        for (const auto& path_len : basepath_length_map) {
            header_ref_paths.push_back(path_len.first);
            if (need_overrides) {
                header_ref_lengths.push_back(path_len.second);
            }
        }
        header = vcf_caller->vcf_header(*graph, header_ref_paths, header_ref_lengths);
    }

    graph_caller->set_show_progress(show_progress);
    
    // Call the graph
    if (!call_chains) {

        // Call each snarl
        // (todo: try chains in normal mode)
        if (show_progress) logger.info() << "Calling top-level snarls" << endl;
        graph_caller->call_top_level_snarls(*graph, all_snarls ? GraphCaller::RecurseAlways : GraphCaller::RecurseOnFail);
    } else {
        // Attempt to call chains instead of snarls so that the output traversals are longer
        // Todo: this could probably help in some cases when making VCFs too
        if (show_progress) logger.info() << "Calling top-level chains" << endl;
        graph_caller->call_top_level_chains(*graph,  max_chain_edges,  max_chain_trivial_travs,
                                            all_snarls ? GraphCaller::RecurseAlways : GraphCaller::RecurseOnFail);
    }
    if (show_progress) logger.info() << "Calling complete" << endl;

    if (!gaf_output) {
        // Output VCF
        VCFOutputCaller* vcf_caller = dynamic_cast<VCFOutputCaller*>(graph_caller.get());
        assert(vcf_caller != nullptr);
        cout << header << flush;
        if (show_progress) logger.info() << "Writing VCF Variants" << endl;
        vcf_caller->write_variants(cout, snarl_manager.get());
        if (show_progress) logger.info() << "VCF complete" << endl;        
    }
    
    return 0;
}

// Register subcommand
static Subcommand vg_call("call", "call or genotype VCF variants", PIPELINE, 10, main_call);
<|MERGE_RESOLUTION|>--- conflicted
+++ resolved
@@ -662,13 +662,8 @@
 
         if (ratio_caller == false) {
             // Make a depth index
-<<<<<<< HEAD
             if (show_progress) logger.info() << "Computing coverage statistics" << endl;
-            depth_index = algorithms::binned_packed_depth_index(*packer, ref_paths, min_depth_bin_width, max_depth_bin_width,
-=======
-            if (show_progress) cerr << "[vg call]: Computing coverage statistics" << endl;
             depth_index = vg::algorithms::binned_packed_depth_index(*packer, ref_paths, min_depth_bin_width, max_depth_bin_width,
->>>>>>> 84b14256
                                                                 depth_scale_fac, 0, true, true);
             if (show_progress) logger.info() << "Computed coverage statistics" << endl;
             // Make a new-stype probablistic caller
