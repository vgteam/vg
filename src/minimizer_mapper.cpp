/**
 * \file minimizer_mapper.cpp
 * Defines the code for the minimizer-and-GBWT-based mapper.
 */

#include "minimizer_mapper.hpp"
#include "annotation.hpp"
#include "path_subgraph.hpp"
#include "multipath_alignment.hpp"

#include <chrono>
#include <iostream>

namespace vg {

using namespace std;

MinimizerMapper::MinimizerMapper(const xg::XG* xg_index, const gbwt::GBWT* gbwt_index, const MinimizerIndex* minimizer_index,
    SnarlManager* snarl_manager, DistanceIndex* distance_index) :
    xg_index(xg_index), gbwt_index(gbwt_index), minimizer_index(minimizer_index),
    snarl_manager(snarl_manager), distance_index(distance_index), gbwt_graph(*gbwt_index, *xg_index),
    extender(gbwt_graph) {
    
    // Nothing to do!
}

void MinimizerMapper::map(Alignment& aln, AlignmentEmitter& alignment_emitter) {
    // For each input alignment
        
    std::chrono::time_point<std::chrono::system_clock> start = std::chrono::system_clock::now();
        
    // We will find all the seed hits
    vector<pos_t> seeds;
    
    // This will hold all the minimizers in the query
    vector<MinimizerIndex::minimizer_type> minimizers;
    // And either way this will map from seed to minimizer that generated it
    vector<size_t> seed_to_source;
    
    // Find minimizers in the query
    minimizers = minimizer_index->minimizers(aln.sequence());

    size_t rejected_count = 0;
    
    for (size_t i = 0; i < minimizers.size(); i++) {
        // For each minimizer
        if (hit_cap == 0 || minimizer_index->count(minimizers[i].first) <= hit_cap) {
            // The minimizer is infrequent enough to be informative, so feed it into clustering
            
            // Locate it in the graph
            for (auto& hit : minimizer_index->find(minimizers[i].first)) {
                // For each position, remember it and what minimizer it came from
                seeds.push_back(hit);
                seed_to_source.push_back(i);
            }
        } else {
            // The minimizer is too frequent
            rejected_count++;
        }
    }

#ifdef debug
    cerr << "Read " << aln.name() << ": " << aln.sequence() << endl;
    cerr << "Found " << seeds.size() << " seeds from " << (minimizers.size() - rejected_count) << " minimizers, rejected " << rejected_count << endl;
#endif
        
    // Cluster the seeds. Get sets of input seed indexes that go together.
    vector<hash_set<size_t>> clusters = clusterer.cluster_seeds(seeds, distance_limit, *snarl_manager, *distance_index);
    
    // Compute the covered portion of the read represented by each cluster.
    // TODO: Put this and sorting into the clusterer to deduplicate with vg cluster.
    vector<double> read_coverage_by_cluster;
    for (auto& cluster : clusters) {
        // We set bits in here to true when query anchors cover them
        vector<bool> covered(aln.sequence().size());
        // We use this to convert iterators to indexes
        auto start = aln.sequence().begin();
        
        for (auto& hit_index : cluster) {
            // For each hit in the cluster, work out what anchor sequence it is from.
            size_t source_index = seed_to_source.at(hit_index);
            
            for (size_t i = minimizers[source_index].second; i < minimizers[source_index].second + minimizer_index->k(); i++) {
                // Set all the bits in read space for that minimizer.
                // Each minimizr is a length-k exact match starting at a position
                covered[i] = true;
            }
        }
        
        // Count up the covered positions
        size_t covered_count = 0;
        for (auto bit : covered) {
            covered_count += bit;
        }
        
        // Turn that into a fraction
        read_coverage_by_cluster.push_back(covered_count / (double) covered.size());
    }

#ifdef debug
    cerr << "Found " << clusters.size() << " clusters" << endl;
#endif
    
    // Make a vector of cluster indexes to sort
    vector<size_t> cluster_indexes_in_order;
    for (size_t i = 0; i < clusters.size(); i++) {
        cluster_indexes_in_order.push_back(i);
    }

    // Put the most covering cluster's index first
    std::sort(cluster_indexes_in_order.begin(), cluster_indexes_in_order.end(), [&](const size_t& a, const size_t& b) -> bool {
        // Return true if a must come before b, and false otherwise
        return read_coverage_by_cluster.at(a) > read_coverage_by_cluster.at(b);
    });
    
    // We will fill this with the output alignments (primary and secondaries) in score order.
    vector<Alignment> aligned;
    aligned.reserve(cluster_indexes_in_order.size());
    
    // Annotate the original read with metadata before copying
    if (!sample_name.empty()) {
        aln.set_sample_name(sample_name);
    }
    if (!read_group.empty()) {
        aln.set_read_group(read_group);
    }
    
    // Clear any old refpos annotation and path
    aln.clear_refpos();
    aln.clear_path();
    aln.set_score(0);
    aln.set_identity(0);
    aln.set_mapping_quality(0);
    
    for (size_t i = 0; i < max(min(max_alignments, cluster_indexes_in_order.size()), (size_t)1); i++) {
        // For each output alignment we will produce (always at least 1,
        // and possibly up to our alignment limit or the cluster count)
        
        // Produce an output Alignment
        aligned.emplace_back(aln);
        Alignment& out = aligned.back();
        
        if (i < clusters.size()) {
            // We have a cluster; it actually mapped

#ifdef debug
            cerr << "Cluster " << cluster_indexes_in_order[i] << " rank " << i << ": " << endl;
#endif
        
            // For each cluster
            hash_set<size_t>& cluster = clusters[cluster_indexes_in_order[i]];
            
            // Pack the seeds into (read position, graph position) pairs.
            vector<pair<size_t, pos_t>> seed_matchings;
            seed_matchings.reserve(cluster.size());
            for (auto& seed_index : cluster) {
                // For each seed in the cluster, generate its matching pair
                seed_matchings.emplace_back(minimizers[seed_to_source[seed_index]].second, seeds[seed_index]);
#ifdef debug
                cerr << "Seed read:" << minimizers[seed_to_source[seed_index]].second << " = " << seeds[seed_index]
                    << " from minimizer " << seed_to_source[seed_index] << "(" << minimizer_index->count(minimizers[seed_to_source[seed_index]].first) << ")" << endl;
#endif
            }
            
            // Extend seed hits in the cluster into a real alignment path and mismatch count.
            auto extended = extender.extend_seeds(seed_matchings, aln.sequence());
            Path& path = extended.path;
            size_t mismatch_count = extended.mismatches();

#ifdef debug
            cerr << "Produced path with " << path.mapping_size() << " mappings and " << mismatch_count << " mismatches" << endl;
#endif

            if (path.mapping_size() != 0) {
                // We have a mapping
                
                // Compute a score based on the sequence length and mismatch count.
                // Alignments will only contain matches and mismatches.
                int alignment_score = default_match * (aln.sequence().size() - mismatch_count) - default_mismatch * mismatch_count;
                
                if (path.mapping().begin()->edit_size() != 0 && edit_is_match(*path.mapping().begin()->edit().begin())) {
                    // Apply left full length bonus based on the first edit
                    alignment_score += default_full_length_bonus;
                }
                if (path.mapping().rbegin()->edit_size() != 0 && edit_is_match(*path.mapping().rbegin()->edit().rbegin())) {
                    // Apply right full length bonus based on the last edit
                    alignment_score += default_full_length_bonus;
                }
               
                // Compute identity from mismatch count.
                double identity = aln.sequence().size() == 0 ? 0.0 : (aln.sequence().size() - mismatch_count) / (double) aln.sequence().size();
                
                // Fill in the extension info
                *out.mutable_path() = path;
                out.set_score(alignment_score);
                out.set_identity(identity);
                
            } else if (do_chaining) {
                // We need to generate some sub-full-length, maybe-extended seeds.
                // Call back into the extender and get the unambiguous perfect match extensions of the seeds in the cluster.
<<<<<<< HEAD
                vector<pair<Path, size_t>> extended_seeds = extender.maximal_extensions(seed_matchings, aln.sequence());
                
=======
                auto extended_seeds = extender.maximal_extensions(seed_matchings, aln.sequence());

#ifdef debug
                cerr << "Trying again to chain " << extended_seeds.size() << " extended seeds" << endl;
#endif

                // TODO: split extended seeds when they overlap in the read, so
                // they either don't overlap or completely overlap (and are
                // thus mutually exclusive).

                // Then we need to find all the haplotypes between each pair of seeds that can connect.

>>>>>>> 4c900f6d
                // Sort the extended seeds by read start position.
                // We won't be able to match them back to the minimizers anymore but we won't need to.
                std::sort(extended_seeds.begin(), extended_seeds.end(), [&](const GaplessExtension& a, const GaplessExtension& b) -> bool {
                    // Return true if a needs to come before b.
                    // This will happen if a is earlier in the read than b.
                    return a.core_interval.first < b.core_interval.first;
                });
                
                // Do the chaining and compute an alignment into out.
                chain_extended_seeds(aln, extended_seeds, out);
                
            }
        }
        
        // If we get here, either there was no cluster or the cluster produced no extension or chained mapping
        
        // Read was not able to be mapped. Leave it unaligned.
    }
    
    // Sort again by actual score instead of cluster coverage
    std::sort(aligned.begin(), aligned.end(), [](const Alignment& a, const Alignment& b) -> bool {
        // Return true if a must come before b (i.e. it has a larger score)
        return a.score() > b.score();
    });
    
    if (!aligned.empty()) {
        // Give the winning alignment a MAPQ, *before* dropping extra multimaps
        
        // We will use this vector of scores to get a MAPQ for the winning alignment
        vector<double> scores;
        scores.reserve(aligned.size());
        for (auto& out : aligned) {
            scores.push_back(out.score());
        }
        
#ifdef debug
        cerr << "For scores ";
        for (auto& score : scores) cerr << score << " ";
#endif

        size_t winning_index;
        double mapq = get_regular_aligner()->maximum_mapping_quality_exact(scores, &winning_index);
        
#ifdef debug
        cerr << "MAPQ is " << mapq << endl;
#endif
        
        // Make sure to clamp 0-60.
        aligned.front().set_mapping_quality(max(min(mapq, 60.0), 0.0));
    }
    
    if (aligned.size() > max_multimaps) {
        // Drop the lowest scoring alignments
        aligned.resize(max_multimaps);
    }
   
    for (size_t i = 0; i < aligned.size(); i++) {
        // For each output alignment in score order
        auto& out = aligned[i];
        
        // Assign primary and secondary status
        out.set_is_secondary(i > 0);
    }
    
    std::chrono::time_point<std::chrono::system_clock> end = std::chrono::system_clock::now();
    std::chrono::duration<double> elapsed_seconds = end-start;
    
    if (!aligned.empty()) {
        // Annotate the primary alignment with mapping runtime
        set_annotation(aligned[0], "map_seconds", elapsed_seconds.count());
    }
    
    // Ship out all the aligned alignments
    alignment_emitter.emit_mapped_single(std::move(aligned));
}

void MinimizerMapper::chain_extended_seeds(const Alignment& aln, const vector<pair<Path, size_t>>& extended_seeds, Alignment& out) {

#ifdef debug
    cerr << "Trying again to chain " << extended_seeds.size() << " extended seeds" << endl;
#endif

    // We need to find all the haplotypes between each pair of seeds that can connect.

    // Find the paths between pairs of extended seeds that agree with haplotypes.
    // We don't actually need the read sequence for this, just the read length for longest gap computation.
    // The paths in the seeds know the hit length.
    // We assume all overlapping hits are exclusive.
    unordered_map<size_t, unordered_map<size_t, vector<Path>>> paths_between_seeds = find_connecting_paths(extended_seeds,
        aln.sequence().size());
        
    // We're going to record source and sink path count distributions, for debugging
    vector<double> tail_path_counts;
    
    // We're also going to record read sequence lengths for tails
    vector<double> tail_lengths;
    
    // And DP matrix areas for tails
    vector<double> tail_dp_areas;

    // Make a MultipathAlignment and feed in all the extended seeds as subpaths
    MultipathAlignment mp;
    // Pull over all the non-alignment data (to get copied back out when linearizing)
    transfer_read_metadata(aln, mp);
    for (auto& extended_seed : extended_seeds) {
        Subpath* s = mp.add_subpath();
        // Copy in the path.
        *s->mutable_path() = extended_seed.first;
        // Score it
        s->set_score(get_regular_aligner()->score_partial_alignment(aln, gbwt_graph, extended_seed.first,
            aln.sequence().begin() + extended_seed.second));
        // The position in the read it occurs at will be handled by the multipath topology.
        if (extended_seed.second == 0) {
            // But if it occurs at the very start of the read we need to mark that now.
            mp.add_start(mp.subpath_size() - 1);
        }
    }

    for (auto& kv : paths_between_seeds[numeric_limits<size_t>::max()]) {
        // For each source extended seed
        const size_t& source = kv.first;
        
        // Grab the part of the read sequence that comes before it
        string before_sequence = aln.sequence().substr(0, extended_seeds[source].second); 
        
#ifdef debug
        cerr << "There is a path into source extended seed " << source
            << ": \"" << before_sequence << "\" against " << kv.second.size() << " haplotypes" << endl;
#endif
        
        // Record that a source has this many incoming haplotypes to process.
        tail_path_counts.push_back(kv.second.size());
        // Against a sequence this long
        tail_lengths.push_back(before_sequence.size());
        
        // We want the best alignment, to the base graph, done against any target path
        Path best_path;
        // And its score
        int64_t best_score = numeric_limits<int64_t>::min();

        // We can align it once per target path
        for (auto& path : kv.second) {
            // For each path we can take to get to the source
            
            if (path.mapping_size() == 0) {
                // We might have extra read before where the graph starts. Handle leading insertions.
                // We consider a pure softclip.
                // We don't consider an empty sequence because if that were the case
                // we would not have any paths_between_seeds entries for the dangling-left-sequence sentinel.
                if (best_score < 0) {
                    best_score = 0;
                    best_path.clear_mapping();
                    Mapping* m = best_path.add_mapping();
                    Edit* e = m->add_edit();
                    e->set_from_length(0);
                    e->set_to_length(before_sequence.size());
                    e->set_sequence(before_sequence);
                    // Since the softclip consumes no graph, we place it on the node we are going to.
                    *m->mutable_position() = extended_seeds[source].first.mapping(0).position();
                    
#ifdef debug
                    cerr << "New best alignment: " << pb2json(best_path) << endl;
#endif
                }
            } else {

                // Make a subgraph.
                // TODO: don't copy the path
                PathSubgraph subgraph(&gbwt_graph, path);
                
                // Do right-pinned alignment to the path subgraph with GSSWAligner.
                Alignment before_alignment;
                before_alignment.set_sequence(before_sequence);
                // TODO: pre-make the topological order
                
<<<<<<< HEAD
#ifdef debug
                cerr << "Align " << pb2json(before_alignment) << " pinned right vs:" << endl;
                subgraph.for_each_handle([&](const handle_t& here) {
                    cerr << subgraph.get_id(here) << " (" << subgraph.get_sequence(here) << "): " << endl;
                    subgraph.follow_edges(here, true, [&](const handle_t& there) {
                        cerr << "\t" << subgraph.get_id(there) << " (" << subgraph.get_sequence(there) << ") ->" << endl;
                    });
                    subgraph.follow_edges(here, false, [&](const handle_t& there) {
                        cerr << "\t-> " << subgraph.get_id(there) << " (" << subgraph.get_sequence(there) << ")" << endl;
                    });
                });
#endif

                // Align, accounting for full length bonus
                get_regular_aligner()->align_pinned(before_alignment, subgraph, false);
                
                // Record size of DP matrix filled
                tail_dp_areas.push_back(before_sequence.size() * path_from_length(path));

                if (before_alignment.score() > best_score) {
                    // This is a new best alignment. Translate from subgraph into base graph and keep it
                    best_path = subgraph.translate_down(before_alignment.path());
                    best_score = before_alignment.score();
=======
                // And DP matrix areas for tails
                vector<double> tail_dp_areas;

                // Make a MultipathAlignment and feed in all the extended seeds as subpaths
                MultipathAlignment mp;
                // Pull over all the non-alignment data (to get copied back out when linearizing)
                transfer_read_metadata(aln, mp);
                for (auto& extended_seed : extended_seeds) {
                    Subpath* s = mp.add_subpath();
                    // Copy in the path.
                    *s->mutable_path() = extended_seed.path;
                    // Score it
                    s->set_score(get_regular_aligner()->score_partial_alignment(aln, gbwt_graph, extended_seed.path,
                        aln.sequence().begin() + extended_seed.core_interval.first));
                    // The position in the read it occurs at will be handled by the multipath topology.
                    if (extended_seed.core_interval.first == 0) {
                        // But if it occurs at the very start of the read we need to mark that now.
                        mp.add_start(mp.subpath_size() - 1);
                    }
                }

                for (auto& kv : paths_between_seeds[numeric_limits<size_t>::max()]) {
                    // For each source extended seed
                    const size_t& source = kv.first;
                    
                    // Grab the part of the read sequence that comes before it
                    string before_sequence = aln.sequence().substr(0, extended_seeds[source].core_interval.first); 
>>>>>>> 4c900f6d
                    
#ifdef debug
                    cerr << "New best alignment against: " << pb2json(path) << " is " << pb2json(best_path) << endl;
#endif
                }
            }
        }
        
        // We really should have gotten something
        assert(best_path.mapping_size() != 0);

        // Put it in the MultipathAlignment
        Subpath* s = mp.add_subpath();
        *s->mutable_path() = std::move(best_path);
        s->set_score(best_score);
        
        // And make the edge from it to the correct source
        s->add_next(source);
        
#ifdef debug
        cerr << "Resulting source subpath: " << pb2json(*s) << endl;
#endif
        
        // And mark it as a start subpath
        mp.add_start(mp.subpath_size() - 1);
    }
    
    // We must have somewhere to start.
    assert(mp.start_size() > 0);

    for (auto& from_and_edges : paths_between_seeds) {
        const size_t& from = from_and_edges.first;
        if (from == numeric_limits<size_t>::max()) {
            continue;
        }
        // Then for all the other from extended seeds

        // Work out where the extended seed ends in the read
        size_t from_end = extended_seeds[from].second + path_from_length(extended_seeds[from].first);
        
        for (auto& to_and_paths : from_and_edges.second) {
            const size_t& to = to_and_paths.first;
            // For all the edges to other extended seeds
            
#ifdef debug
            cerr << "Consider " << to_and_paths.second.size() << " paths between extended seeds " << to << " and " << from << endl;
#endif

            if (to == numeric_limits<size_t>::max()) {
                // Do a bunch of left pinned alignments for the tails.
                
                // Find the sequence
                string trailing_sequence = aln.sequence().substr(from_end);
                
                if (!trailing_sequence.empty()) {
                    // There is actual trailing sequence to align on this escape path
                    
                    // Record that a sink has this many outgoing haplotypes to process.
                    tail_path_counts.push_back(to_and_paths.second.size());
                    // Against a sequence this size
                    tail_lengths.push_back(trailing_sequence.size());

                    // Find the best path in backing graph space
                    Path best_path;
                    // And its score
                    int64_t best_score = numeric_limits<int64_t>::min();

                    // We can align it once per target path
                    for (auto& path : to_and_paths.second) {
                        // For each path we can take to leave the "from" sink
                        
                        if (path.mapping_size() == 0) {
                            // Consider the case of a nonempty trailing
                            // softclip that bumped up against the end
                            // of the underlying graph.
                            
                            if (best_score < 0) {
                                best_score = 0;
                                best_path.clear_mapping();
                                Mapping* m = best_path.add_mapping();
                                Edit* e = m->add_edit();
                                e->set_from_length(0);
<<<<<<< HEAD
                                e->set_to_length(trailing_sequence.size());
                                e->set_sequence(trailing_sequence);
                                // We need to set a position at the end of where we are coming from.
                                const Mapping& prev_mapping = extended_seeds[from].first.mapping(
                                    extended_seeds[from].first.mapping_size() - 1);
                                const Position& coming_from = prev_mapping.position();
                                size_t last_node_length = gbwt_graph.get_length(gbwt_graph.get_handle(coming_from.node_id()));
                                m->mutable_position()->set_node_id(coming_from.node_id());
                                m->mutable_position()->set_is_reverse(coming_from.is_reverse());
                                m->mutable_position()->set_offset(last_node_length);
=======
                                e->set_to_length(before_sequence.size());
                                e->set_sequence(before_sequence);
                                // Since the softclip consumes no graph, we place it on the node we are going to.
                                *m->mutable_position() = extended_seeds[source].path.mapping(0).position();
>>>>>>> 4c900f6d
                                
                                // We should only have this case if we are coming from the end of a node.
                                assert(mapping_from_length(prev_mapping) + coming_from.offset() == last_node_length);
                            }
                        } else {

                            // Make a subgraph.
                            // TODO: don't copy the path
                            PathSubgraph subgraph(&gbwt_graph, path);
                            
                            // Do left-pinned alignment to the path subgraph
                            Alignment after_alignment;
                            after_alignment.set_sequence(trailing_sequence);
                            // TODO: pre-make the topological order

#ifdef debug
                            cerr << "Align " << pb2json(after_alignment) << " pinned left vs:" << endl;
                            subgraph.for_each_handle([&](const handle_t& here) {
                                cerr << subgraph.get_id(here) << " (" << subgraph.get_sequence(here) << "): " << endl;
                                subgraph.follow_edges(here, true, [&](const handle_t& there) {
                                    cerr << "\t" << subgraph.get_id(there) << " (" << subgraph.get_sequence(there) << ") ->" << endl;
                                });
                                subgraph.follow_edges(here, false, [&](const handle_t& there) {
                                    cerr << "\t-> " << subgraph.get_id(there) << " (" << subgraph.get_sequence(there) << ")" << endl;
                                });
                            });
#endif

                            get_regular_aligner()->align_pinned(after_alignment, subgraph, true);
                            
                            // Record size of DP matrix filled
                            tail_dp_areas.push_back(trailing_sequence.size() * path_from_length(path));

                            if (after_alignment.score() > best_score) {
                                // This is a new best alignment. Translate from subgraph into base graph and keep it
                                best_path = subgraph.translate_down(after_alignment.path());
                                best_score = after_alignment.score();
                            }
                        }
                    }
                    
                    // We need to come after from with this path

                    // We really should have gotten something
                    assert(best_path.mapping_size() != 0);

                    // Put it in the MultipathAlignment
                    Subpath* s = mp.add_subpath();
                    *s->mutable_path() = std::move(best_path);
                    s->set_score(best_score);
                    
                    // And make the edge to hook it up
                    mp.mutable_subpath(from)->add_next(mp.subpath_size() - 1);
                }
                
<<<<<<< HEAD
                // If there's no sequence to align on the path going off to nowhere, don't do anything.
                
            } else {
                // Do alignments between from and to
=======
                // We must have somewhere to start.
                assert(mp.start_size() > 0);

                for (auto& from_and_edges : paths_between_seeds) {
                    const size_t& from = from_and_edges.first;
                    if (from == numeric_limits<size_t>::max()) {
                        continue;
                    }
                    // Then for all the other from extended seeds

                    // Work out where the extended seed ends in the read
                    size_t from_end = extended_seeds[from].core_interval.second;
                    
                    for (auto& to_and_paths : from_and_edges.second) {
                        const size_t& to = to_and_paths.first;
                        // For all the edges to other extended seeds
                        
#ifdef debug
                        cerr << "Consider " << to_and_paths.second.size() << " paths between extended seeds " << to << " and " << from << endl;
#endif

                        if (to == numeric_limits<size_t>::max()) {
                            // Do a bunch of left pinned alignments for the tails.
                            
                            // Find the sequence
                            string trailing_sequence = aln.sequence().substr(from_end);
                            
                            if (!trailing_sequence.empty()) {
                                // There is actual trailing sequence to align on this escape path
                                
                                // Record that a sink has this many outgoing haplotypes to process.
                                tail_path_counts.push_back(to_and_paths.second.size());
                                // Against a sequence this size
                                tail_lengths.push_back(trailing_sequence.size());

                                // Find the best path in backing graph space
                                Path best_path;
                                // And its score
                                int64_t best_score = numeric_limits<int64_t>::min();

                                // We can align it once per target path
                                for (auto& path : to_and_paths.second) {
                                    // For each path we can take to leave the "from" sink
                                    
                                    if (path.mapping_size() == 0) {
                                        // Consider the case of a nonempty trailing
                                        // softclip that bumped up against the end
                                        // of the underlying graph.
                                        
                                        if (best_score < 0) {
                                            best_score = 0;
                                            best_path.clear_mapping();
                                            Mapping* m = best_path.add_mapping();
                                            Edit* e = m->add_edit();
                                            e->set_from_length(0);
                                            e->set_to_length(trailing_sequence.size());
                                            e->set_sequence(trailing_sequence);
                                            // We need to set a position at the end of where we are coming from.
                                            const Mapping& prev_mapping = extended_seeds[from].path.mapping(
                                                extended_seeds[from].path.mapping_size() - 1);
                                            const Position& coming_from = prev_mapping.position();
                                            size_t last_node_length = gbwt_graph.get_length(gbwt_graph.get_handle(coming_from.node_id()));
                                            m->mutable_position()->set_node_id(coming_from.node_id());
                                            m->mutable_position()->set_is_reverse(coming_from.is_reverse());
                                            m->mutable_position()->set_offset(last_node_length);
                                            
                                            // We should only have this case if we are coming from the end of a node.
                                            assert(mapping_from_length(prev_mapping) + coming_from.offset() == last_node_length);
                                        }
                                    } else {

                                        // Make a subgraph.
                                        // TODO: don't copy the path
                                        PathSubgraph subgraph(&gbwt_graph, path);
                                        
                                        // Do left-pinned alignment to the path subgraph
                                        Alignment after_alignment;
                                        after_alignment.set_sequence(trailing_sequence);
                                        // TODO: pre-make the topological order

#ifdef debug
                                        cerr << "Align " << pb2json(after_alignment) << " pinned left vs:" << endl;
                                        subgraph.for_each_handle([&](const handle_t& here) {
                                            cerr << subgraph.get_id(here) << " (" << subgraph.get_sequence(here) << "): " << endl;
                                            subgraph.follow_edges(here, true, [&](const handle_t& there) {
                                                cerr << "\t" << subgraph.get_id(there) << " (" << subgraph.get_sequence(there) << ") ->" << endl;
                                            });
                                            subgraph.follow_edges(here, false, [&](const handle_t& there) {
                                                cerr << "\t-> " << subgraph.get_id(there) << " (" << subgraph.get_sequence(there) << ")" << endl;
                                            });
                                        });
#endif
>>>>>>> 4c900f6d

                // Find the sequence
                assert(extended_seeds[to].second >= from_end);
                string intervening_sequence = aln.sequence().substr(from_end, extended_seeds[to].second - from_end); 

                // Find the best path in backing graph space (which may be empty)
                Path best_path;
                // And its score
                int64_t best_score = numeric_limits<int64_t>::min();

                // We can align it once per target path
                for (auto& path : to_and_paths.second) {
                    // For each path we can take to get to the source
                    
                    if (path.mapping_size() == 0) {
                        // We're aligning against nothing
                        if (intervening_sequence.empty()) {
                            // Consider the nothing to nothing alignment, score 0
                            if (best_score < 0) {
                                best_score = 0;
                                best_path.clear_mapping();
                            }
                        } else {
<<<<<<< HEAD
                            // Consider the something to nothing alignment.
                            // We can't use the normal code path because the BandedGlobalAligner 
                            // wouldn't be able to generate a position form an empty graph.
                            
                            // We know the extended seeds we are between won't start/end with gaps, so we own the gap open.
                            int64_t score = get_regular_aligner()->score_gap(intervening_sequence.size());
                            if (score > best_score) {
                                best_path.clear_mapping();
                                Mapping* m = best_path.add_mapping();
                                Edit* e = m->add_edit();
                                e->set_from_length(0);
                                e->set_to_length(intervening_sequence.size());
                                e->set_sequence(intervening_sequence);
                                // We can copy the position of where we are going to, since we consume no graph.
                                *m->mutable_position() = extended_seeds[to].first.mapping(0).position();
                            }
                        }
                    } else {

                        // Make a subgraph.
                        // TODO: don't copy the path
                        PathSubgraph subgraph(&gbwt_graph, path);
                        
                        // Do global alignment to the path subgraph
                        Alignment between_alignment;
                        between_alignment.set_sequence(intervening_sequence);
                        
=======
                            // Do alignments between from and to

                            // Find the sequence
                            assert(extended_seeds[to].core_interval.first >= from_end);
                            string intervening_sequence = aln.sequence().substr(from_end, extended_seeds[to].core_interval.first - from_end); 

                            // Find the best path in backing graph space (which may be empty)
                            Path best_path;
                            // And its score
                            int64_t best_score = numeric_limits<int64_t>::min();

                            // We can align it once per target path
                            for (auto& path : to_and_paths.second) {
                                // For each path we can take to get to the source
                                
                                if (path.mapping_size() == 0) {
                                    // We're aligning against nothing
                                    if (intervening_sequence.empty()) {
                                        // Consider the nothing to nothing alignment, score 0
                                        if (best_score < 0) {
                                            best_score = 0;
                                            best_path.clear_mapping();
                                        }
                                    } else {
                                        // Consider the something to nothing alignment.
                                        // We can't use the normal code path because the BandedGlobalAligner 
                                        // wouldn't be able to generate a position form an empty graph.
                                        
                                        // We know the extended seeds we are between won't start/end with gaps, so we own the gap open.
                                        int64_t score = get_regular_aligner()->score_gap(intervening_sequence.size());
                                        if (score > best_score) {
                                            best_path.clear_mapping();
                                            Mapping* m = best_path.add_mapping();
                                            Edit* e = m->add_edit();
                                            e->set_from_length(0);
                                            e->set_to_length(intervening_sequence.size());
                                            e->set_sequence(intervening_sequence);
                                            // We can copy the position of where we are going to, since we consume no graph.
                                            *m->mutable_position() = extended_seeds[to].path.mapping(0).position();
                                        }
                                    }
                                } else {

                                    // Make a subgraph.
                                    // TODO: don't copy the path
                                    PathSubgraph subgraph(&gbwt_graph, path);
                                    
                                    // Do global alignment to the path subgraph
                                    Alignment between_alignment;
                                    between_alignment.set_sequence(intervening_sequence);
                                    
>>>>>>> 4c900f6d
#ifdef debug
                        cerr << "Align " << pb2json(between_alignment) << " global vs:" << endl;
                        cerr << "Defining path: " << pb2json(path) << endl;
                        subgraph.for_each_handle([&](const handle_t& here) {
                            cerr << subgraph.get_id(here) << " len " << subgraph.get_length(here)
                                << " (" << subgraph.get_sequence(here) << "): " << endl;
                            subgraph.follow_edges(here, true, [&](const handle_t& there) {
                                cerr << "\t" << subgraph.get_id(there) << " len " << subgraph.get_length(there)
                                    << " (" << subgraph.get_sequence(there) << ") ->" << endl;
                            });
                            subgraph.follow_edges(here, false, [&](const handle_t& there) {
                                cerr << "\t-> " << subgraph.get_id(there) << " len " << subgraph.get_length(there)
                                    << " (" << subgraph.get_sequence(there) << ")" << endl;
                            });
                        });
#endif
                        
                        get_regular_aligner()->align_global_banded(between_alignment, subgraph, 5, true);
                        
                        if (between_alignment.score() > best_score) {
                            // This is a new best alignment. Translate from subgraph into base graph and keep it
                            best_path = subgraph.translate_down(between_alignment.path());
#ifdef debug
                            cerr << "\tNew best: " << pb2json(best_path) << endl;
#endif
                            
                            best_score = between_alignment.score();
                        }
                    }
                    
                }
                
                // We may have an empty path. That's fine.

                if (best_path.mapping_size() == 0 && intervening_sequence.empty()) {
                    // We just need an edge from from to to
                    mp.mutable_subpath(from)->add_next(to);
                } else {
                    // We need to connect from and to with a Subpath with this path

                    // We really should have gotten something
                    assert(best_path.mapping_size() != 0);

                    // Put it in the MultipathAlignment
                    Subpath* s = mp.add_subpath();
                    *s->mutable_path() = std::move(best_path);
                    s->set_score(best_score);
                    
                    // And make the edges to hook it up
                    s->add_next(to);
                    mp.mutable_subpath(from)->add_next(mp.subpath_size() - 1);
                }

            }

        }

    }
    
    // Then we take the best linearization of the full MultipathAlignment.
    // Make sure to force source to sink
    topologically_order_subpaths(mp);

    if (!validate_multipath_alignment(mp, gbwt_graph)) {
        // If we generated an invalid multipath alignment, we did something wrong and need to stop
        cerr << "error[vg::MinimizerMapper]: invalid MultipathAlignment generated: " << pb2json(mp) << endl;
        exit(1);
    }
    
    
    // Linearize into the out alignment, copying path, score, and also sequence and other read metadata
    optimal_alignment(mp, out, true);
    // Compute the identity from the path.
    out.set_identity(identity(out.path()));
    
    // Save all the tail alignment debugging statistics
    set_annotation(out, "tail_path_counts", tail_path_counts);
    set_annotation(out, "tail_lengths", tail_lengths);
    set_annotation(out, "tail_dp_areas", tail_dp_areas);
}

unordered_map<size_t, unordered_map<size_t, vector<Path>>>
MinimizerMapper::find_connecting_paths(const vector<GaplessExtension>& extended_seeds, size_t read_length) const {

    // Now this will hold, for each extended seed, for each other
    // reachable extended seed, the graph Paths that the
    // intervening sequence needs to be aligned against in the
    // graph.
    unordered_map<size_t, unordered_map<size_t, vector<Path>>> to_return;

    // All the extended seeds are forward in the read. So we index them by start.
    // Maps from handle in the GBWT graph to offset on that orientation that an extension starts at and index of the extension.
    unordered_map<handle_t, vector<pair<size_t, size_t>>> extensions_by_handle;

    // We track which extended seeds are sources (nothing else can reach them)
    unordered_set<size_t> sources;

    for (size_t i = 0; i < extended_seeds.size(); i++) {
        // For each extension
        // Where does it start?
        auto& pos = extended_seeds[i].path.mapping(0).position();

        // Get the handle it is on
        handle_t handle = gbwt_graph.get_handle(pos.node_id(), pos.is_reverse());

        // Record that this extension starts at this offset along that handle
        extensions_by_handle[handle].emplace_back(pos.offset(), i);

        // Assume it is a source
        sources.insert(i);

#ifdef debug
        cerr << "Extended seed " << i << " starts on node " << pos.node_id() << " " << pos.is_reverse()
            << " at offset " << pos.offset() << endl;
#endif
    }

    for (auto& kv : extensions_by_handle) {
        // Sort everything on the same handle
        std::sort(kv.second.begin(), kv.second.end(), [&](const pair<size_t, size_t>& a, const pair<size_t, size_t>& b) -> bool {
            return a.first < b.first;
        });
    }

    // For each seed in read order, walk out right in the haplotypes by the max length and see what other seeds we encounter.
    // Remember the read bounds and graph Path we found, for later alignment.
    for (size_t i = 0; i < extended_seeds.size(); i++) {
        // For each starting seed

        // Where do we cut the graph just after its end?
        auto& last_mapping = extended_seeds[i].path.mapping(extended_seeds[i].path.mapping_size() - 1);
        Position cut_pos_graph = last_mapping.position();
        cut_pos_graph.set_offset(cut_pos_graph.offset() + mapping_from_length(last_mapping));
        // And the read?
        size_t cut_pos_read = extended_seeds[i].core_interval.second;

#ifdef debug
        cerr << "Extended seed " << i << ": cut after on node " << cut_pos_graph.node_id() << " " << cut_pos_graph.is_reverse()
            << " at point " << cut_pos_graph.offset() << endl;
#endif

        // Get a handle in the GBWTGraph
        handle_t start_handle = gbwt_graph.get_handle(cut_pos_graph.node_id(), cut_pos_graph.is_reverse());

        // Decide if we need to actually do GBWT search, or if we can find a destination on the same node we ended on
        bool do_gbwt_search = true;

        // Look on the same graph node.
        // See if we hit any other extensions on this node.
        auto same_node_found = extensions_by_handle.find(start_handle);
        if (same_node_found != extensions_by_handle.end()) {
            // If we have extended seeds on this node
            
            for (auto& next_offset_and_index : same_node_found->second) {
                // Scan them in order.
                // TODO: Skip to after ourselves.
                
                if (extended_seeds[next_offset_and_index.second].core_interval.first >= cut_pos_read &&
                    next_offset_and_index.first >= cut_pos_graph.offset()) { 
                    
                    // As soon as we find one that starts after we end in both the read and the node

                    // Emit a connecting Path 
                    Path connecting;

                    if (next_offset_and_index.first > cut_pos_graph.offset()) {
                        // There actually is intervening graph material
                        Mapping* m = connecting.add_mapping();
                        *m->mutable_position() = cut_pos_graph;
                        Edit* e = m->add_edit();
                        e->set_from_length(next_offset_and_index.first - m->position().offset());
                        e->set_to_length(next_offset_and_index.first - m->position().offset());
                    }

#ifdef debug
                    cerr << "Found path on node between seed at "
                    << pb2json(extended_seeds[i].path.mapping(extended_seeds[i].path.mapping_size() - 1).position())
                    << " and seed at "
                    << pb2json(extended_seeds[next_offset_and_index.second].path.mapping(0).position())
                    << ":" << endl << "\t" << pb2json(connecting) <<  endl;
#endif

                    // Emit that connection
                    to_return[i][next_offset_and_index.second].emplace_back(std::move(connecting));

                    // Record that the destination is not a source
                    sources.erase(next_offset_and_index.second);

                    // Don't look at any more destinations
                    do_gbwt_search = false;
                    break;
                }
            }
        }

        if (!do_gbwt_search) {
            // Skip the GBWT search from this extended hit and try the next one
            continue;
        }

        // How long should we search? It should be the longest detectable gap plus the remaining sequence.
        size_t search_limit = get_regular_aligner()->longest_detectable_gap(cut_pos_read, read_length) + (read_length - cut_pos_read);

        // Have we found a way to get to any other extended seeds yet?
        bool reachable_extended_seeds = false;

        // Search everything in the GBWT graph right from the end of the start extended seed, up to the limit.
        explore_gbwt(cut_pos_graph, search_limit, [&](const ImmutablePath& here_path, const handle_t& there_handle) -> bool {
            // When we encounter a new handle visited by haplotypes extending off of the last node in a Path

            // See if we hit any other extensions on this next node
            auto found = extensions_by_handle.find(there_handle);
            if (found != extensions_by_handle.end()) {
                // If we do
                
                for (auto& next_offset_and_index : found->second) {
                    // Look at them in order along the node
                    
                    if (extended_seeds[next_offset_and_index.second].core_interval.first >= cut_pos_read) { 
                        // As soon as we find one that starts in the read after our start extended seed ended

                        // Extend the Path to connect to it.
                        // TODO: Make these shared tail lists for better algorithmics
                        ImmutablePath extended = here_path;
                        
                        if (next_offset_and_index.first > 0) {
                            // There is actual material on this new node before the extended seed we have to hit.
                            Mapping m; 
                            m.mutable_position()->set_node_id(gbwt_graph.get_id(there_handle));
                            m.mutable_position()->set_is_reverse(gbwt_graph.get_is_reverse(there_handle));
                            Edit* e = m.add_edit();
                            // Make sure it runs through the last base *before* the extended seed we are going for
                            e->set_from_length(next_offset_and_index.first);
                            e->set_to_length(next_offset_and_index.first);
                            
                            extended = extended.push_front(m);
                        }

#ifdef debug
                        cerr << "Found graph path between seed at "
                            << pb2json(extended_seeds[i].path.mapping(extended_seeds[i].path.mapping_size() - 1).position())
                            << " and seed at "
                            << pb2json(extended_seeds[next_offset_and_index.second].path.mapping(0).position())
                            << ":" << endl << "\t" << pb2json(to_path(extended)) <<  endl;
#endif

                        // And emit that connection
                        to_return[i][next_offset_and_index.second].emplace_back(to_path(extended));
                        reachable_extended_seeds = true;

                        // Record that the destination is not a source
                        sources.erase(next_offset_and_index.second);

                        // Don't look at any more destinations on this node, or
                        // any extensions past this node of this search state.
                        return false;
                    }
                }
            }

            // Otherwise we didn't hit anything we can stop at. Keep extending.
            return true;
        }, [&](const ImmutablePath& limit_path) {
            // When we blow past the walk distance limit or hit a dead end
            
            if (cut_pos_read < read_length && !reachable_extended_seeds) {
                // We have sequence to align and a way to escape and align it, and nowhere else we know of (yet) to go with it.
                // Save that as a path.
                to_return[i][numeric_limits<size_t>::max()].emplace_back(to_path(limit_path));
                // If we end up with paths anywhere else after all, we will destroy it, so we
                // will only keep it for sinks.
            }
        });
        
        if (reachable_extended_seeds) {
            // Make sure that if we can go anywhere else we *don't* consider wandering off to nowhere.
            auto found = to_return[i].find(numeric_limits<size_t>::max());
            if (to_return[i].size() > 1 && found != to_return[i].end()) {
                // We have a going-off-to-nothing path and also a path to somewhere else.
                // Don't go off to nothing.
                to_return[i].erase(found);
            }
        }
    }

    // Now we need the paths *from* numeric_limits<size_t>::max() to sources.
    // Luckily we know the sources.
    for (const size_t& i : sources) {
        // For each source
        
#ifdef debug
        cerr << "Extended seed " << i << " is a source" << endl;
#endif
        
        if (extended_seeds[i].core_interval.first > 0) {
#ifdef debug
            cerr << "\tIt is not at the start of the read, so there is a left tail" << endl;
#endif

            // Find its start
            Position start = extended_seeds[i].path.mapping(0).position();
            
#ifdef debug
            cerr << "\tPosition read-forward to search left before: " << pb2json(start) << endl;
#endif

            // Flip it around to face left
            start = reverse(start, gbwt_graph.get_length(gbwt_graph.get_handle(start.node_id())));
            
#ifdef debug
            cerr << "\tPosition read-reverse to search right after: " << pb2json(start) << endl;
#endif

            // Now the search limit is all the read *before* the seed, plus the detectable gap
            size_t search_limit = get_regular_aligner()->longest_detectable_gap(read_length, extended_seeds[i].core_interval.first) +
                extended_seeds[i].core_interval.first;

            // Start another search, but going left.
            explore_gbwt(start, search_limit, [&](const ImmutablePath& here_path, const handle_t& there_handle) -> bool {
                // If we weren't reachable from anyone, nobody should be reachable from us going the other way.
                // So always keep going.
                return true;
            }, [&](const ImmutablePath& limit_path) {
                // We have this path going right from start and hitting the walk limit or the edge of the graph.

                for (auto& mapping : limit_path) {
                    // Make sure nothing has a negative offset before flipping.
                    assert(mapping.position().offset() >= 0);
                }

                // Convert to Path and flip around
                Path flipped = reverse_complement_path(to_path(limit_path), [&](id_t id) -> size_t {
                    return gbwt_graph.get_length(gbwt_graph.get_handle(id));
                });
                
                for (auto& mapping : flipped.mapping()) {
                    // Make sure nothing has a negative offset after flipping.
                    assert(mapping.position().offset() >= 0);
                }

                // Record that as a path from numeric_limits<size_t>::max() to i.
                to_return[numeric_limits<size_t>::max()][i].emplace_back(std::move(flipped));
            });
            
            assert(to_return[numeric_limits<size_t>::max()][i].size() > 0);
        }
    }
    
    // Now this should be filled in with all the connectivity, so return.
    return to_return;
    
}

size_t MinimizerMapper::immutable_path_from_length(const ImmutablePath& path) {
    size_t to_return = 0;
    for (auto& m : path) {
        // Sum up the from lengths of all the component Mappings
        to_return += mapping_from_length(m);
    }
    return to_return;
}

Path MinimizerMapper::to_path(const ImmutablePath& path) {
    Path to_return;
    for (auto& m : path) {
        // Copy all the Mappings into the Path.
        *to_return.add_mapping() = m;
    }
    
    // Flip the order around to actual path order.
    std::reverse(to_return.mutable_mapping()->begin(), to_return.mutable_mapping()->end());
    
    // Return the completed path
    return to_return;
}

void MinimizerMapper::explore_gbwt(const Position& from, size_t walk_distance,
    const function<bool(const ImmutablePath&, const handle_t&)>& visit_callback,
    const function<void(const ImmutablePath&)>& limit_callback) const {
    
#ifdef debug
    cerr << "Exploring GBWT out from " << pb2json(from) << " to distance " << walk_distance << endl;
#endif
    
    // Holds the gbwt::SearchState we are at, and the ImmutablePath (backward)
    // from the end of the starting seed up through the end of the node we just
    // searched. The from_length of the path tracks our consumption of distance
    // limit.
    using traversal_state_t = pair<gbwt::SearchState, ImmutablePath>;
    
    // Get a handle to the node the from position is on, in its forward orientation
    handle_t start_handle = gbwt_graph.get_handle(from.node_id(), from.is_reverse());

    // Turn it into a SearchState
    gbwt::SearchState start_state = gbwt_graph.get_state(start_handle);
    
    if (start_state.empty()) {
        // No haplotypes even visit the first node. Have a 0-mapping dead end.
        limit_callback(ImmutablePath());
        return;
    }

    // The search state represents searching through the end of the node, so we have to consume that much search limit.

    // Tack on how much search limit distance we consume by going to the end of
    // the node. Our start position is a cut *between* bases, and we take everything after it.
    // If the cut is at the offset of the whole length of the node, we take 0 bases.
    // If it is at 0, wer take all the bases in the node.
    size_t distance_to_node_end = gbwt_graph.get_length(start_handle) - from.offset();    
    
    // And make a Path that represents the part of the node we're on that goes out to the end.
    // This may be empty if the hit already stopped at the end of the node
    ImmutablePath path_to_end;
    if (distance_to_node_end != 0) {
        // We didn't hit the end of the node already.

        // Make a mapping that starts on the right side of the cut we started our search at.
        Mapping m;
        *m.mutable_position() = from;
        m.mutable_position()->set_offset(m.position().offset());

        // Make it the requested length of perfect match.
        Edit* e = m.add_edit();
        e->set_from_length(distance_to_node_end);
        e->set_to_length(distance_to_node_end);
        
        // Put it in the list
        path_to_end = path_to_end.push_front(m);
    }
   
#ifdef debug   
    cerr << "Starting traversal with " << pb2json(path_to_end) << " from " << pb2json(from) << endl;
#endif
    
    // Glom these together into a traversal state and queue it up.

    // Holds a queue of search states to extend.
    list<traversal_state_t> queue{{start_state, path_to_end}};
    // Track queue size separately since getting it form the queue is O(n)
    size_t queue_size = 1;
    // Track queue high-water mark for debugging.
    size_t queue_max = 1;
    
    
    // Track how many times we hit the end/limit
    size_t limit_hits = 0;
    // And dead ends sweparately
    size_t dead_ends = 0;

    while (!queue.empty()) {
        // While there are things in the queue
        
        // Record max size
        queue_max = max(queue_max, queue_size);

        // Grab one
        traversal_state_t here(std::move(queue.front()));
        queue.pop_front();
        queue_size--;
        gbwt::SearchState& here_state = here.first;
        const ImmutablePath& here_path = here.second;
        
        // follow_paths on it
        bool got_anywhere = false;
        gbwt_graph.follow_paths(here_state, [&](const gbwt::SearchState& there_state) -> bool {
            if (there_state.empty()) {
                // Ignore places that no haplotypes go, and get the next place instead.
                return true;
            }
            
            // For each place it can go
            handle_t there_handle = gbwt_graph.node_to_handle(there_state.node);
            
            // Record that we got there
            got_anywhere = true;

            // Say we can go from here to there. Should we?
            bool continue_extending = visit_callback(here_path, there_handle);

            if (continue_extending) {
                // Generate the path we take if we take up all of that node.
                Mapping m;
                m.mutable_position()->set_node_id(gbwt_graph.get_id(there_handle));
                m.mutable_position()->set_is_reverse(gbwt_graph.get_is_reverse(there_handle));
                Edit* e = m.add_edit();
                e->set_from_length(gbwt_graph.get_length(there_handle));
                e->set_to_length(gbwt_graph.get_length(there_handle));
                
                ImmutablePath extended = here_path.push_front(m);

                // See if we can get to the end of the node without going outside the search length.
                if (immutable_path_from_length(here_path) + gbwt_graph.get_length(there_handle) <= walk_distance) {
                    // If so, continue the search
                    queue.emplace_back(there_state, extended);
                    queue_size++;
                } else {
                    // Report that, with this extension, we hit the limit.
                    limit_callback(extended);
                    limit_hits++;
                }
            }

            // Look at other possible haplotypes from where we came from
            return true;
        });
        
        if (!got_anywhere) {
            // We hit a dead end here. Report that.
            limit_callback(here_path);
            dead_ends++;
        }
    }
    
#ifdef debug
    cerr << "Queue max: " << queue_max << " Limit hits: " << limit_hits << " Dead ends: " << dead_ends << endl;
#endif
}


}

<|MERGE_RESOLUTION|>--- conflicted
+++ resolved
@@ -198,23 +198,9 @@
             } else if (do_chaining) {
                 // We need to generate some sub-full-length, maybe-extended seeds.
                 // Call back into the extender and get the unambiguous perfect match extensions of the seeds in the cluster.
-<<<<<<< HEAD
-                vector<pair<Path, size_t>> extended_seeds = extender.maximal_extensions(seed_matchings, aln.sequence());
-                
-=======
+                
                 auto extended_seeds = extender.maximal_extensions(seed_matchings, aln.sequence());
-
-#ifdef debug
-                cerr << "Trying again to chain " << extended_seeds.size() << " extended seeds" << endl;
-#endif
-
-                // TODO: split extended seeds when they overlap in the read, so
-                // they either don't overlap or completely overlap (and are
-                // thus mutually exclusive).
-
-                // Then we need to find all the haplotypes between each pair of seeds that can connect.
-
->>>>>>> 4c900f6d
+                
                 // Sort the extended seeds by read start position.
                 // We won't be able to match them back to the minimizers anymore but we won't need to.
                 std::sort(extended_seeds.begin(), extended_seeds.end(), [&](const GaplessExtension& a, const GaplessExtension& b) -> bool {
@@ -291,13 +277,11 @@
     alignment_emitter.emit_mapped_single(std::move(aligned));
 }
 
-void MinimizerMapper::chain_extended_seeds(const Alignment& aln, const vector<pair<Path, size_t>>& extended_seeds, Alignment& out) {
+void MinimizerMapper::chain_extended_seeds(const Alignment& aln, const vector<GaplessExtension>& extended_seeds, Alignment& out) {
 
 #ifdef debug
     cerr << "Trying again to chain " << extended_seeds.size() << " extended seeds" << endl;
 #endif
-
-    // We need to find all the haplotypes between each pair of seeds that can connect.
 
     // Find the paths between pairs of extended seeds that agree with haplotypes.
     // We don't actually need the read sequence for this, just the read length for longest gap computation.
@@ -322,12 +306,12 @@
     for (auto& extended_seed : extended_seeds) {
         Subpath* s = mp.add_subpath();
         // Copy in the path.
-        *s->mutable_path() = extended_seed.first;
+        *s->mutable_path() = extended_seed.path;
         // Score it
-        s->set_score(get_regular_aligner()->score_partial_alignment(aln, gbwt_graph, extended_seed.first,
-            aln.sequence().begin() + extended_seed.second));
+        s->set_score(get_regular_aligner()->score_partial_alignment(aln, gbwt_graph, extended_seed.path,
+            aln.sequence().begin() + extended_seed.core_interval.first));
         // The position in the read it occurs at will be handled by the multipath topology.
-        if (extended_seed.second == 0) {
+        if (extended_seed.core_interval.first == 0) {
             // But if it occurs at the very start of the read we need to mark that now.
             mp.add_start(mp.subpath_size() - 1);
         }
@@ -338,7 +322,7 @@
         const size_t& source = kv.first;
         
         // Grab the part of the read sequence that comes before it
-        string before_sequence = aln.sequence().substr(0, extended_seeds[source].second); 
+        string before_sequence = aln.sequence().substr(0, extended_seeds[source].core_interval.first); 
         
 #ifdef debug
         cerr << "There is a path into source extended seed " << source
@@ -373,7 +357,7 @@
                     e->set_to_length(before_sequence.size());
                     e->set_sequence(before_sequence);
                     // Since the softclip consumes no graph, we place it on the node we are going to.
-                    *m->mutable_position() = extended_seeds[source].first.mapping(0).position();
+                    *m->mutable_position() = extended_seeds[source].path.mapping(0).position();
                     
 #ifdef debug
                     cerr << "New best alignment: " << pb2json(best_path) << endl;
@@ -390,7 +374,6 @@
                 before_alignment.set_sequence(before_sequence);
                 // TODO: pre-make the topological order
                 
-<<<<<<< HEAD
 #ifdef debug
                 cerr << "Align " << pb2json(before_alignment) << " pinned right vs:" << endl;
                 subgraph.for_each_handle([&](const handle_t& here) {
@@ -414,35 +397,6 @@
                     // This is a new best alignment. Translate from subgraph into base graph and keep it
                     best_path = subgraph.translate_down(before_alignment.path());
                     best_score = before_alignment.score();
-=======
-                // And DP matrix areas for tails
-                vector<double> tail_dp_areas;
-
-                // Make a MultipathAlignment and feed in all the extended seeds as subpaths
-                MultipathAlignment mp;
-                // Pull over all the non-alignment data (to get copied back out when linearizing)
-                transfer_read_metadata(aln, mp);
-                for (auto& extended_seed : extended_seeds) {
-                    Subpath* s = mp.add_subpath();
-                    // Copy in the path.
-                    *s->mutable_path() = extended_seed.path;
-                    // Score it
-                    s->set_score(get_regular_aligner()->score_partial_alignment(aln, gbwt_graph, extended_seed.path,
-                        aln.sequence().begin() + extended_seed.core_interval.first));
-                    // The position in the read it occurs at will be handled by the multipath topology.
-                    if (extended_seed.core_interval.first == 0) {
-                        // But if it occurs at the very start of the read we need to mark that now.
-                        mp.add_start(mp.subpath_size() - 1);
-                    }
-                }
-
-                for (auto& kv : paths_between_seeds[numeric_limits<size_t>::max()]) {
-                    // For each source extended seed
-                    const size_t& source = kv.first;
-                    
-                    // Grab the part of the read sequence that comes before it
-                    string before_sequence = aln.sequence().substr(0, extended_seeds[source].core_interval.first); 
->>>>>>> 4c900f6d
                     
 #ifdef debug
                     cerr << "New best alignment against: " << pb2json(path) << " is " << pb2json(best_path) << endl;
@@ -481,7 +435,7 @@
         // Then for all the other from extended seeds
 
         // Work out where the extended seed ends in the read
-        size_t from_end = extended_seeds[from].second + path_from_length(extended_seeds[from].first);
+        size_t from_end = extended_seeds[from].core_interval.second;
         
         for (auto& to_and_paths : from_and_edges.second) {
             const size_t& to = to_and_paths.first;
@@ -525,23 +479,16 @@
                                 Mapping* m = best_path.add_mapping();
                                 Edit* e = m->add_edit();
                                 e->set_from_length(0);
-<<<<<<< HEAD
                                 e->set_to_length(trailing_sequence.size());
                                 e->set_sequence(trailing_sequence);
                                 // We need to set a position at the end of where we are coming from.
-                                const Mapping& prev_mapping = extended_seeds[from].first.mapping(
-                                    extended_seeds[from].first.mapping_size() - 1);
+                                const Mapping& prev_mapping = extended_seeds[from].path.mapping(
+                                    extended_seeds[from].path.mapping_size() - 1);
                                 const Position& coming_from = prev_mapping.position();
                                 size_t last_node_length = gbwt_graph.get_length(gbwt_graph.get_handle(coming_from.node_id()));
                                 m->mutable_position()->set_node_id(coming_from.node_id());
                                 m->mutable_position()->set_is_reverse(coming_from.is_reverse());
                                 m->mutable_position()->set_offset(last_node_length);
-=======
-                                e->set_to_length(before_sequence.size());
-                                e->set_sequence(before_sequence);
-                                // Since the softclip consumes no graph, we place it on the node we are going to.
-                                *m->mutable_position() = extended_seeds[source].path.mapping(0).position();
->>>>>>> 4c900f6d
                                 
                                 // We should only have this case if we are coming from the end of a node.
                                 assert(mapping_from_length(prev_mapping) + coming_from.offset() == last_node_length);
@@ -597,109 +544,14 @@
                     mp.mutable_subpath(from)->add_next(mp.subpath_size() - 1);
                 }
                 
-<<<<<<< HEAD
                 // If there's no sequence to align on the path going off to nowhere, don't do anything.
                 
             } else {
                 // Do alignments between from and to
-=======
-                // We must have somewhere to start.
-                assert(mp.start_size() > 0);
-
-                for (auto& from_and_edges : paths_between_seeds) {
-                    const size_t& from = from_and_edges.first;
-                    if (from == numeric_limits<size_t>::max()) {
-                        continue;
-                    }
-                    // Then for all the other from extended seeds
-
-                    // Work out where the extended seed ends in the read
-                    size_t from_end = extended_seeds[from].core_interval.second;
-                    
-                    for (auto& to_and_paths : from_and_edges.second) {
-                        const size_t& to = to_and_paths.first;
-                        // For all the edges to other extended seeds
-                        
-#ifdef debug
-                        cerr << "Consider " << to_and_paths.second.size() << " paths between extended seeds " << to << " and " << from << endl;
-#endif
-
-                        if (to == numeric_limits<size_t>::max()) {
-                            // Do a bunch of left pinned alignments for the tails.
-                            
-                            // Find the sequence
-                            string trailing_sequence = aln.sequence().substr(from_end);
-                            
-                            if (!trailing_sequence.empty()) {
-                                // There is actual trailing sequence to align on this escape path
-                                
-                                // Record that a sink has this many outgoing haplotypes to process.
-                                tail_path_counts.push_back(to_and_paths.second.size());
-                                // Against a sequence this size
-                                tail_lengths.push_back(trailing_sequence.size());
-
-                                // Find the best path in backing graph space
-                                Path best_path;
-                                // And its score
-                                int64_t best_score = numeric_limits<int64_t>::min();
-
-                                // We can align it once per target path
-                                for (auto& path : to_and_paths.second) {
-                                    // For each path we can take to leave the "from" sink
-                                    
-                                    if (path.mapping_size() == 0) {
-                                        // Consider the case of a nonempty trailing
-                                        // softclip that bumped up against the end
-                                        // of the underlying graph.
-                                        
-                                        if (best_score < 0) {
-                                            best_score = 0;
-                                            best_path.clear_mapping();
-                                            Mapping* m = best_path.add_mapping();
-                                            Edit* e = m->add_edit();
-                                            e->set_from_length(0);
-                                            e->set_to_length(trailing_sequence.size());
-                                            e->set_sequence(trailing_sequence);
-                                            // We need to set a position at the end of where we are coming from.
-                                            const Mapping& prev_mapping = extended_seeds[from].path.mapping(
-                                                extended_seeds[from].path.mapping_size() - 1);
-                                            const Position& coming_from = prev_mapping.position();
-                                            size_t last_node_length = gbwt_graph.get_length(gbwt_graph.get_handle(coming_from.node_id()));
-                                            m->mutable_position()->set_node_id(coming_from.node_id());
-                                            m->mutable_position()->set_is_reverse(coming_from.is_reverse());
-                                            m->mutable_position()->set_offset(last_node_length);
-                                            
-                                            // We should only have this case if we are coming from the end of a node.
-                                            assert(mapping_from_length(prev_mapping) + coming_from.offset() == last_node_length);
-                                        }
-                                    } else {
-
-                                        // Make a subgraph.
-                                        // TODO: don't copy the path
-                                        PathSubgraph subgraph(&gbwt_graph, path);
-                                        
-                                        // Do left-pinned alignment to the path subgraph
-                                        Alignment after_alignment;
-                                        after_alignment.set_sequence(trailing_sequence);
-                                        // TODO: pre-make the topological order
-
-#ifdef debug
-                                        cerr << "Align " << pb2json(after_alignment) << " pinned left vs:" << endl;
-                                        subgraph.for_each_handle([&](const handle_t& here) {
-                                            cerr << subgraph.get_id(here) << " (" << subgraph.get_sequence(here) << "): " << endl;
-                                            subgraph.follow_edges(here, true, [&](const handle_t& there) {
-                                                cerr << "\t" << subgraph.get_id(there) << " (" << subgraph.get_sequence(there) << ") ->" << endl;
-                                            });
-                                            subgraph.follow_edges(here, false, [&](const handle_t& there) {
-                                                cerr << "\t-> " << subgraph.get_id(there) << " (" << subgraph.get_sequence(there) << ")" << endl;
-                                            });
-                                        });
-#endif
->>>>>>> 4c900f6d
 
                 // Find the sequence
-                assert(extended_seeds[to].second >= from_end);
-                string intervening_sequence = aln.sequence().substr(from_end, extended_seeds[to].second - from_end); 
+                assert(extended_seeds[to].core_interval.first >= from_end);
+                string intervening_sequence = aln.sequence().substr(from_end, extended_seeds[to].core_interval.first - from_end); 
 
                 // Find the best path in backing graph space (which may be empty)
                 Path best_path;
@@ -719,7 +571,6 @@
                                 best_path.clear_mapping();
                             }
                         } else {
-<<<<<<< HEAD
                             // Consider the something to nothing alignment.
                             // We can't use the normal code path because the BandedGlobalAligner 
                             // wouldn't be able to generate a position form an empty graph.
@@ -734,7 +585,7 @@
                                 e->set_to_length(intervening_sequence.size());
                                 e->set_sequence(intervening_sequence);
                                 // We can copy the position of where we are going to, since we consume no graph.
-                                *m->mutable_position() = extended_seeds[to].first.mapping(0).position();
+                                *m->mutable_position() = extended_seeds[to].path.mapping(0).position();
                             }
                         }
                     } else {
@@ -747,59 +598,6 @@
                         Alignment between_alignment;
                         between_alignment.set_sequence(intervening_sequence);
                         
-=======
-                            // Do alignments between from and to
-
-                            // Find the sequence
-                            assert(extended_seeds[to].core_interval.first >= from_end);
-                            string intervening_sequence = aln.sequence().substr(from_end, extended_seeds[to].core_interval.first - from_end); 
-
-                            // Find the best path in backing graph space (which may be empty)
-                            Path best_path;
-                            // And its score
-                            int64_t best_score = numeric_limits<int64_t>::min();
-
-                            // We can align it once per target path
-                            for (auto& path : to_and_paths.second) {
-                                // For each path we can take to get to the source
-                                
-                                if (path.mapping_size() == 0) {
-                                    // We're aligning against nothing
-                                    if (intervening_sequence.empty()) {
-                                        // Consider the nothing to nothing alignment, score 0
-                                        if (best_score < 0) {
-                                            best_score = 0;
-                                            best_path.clear_mapping();
-                                        }
-                                    } else {
-                                        // Consider the something to nothing alignment.
-                                        // We can't use the normal code path because the BandedGlobalAligner 
-                                        // wouldn't be able to generate a position form an empty graph.
-                                        
-                                        // We know the extended seeds we are between won't start/end with gaps, so we own the gap open.
-                                        int64_t score = get_regular_aligner()->score_gap(intervening_sequence.size());
-                                        if (score > best_score) {
-                                            best_path.clear_mapping();
-                                            Mapping* m = best_path.add_mapping();
-                                            Edit* e = m->add_edit();
-                                            e->set_from_length(0);
-                                            e->set_to_length(intervening_sequence.size());
-                                            e->set_sequence(intervening_sequence);
-                                            // We can copy the position of where we are going to, since we consume no graph.
-                                            *m->mutable_position() = extended_seeds[to].path.mapping(0).position();
-                                        }
-                                    }
-                                } else {
-
-                                    // Make a subgraph.
-                                    // TODO: don't copy the path
-                                    PathSubgraph subgraph(&gbwt_graph, path);
-                                    
-                                    // Do global alignment to the path subgraph
-                                    Alignment between_alignment;
-                                    between_alignment.set_sequence(intervening_sequence);
-                                    
->>>>>>> 4c900f6d
 #ifdef debug
                         cerr << "Align " << pb2json(between_alignment) << " global vs:" << endl;
                         cerr << "Defining path: " << pb2json(path) << endl;
@@ -858,7 +656,8 @@
         }
 
     }
-    
+
+        
     // Then we take the best linearization of the full MultipathAlignment.
     // Make sure to force source to sink
     topologically_order_subpaths(mp);
