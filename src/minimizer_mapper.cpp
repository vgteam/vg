--- conflicted
+++ resolved
@@ -3570,19 +3570,6 @@
     using filter_t = std::tuple<const char*, std::function<bool(const Minimizer&)>, std::function<double(const Minimizer&)>, std::function<void(const Minimizer&)>, std::function<void(const Minimizer&)>>;
     std::vector<filter_t> minimizer_filters;
     minimizer_filters.reserve(5);
-<<<<<<< HEAD
-    if (minimizer_downsampling_window_size != 0) {
-        // Drop minimizers if we didn't select them at downsampling.
-        // TODO: Downsampling isn't actually by run, and that's kind of the point?
-        minimizer_filters.emplace_back(
-            "window-downsampling", 
-            [&](const Minimizer& m) { return downsampled.empty() || downsampled.count(&m); },
-            [&](const Minimizer& m) { return (double)m.hits; },
-            [](const Minimizer& m) {},
-            [](const Minimizer& m) {}
-        );
-    }
-=======
     // Drop minimizers if we didn't select them at downsampling.
     // TODO: Downsampling isn't actually by run, and that's kind of the point?
     minimizer_filters.emplace_back(
@@ -3592,7 +3579,6 @@
         [](const Minimizer& m) {},
         [](const Minimizer& m) {}
     );
->>>>>>> 1a354f8a
     minimizer_filters.emplace_back(
         "any-hits", 
         [&](const Minimizer& m) { return m.hits > 0; },
@@ -3809,11 +3795,6 @@
         cerr << "error[vg::MinimizerMapper] Cannot use track_correctness with no path position support in the graph" << endl;
         exit(1);
     }
-<<<<<<< HEAD
-   
-    // Organize the alignment's refpos entries by path
-    std::unordered_map<std::string, std::vector<const Position*>> refpos_by_path;
-=======
 
     const size_t MAX_CORRECT_DISTANCE = 200;
    
@@ -3823,7 +3804,6 @@
     // refpos positions. We only cherck seeds on those nodes to see if they are
     // correct, because checking all seeds is too slow.
     std::unordered_set<nid_t> eligible_nodes;
->>>>>>> 1a354f8a
     if (this->track_correctness && aln.refpos_size() != 0) {
         for (const Position& refpos : aln.refpos()) {
             refpos_by_path[refpos.name()].push_back(&refpos); 
@@ -3833,8 +3813,6 @@
             std::sort(kv.second.begin(), kv.second.end(), [&](const Position* a, const Position* b) {
                 return a->offset() < b->offset();
             });
-<<<<<<< HEAD
-=======
             
             if (this->path_graph->has_path(kv.first) && !kv.second.empty()) {
                 // Find the path
@@ -3890,7 +3868,6 @@
                     range_visited += this->path_graph->get_length(here_handle);
                 }
             }
->>>>>>> 1a354f8a
         }
     }
 
@@ -3900,19 +3877,11 @@
         
         // We know the seed is placed somewhere.
         Funnel::State tag = Funnel::State::PLACED;
-<<<<<<< HEAD
-        if (this->track_correctness) {
-            // We are interested in correctness and positions.
-
-            // Find every seed's reference positions. This maps from path handle to pairs of offset and orientation.
-            auto offsets = algorithms::nearest_offsets_in_paths(this->path_graph, it->pos, 100);
-=======
         if (this->track_correctness && eligible_nodes.count(id(it->pos))) {
             // We are interested in correctness and positions, and this seed is on a node that may be at a plausible path position.
 
             // Find every eligible seed's reference positions. This maps from path handle to pairs of offset and orientation.
             auto offsets = algorithms::nearest_offsets_in_paths(this->path_graph, it->pos, -1);
->>>>>>> 1a354f8a
             
             if (aln.refpos_size() != 0) {
                 // It might be correct
@@ -3937,11 +3906,7 @@
                         auto mapped_it = mapped_positions.begin();
                         while(ref_it != refposes.end() && mapped_it != mapped_positions.end()) {
                             // As long as they are both in their collections, compare them
-<<<<<<< HEAD
-                            if (abs((int64_t)(*ref_it)->offset() - (int64_t) mapped_it->first) < 200) {
-=======
                             if (abs((int64_t)(*ref_it)->offset() - (int64_t) mapped_it->first) < MAX_CORRECT_DISTANCE) {
->>>>>>> 1a354f8a
                                 // If they are close enough, we have a match
                                 tag = Funnel::State::CORRECT;
                                 break;
