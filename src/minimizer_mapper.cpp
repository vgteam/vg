--- conflicted
+++ resolved
@@ -15,15 +15,7 @@
 #include <algorithm>
 #include <cmath>
 
-<<<<<<< HEAD
-=======
-// Set this to track provenance of intermediate results
-//#define TRACK_PROVENANCE
-// With TRACK_PROVENANCE on, set this to track correctness, which requires some expensive XG queries
-// Note that TRACK_CORRECTNESS requires an XG index, which is otherwise unnecessary.
-//#define TRACK_CORRECTNESS
-
->>>>>>> 6e7a5331
+
 namespace vg {
 
 using namespace std;
@@ -154,6 +146,11 @@
     if (track_provenance && track_correctness) {
         // Tag seeds with correctness based on proximity along paths to the input read's refpos
         funnel.substage("correct");
+      
+        if (xg_index == nullptr) {
+            cerr << "error[vg::MinimizerMapper] Cannot use track_correctness with no XG index" << endl;
+            exit(1);
+        }
         
         if (aln.refpos_size() != 0) {
             // Take the first refpos as the true position.
