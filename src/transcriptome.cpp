--- conflicted
+++ resolved
@@ -889,21 +889,11 @@
 
                 auto & prev_mapping = transcript_path.path.mapping(i - 1);
 
-<<<<<<< HEAD
-                auto prev_node_side = NodeSide(prev_mapping.position().node_id(), (prev_mapping.position().is_reverse() ? false : true));
-                auto cur_node_side = NodeSide(cur_mapping.position().node_id(), (cur_mapping.position().is_reverse() ? true : false));
+                auto prev_handle = _splice_graph->get_handle(prev_mapping.position().node_id(), prev_mapping.position().is_reverse());
+                auto cur_handle = _splice_graph->get_handle(cur_mapping.position().node_id(), cur_mapping.position().is_reverse());
                 
                 // Ensure the edge exists.
-                _splice_graph->create_edge(prev_node_side, cur_node_side);
-=======
-                auto prev_handle = _splice_graph->get_handle(prev_mapping.position().node_id(), prev_mapping.position().is_reverse());
-                auto cur_handle = _splice_graph->get_handle(cur_mapping.position().node_id(), cur_mapping.position().is_reverse());
-
-                if (!_splice_graph->has_edge(prev_handle, cur_handle)) {
-
-                    _splice_graph->create_edge(prev_handle, cur_handle);
-                }
->>>>>>> 6cfe0001
+                _splice_graph->create_edge(prev_handle, cur_handle);
             }
         }
     }
