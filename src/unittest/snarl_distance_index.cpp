--- conflicted
+++ resolved
@@ -156,9 +156,6 @@
                 REQUIRE(std::get<2>(traceback.second.back()) == -5);
             }
         }
-<<<<<<< HEAD
-        TEST_CASE( "Nested chain with loop", "[snarl_distance]" ) {
-=======
         TEST_CASE( "Distances for past-the-end positions", "[snarl_distance]" ) {
             VG graph;
                 
@@ -195,8 +192,7 @@
                 REQUIRE(distance_index.minimum_distance(2, true, 0, 2, true, 1) == 1);
             }
         }
-        TEST_CASE( "Nested chain with loop", "[snarl_distance][bug]" ) {
->>>>>>> 7479e04b
+        TEST_CASE( "Nested chain with loop", "[snarl_distance]" ) {
         
             VG graph;
                 
