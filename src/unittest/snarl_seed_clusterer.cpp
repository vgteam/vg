--- conflicted
+++ resolved
@@ -719,8 +719,6 @@
                 REQUIRE(clusters.size() == 2); 
             }
         }
-<<<<<<< HEAD
-=======
         SECTION("distance") {
             vector<pos_t> positions;
             positions.emplace_back(make_pos_t(12, false, 0));
@@ -743,7 +741,6 @@
                 REQUIRE(clusterer.distance_between_seeds(seeds[2], seeds[3], false) == 7); 
             }
         }
->>>>>>> d2f1c908
     }
 
     TEST_CASE( "Weird loop with three components of the root",
@@ -910,16 +907,6 @@
         Edge* e13 = graph.create_edge(n8, n10);
         Edge* e14 = graph.create_edge(n9, n11);
         Edge* e15 = graph.create_edge(n10, n11);
-<<<<<<< HEAD
-
-        ofstream out;
-        out.open("test_graph.hg");
-
-            graph.serialize(out);
-            out.close();
-
-=======
->>>>>>> d2f1c908
         IntegratedSnarlFinder snarl_finder(graph);
         SnarlDistanceIndex dist_index;
         fill_in_distance_index(&dist_index, &graph, &snarl_finder);
