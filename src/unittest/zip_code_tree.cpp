#include <stdio.h>
#include <stdlib.h>
#include <iostream>
#include <set>
#include "../io/json2graph.hpp"
#include "../vg.hpp"
#include "catch.hpp"
#include "bdsg/hash_graph.hpp"
#include "../integrated_snarl_finder.hpp"
#include "random_graph.hpp"
#include "../minimizer_mapper.hpp"
#include <random>
#include <time.h>

//#define print

namespace vg {
namespace unittest {

    TEST_CASE( "zip tree one node",
                   "[zip_tree]" ) {
        VG graph;

        Node* n1 = graph.create_node("GCA");


        IntegratedSnarlFinder snarl_finder(graph);
        SnarlDistanceIndex distance_index;
        fill_in_distance_index(&distance_index, &graph, &snarl_finder);
        
        //graph.to_dot(cerr);

        SECTION( "One seed" ) {
 
            id_t seed_nodes[] = {1};
            vector<SnarlDistanceIndexClusterer::Seed> seeds;
            for (id_t n : seed_nodes) {
                pos_t pos = make_pos_t(n, false, 0);
                ZipCode zipcode;
                zipcode.fill_in_zipcode_from_pos(distance_index, pos);
                zipcode.fill_in_full_decoder();
                seeds.push_back({ pos, 0, zipcode});
            }

            VectorView<MinimizerMapper::Minimizer> minimizers;

            ZipCodeForest zip_forest;
            zip_forest.fill_in_forest(seeds, minimizers, distance_index, std::numeric_limits<size_t>::max());
            REQUIRE(zip_forest.trees.size() == 1);
            ZipCodeTree zip_tree = zip_forest.trees[0];
            zip_tree.validate_zip_tree(distance_index, &seeds);

            REQUIRE(zip_tree.get_tree_size() == 3);
            REQUIRE(zip_tree.get_item_at_index(0).get_type() == ZipCodeTree::CHAIN_START);
            REQUIRE(zip_tree.get_item_at_index(1).get_type() == ZipCodeTree::SEED);
            REQUIRE(zip_tree.get_item_at_index(1).get_value() == 0);
            REQUIRE(zip_tree.get_item_at_index(2).get_type() == ZipCodeTree::CHAIN_END);

            // We see all the seeds in order
            std::vector<ZipCodeTree::oriented_seed_t> seed_indexes;
            std::copy(zip_tree.begin(), zip_tree.end(), std::back_inserter(seed_indexes));
            REQUIRE(seed_indexes.size() == 1);
            REQUIRE(seed_indexes.at(0).seed == 0);

            // For each seed, what seeds and distances do we see in reverse from it?
            std::unordered_map<ZipCodeTree::oriented_seed_t, std::vector<ZipCodeTree::seed_result_t>> reverse_views;
            for (auto forward = zip_tree.begin(); forward != zip_tree.end(); ++forward) {
                std::copy(zip_tree.look_back(forward), zip_tree.rend(), std::back_inserter(reverse_views[*forward]));
            }
            REQUIRE(reverse_views.size() == 1);
            // The only seed can't see any other seeds
            REQUIRE(reverse_views.count({0, false}));
            REQUIRE(reverse_views[{0, false}].size() == 0);
        }

        SECTION( "Two seeds" ) {
 
            id_t seed_nodes[] = {1, 1};
            //all are in the same cluster
            vector<SnarlDistanceIndexClusterer::Seed> seeds;
            for (id_t n : seed_nodes) {
                pos_t pos = make_pos_t(n, false, 0);
                ZipCode zipcode;
                zipcode.fill_in_zipcode_from_pos(distance_index, pos);
                zipcode.fill_in_full_decoder();
                seeds.push_back({ pos, 0, zipcode});
            }

            VectorView<MinimizerMapper::Minimizer> minimizers;

            ZipCodeForest zip_forest;
            zip_forest.fill_in_forest(seeds, minimizers, distance_index, std::numeric_limits<size_t>::max());
            REQUIRE(zip_forest.trees.size() == 1);
            ZipCodeTree zip_tree = zip_forest.trees[0];
            zip_tree.validate_zip_tree(distance_index, &seeds);

            REQUIRE(zip_tree.get_tree_size() == 5);


            //Chain start
            REQUIRE(zip_tree.get_item_at_index(0).get_type() == ZipCodeTree::CHAIN_START);

            //Seed (either one because they're the same position)
            REQUIRE(zip_tree.get_item_at_index(1).get_type() == ZipCodeTree::SEED);
            REQUIRE((zip_tree.get_item_at_index(1).get_value() == 0 ||
                     zip_tree.get_item_at_index(1).get_value() == 1));

            //Distance between the seeds
            REQUIRE(zip_tree.get_item_at_index(2).get_type() == ZipCodeTree::EDGE);
            REQUIRE(zip_tree.get_item_at_index(2).get_value() == 0);

            //THe other seed
            REQUIRE(zip_tree.get_item_at_index(3).get_type() == ZipCodeTree::SEED);
            REQUIRE((zip_tree.get_item_at_index(3).get_value() == 0 ||
                     zip_tree.get_item_at_index(3).get_value() == 1));

            //Chain end
            REQUIRE(zip_tree.get_item_at_index(4).get_type() == ZipCodeTree::CHAIN_END);

            // We see all the seeds in order
            std::vector<ZipCodeTree::oriented_seed_t> seed_indexes;
            std::copy(zip_tree.begin(), zip_tree.end(), std::back_inserter(seed_indexes));
            REQUIRE(seed_indexes.size() == 2);
            REQUIRE(seed_indexes.at(0).seed == 0);
            REQUIRE(seed_indexes.at(1).seed == 1);

            // For each seed, what seeds and distances do we see in reverse from it?
            std::unordered_map<ZipCodeTree::oriented_seed_t, std::vector<ZipCodeTree::seed_result_t>> reverse_views;
            for (auto forward = zip_tree.begin(); forward != zip_tree.end(); ++forward) {
                std::copy(zip_tree.look_back(forward), zip_tree.rend(), std::back_inserter(reverse_views[*forward]));
            }
            REQUIRE(reverse_views.size() == 2);
            // The first seed can't see any other seeds
            REQUIRE(reverse_views.count({0, false}));
            REQUIRE(reverse_views[{0, false}].size() == 0);
            // The second seed can see the first seed at distance 0
            REQUIRE(reverse_views.count({1, false}));
            REQUIRE(reverse_views[{1, false}].size() == 1);
            REQUIRE(reverse_views[{1, false}][0].seed == 0);
            REQUIRE(reverse_views[{1, false}][0].distance == 0);
            REQUIRE(reverse_views[{1, false}][0].is_reverse == false);
        }

        SECTION( "Three seeds" ) {
 
            vector<pos_t> positions;
            positions.emplace_back(1, false, 0);
            positions.emplace_back(1, false, 0);
            positions.emplace_back(1, false, 2);
            //all are in the same cluster
            vector<SnarlDistanceIndexClusterer::Seed> seeds;
            for (pos_t pos : positions) {
                ZipCode zipcode;
                zipcode.fill_in_zipcode_from_pos(distance_index, pos);
                zipcode.fill_in_full_decoder();
                seeds.push_back({ pos, 0, zipcode});
            }

            VectorView<MinimizerMapper::Minimizer> minimizers;

            ZipCodeForest zip_forest;
            zip_forest.fill_in_forest(seeds, minimizers, distance_index, std::numeric_limits<size_t>::max());
            REQUIRE(zip_forest.trees.size() == 1);
            ZipCodeTree zip_tree = zip_forest.trees[0];
            zip_tree.validate_zip_tree(distance_index, &seeds);

            REQUIRE(zip_tree.get_tree_size() == 7);


            //Chain start
            REQUIRE(zip_tree.get_item_at_index(0).get_type() == ZipCodeTree::CHAIN_START);

            //Seed (either one because they're the same position)
            REQUIRE(zip_tree.get_item_at_index(1).get_type() == ZipCodeTree::SEED);
            REQUIRE((zip_tree.get_item_at_index(1).get_value() == 0 ||
                     zip_tree.get_item_at_index(1).get_value() == 1));

            //Distance between the seeds
            REQUIRE(zip_tree.get_item_at_index(2).get_type() == ZipCodeTree::EDGE);
            REQUIRE(zip_tree.get_item_at_index(2).get_value() == 0);

            //THe other seed
            REQUIRE(zip_tree.get_item_at_index(3).get_type() == ZipCodeTree::SEED);
            REQUIRE((zip_tree.get_item_at_index(3).get_value() == 0 ||
                     zip_tree.get_item_at_index(3).get_value() == 1));

            //Distance between the seeds
            REQUIRE(zip_tree.get_item_at_index(4).get_type() == ZipCodeTree::EDGE);
            REQUIRE(zip_tree.get_item_at_index(4).get_value() == 2);

            //The other seed
            REQUIRE(zip_tree.get_item_at_index(5).get_type() == ZipCodeTree::SEED);
            REQUIRE(zip_tree.get_item_at_index(5).get_value() == 2);

            //Chain end
            REQUIRE(zip_tree.get_item_at_index(6).get_type() == ZipCodeTree::CHAIN_END);

            // We see all the seeds in order
            std::vector<ZipCodeTree::oriented_seed_t> seed_indexes;
            std::copy(zip_tree.begin(), zip_tree.end(), std::back_inserter(seed_indexes));
            REQUIRE(seed_indexes.size() == 3);
            REQUIRE(seed_indexes.at(0).seed == 0);
            REQUIRE(seed_indexes.at(1).seed == 1);
            REQUIRE(seed_indexes.at(2).seed == 2);

            SECTION( "Count dags" ) {
                pair<size_t, size_t> dag_non_dag_count = zip_tree.dag_and_non_dag_snarl_count(seeds, distance_index);
                REQUIRE(dag_non_dag_count.first == 0);
                REQUIRE(dag_non_dag_count.second == 0);
            }

            // For each seed, what seeds and distances do we see in reverse from it?
            std::unordered_map<ZipCodeTree::oriented_seed_t, std::vector<ZipCodeTree::seed_result_t>> reverse_views;
            for (auto forward = zip_tree.begin(); forward != zip_tree.end(); ++forward) {
                std::copy(zip_tree.look_back(forward), zip_tree.rend(), std::back_inserter(reverse_views[*forward]));
            }
            REQUIRE(reverse_views.size() == 3);
            // The first seed can't see any other seeds
            REQUIRE(reverse_views.count({0, false}));
            REQUIRE(reverse_views[{0, false}].size() == 0);
            // The second seed can see the first seed at distance 0
            REQUIRE(reverse_views.count({1, false}));
            REQUIRE(reverse_views[{1, false}].size() == 1);
            REQUIRE(reverse_views[{1, false}][0].seed == 0);
            REQUIRE(reverse_views[{1, false}][0].distance == 0);
            REQUIRE(reverse_views[{1, false}][0].is_reverse == false);
            // The third seed can see both previous seeds, in reverse order, at distance 2.
            REQUIRE(reverse_views.count({2, false}));
            REQUIRE(reverse_views[{2, false}].size() == 2);
            REQUIRE(reverse_views[{2, false}][0].seed == 1);
            REQUIRE(reverse_views[{2, false}][0].distance == 2);
            REQUIRE(reverse_views[{2, false}][0].is_reverse == false);
            REQUIRE(reverse_views[{2, false}][1].seed == 0);
            REQUIRE(reverse_views[{2, false}][1].distance == 2);
            REQUIRE(reverse_views[{2, false}][1].is_reverse == false);
        }
    }
    TEST_CASE( "zip tree two node chain", "[zip_tree]" ) {
        VG graph;

        Node* n1 = graph.create_node("GCA");
        Node* n2 = graph.create_node("GCAAGGT");

        Edge* e1 = graph.create_edge(n1, n2);


        IntegratedSnarlFinder snarl_finder(graph);
        SnarlDistanceIndex distance_index;
        fill_in_distance_index(&distance_index, &graph, &snarl_finder);
        
        //graph.to_dot(cerr);

        SECTION( "Three seeds" ) {
 
            vector<pos_t> positions;
            positions.emplace_back(1, false, 0);
            positions.emplace_back(1, false, 1);
            positions.emplace_back(2, false, 2);
            //all are in the same cluster
            vector<SnarlDistanceIndexClusterer::Seed> seeds;
            for (pos_t pos : positions) {
                ZipCode zipcode;
                zipcode.fill_in_zipcode_from_pos(distance_index, pos);
                zipcode.fill_in_full_decoder();
                seeds.push_back({ pos, 0, zipcode});
            }

            VectorView<MinimizerMapper::Minimizer> minimizers;

            ZipCodeForest zip_forest;
            zip_forest.fill_in_forest(seeds, minimizers, distance_index, std::numeric_limits<size_t>::max());
            REQUIRE(zip_forest.trees.size() == 1);
            ZipCodeTree zip_tree = zip_forest.trees[0];
            zip_tree.validate_zip_tree(distance_index, &seeds);

            REQUIRE(zip_tree.get_tree_size() == 7);

            //The order should either be 0-1-2, or 2-1-0
            bool is_rev = zip_tree.get_item_at_index(1).get_value() == 2;
            if (is_rev) {

                //Chain start
                REQUIRE(zip_tree.get_item_at_index(0).get_type() == ZipCodeTree::CHAIN_START);

                //first seed 
                REQUIRE(zip_tree.get_item_at_index(1).get_type() == ZipCodeTree::SEED);
                REQUIRE(zip_tree.get_item_at_index(1).get_value() == 2);
                REQUIRE(zip_tree.get_item_at_index(1).get_is_reversed() == true);

                //Distance between the seeds
                REQUIRE(zip_tree.get_item_at_index(2).get_type() == ZipCodeTree::EDGE);
                REQUIRE(zip_tree.get_item_at_index(2).get_value() == 4);

                //The next seed
                REQUIRE(zip_tree.get_item_at_index(3).get_type() == ZipCodeTree::SEED);
                REQUIRE(zip_tree.get_item_at_index(3).get_value() == 1);
                REQUIRE(zip_tree.get_item_at_index(3).get_is_reversed() == true);

                //Distance between the seeds
                REQUIRE(zip_tree.get_item_at_index(4).get_type() == ZipCodeTree::EDGE);
                REQUIRE(zip_tree.get_item_at_index(4).get_value() == 1);

                //The last seed
                REQUIRE(zip_tree.get_item_at_index(5).get_type() == ZipCodeTree::SEED);
                REQUIRE(zip_tree.get_item_at_index(5).get_value() == 0);
                REQUIRE(zip_tree.get_item_at_index(5).get_is_reversed() == true);

                //Chain end
                REQUIRE(zip_tree.get_item_at_index(6).get_type() == ZipCodeTree::CHAIN_END);
            } else {

                //Chain start
                REQUIRE(zip_tree.get_item_at_index(0).get_type() == ZipCodeTree::CHAIN_START);

                //first seed 
                REQUIRE(zip_tree.get_item_at_index(1).get_type() == ZipCodeTree::SEED);
                REQUIRE(zip_tree.get_item_at_index(1).get_value() == 0);
                REQUIRE(zip_tree.get_item_at_index(1).get_is_reversed() == false);

                //Distance between the seeds
                REQUIRE(zip_tree.get_item_at_index(2).get_type() == ZipCodeTree::EDGE);
                REQUIRE(zip_tree.get_item_at_index(2).get_value() == 1);

                //The next seed
                REQUIRE(zip_tree.get_item_at_index(3).get_type() == ZipCodeTree::SEED);
                REQUIRE(zip_tree.get_item_at_index(3).get_value() == 1);
                REQUIRE(zip_tree.get_item_at_index(3).get_is_reversed() == false);

                //Distance between the seeds
                REQUIRE(zip_tree.get_item_at_index(4).get_type() == ZipCodeTree::EDGE);
                REQUIRE(zip_tree.get_item_at_index(4).get_value() == 4);

                //The last seed
                REQUIRE(zip_tree.get_item_at_index(5).get_type() == ZipCodeTree::SEED);
                REQUIRE(zip_tree.get_item_at_index(5).get_value() == 2);
                REQUIRE(zip_tree.get_item_at_index(5).get_is_reversed() == false);

                //Chain end
                REQUIRE(zip_tree.get_item_at_index(6).get_type() == ZipCodeTree::CHAIN_END);
            }
            
            SECTION( "Count dags" ) {
                pair<size_t, size_t> dag_non_dag_count = zip_tree.dag_and_non_dag_snarl_count(seeds, distance_index);
                REQUIRE(dag_non_dag_count.first == 0);
                REQUIRE(dag_non_dag_count.second == 0);
            }

            // For each seed, what seeds and distances do we see in reverse from it?
            std::unordered_map<ZipCodeTree::oriented_seed_t, std::vector<ZipCodeTree::seed_result_t>> reverse_views;
            for (auto forward = zip_tree.begin(); forward != zip_tree.end(); ++forward) {
                std::copy(zip_tree.look_back(forward), zip_tree.rend(), std::back_inserter(reverse_views[*forward]));
            }
            REQUIRE(reverse_views.size() == 3);
            // The first seed can't see any other seeds
            REQUIRE(reverse_views.count({0, false}));
            REQUIRE(reverse_views[{0, false}].size() == 0);
            // The second seed can see the first seed at distance 1
            REQUIRE(reverse_views.count({1, false}));
            REQUIRE(reverse_views[{1, false}].size() == 1);
            REQUIRE(reverse_views[{1, false}][0].seed == 0);
            REQUIRE(reverse_views[{1, false}][0].distance == 1);
            REQUIRE(reverse_views[{1, false}][0].is_reverse == false);
            // The third seed can see both previous seeds, in reverse order, at distances 4 and 5.
            REQUIRE(reverse_views.count({2, false}));
            REQUIRE(reverse_views[{2, false}].size() == 2);
            REQUIRE(reverse_views[{2, false}][0].seed == 1);
            REQUIRE(reverse_views[{2, false}][0].distance == 4);
            REQUIRE(reverse_views[{2, false}][0].is_reverse == false);
            REQUIRE(reverse_views[{2, false}][1].seed == 0);
            REQUIRE(reverse_views[{2, false}][1].distance == 5);
            REQUIRE(reverse_views[{2, false}][1].is_reverse == false);
        }

        SECTION( "Two buckets" ) {
 
            vector<pos_t> positions;
            positions.emplace_back(1, false, 2);
            positions.emplace_back(2, false, 0);
            //New tree with distance limit 4
            positions.emplace_back(2, false, 6);
            
            vector<SnarlDistanceIndexClusterer::Seed> seeds;
            for (pos_t pos : positions) {
                ZipCode zipcode;
                zipcode.fill_in_zipcode_from_pos(distance_index, pos);
                zipcode.fill_in_full_decoder();
                seeds.push_back({ pos, 0, zipcode});
            }

            VectorView<MinimizerMapper::Minimizer> minimizers;

            ZipCodeForest zip_forest;
            zip_forest.fill_in_forest(seeds, minimizers, distance_index, std::numeric_limits<size_t>::max(), 4);
            REQUIRE(zip_forest.trees.size() == 2);
            ZipCodeTree zip_tree = zip_forest.trees[0];
            for (auto& zip_tree : zip_forest.trees) {
                zip_tree.validate_zip_tree(distance_index, &seeds);
            }
        }


    }
    TEST_CASE( "zip tree two two node chains", "[zip_tree]" ) {
        VG graph;

        Node* n1 = graph.create_node("GCA");
        Node* n2 = graph.create_node("GCAAGGT");
        Node* n3 = graph.create_node("GCA");
        Node* n4 = graph.create_node("GCAAGGT");

        Edge* e1 = graph.create_edge(n1, n2);
        Edge* e2 = graph.create_edge(n3, n4);


        IntegratedSnarlFinder snarl_finder(graph);
        SnarlDistanceIndex distance_index;
        fill_in_distance_index(&distance_index, &graph, &snarl_finder);
        
        //graph.to_dot(cerr);

        SECTION( "One seed on each component" ) {
 
            vector<pos_t> positions;
            positions.emplace_back(1, false, 0);
            positions.emplace_back(3, false, 0);
            //all are in the same cluster
            vector<SnarlDistanceIndexClusterer::Seed> seeds;
            for (pos_t pos : positions) {
                ZipCode zipcode;
                zipcode.fill_in_zipcode_from_pos(distance_index, pos);
                zipcode.fill_in_full_decoder();
                seeds.push_back({ pos, 0, zipcode});
            }

            VectorView<MinimizerMapper::Minimizer> minimizers;

            ZipCodeForest zip_forest;
            zip_forest.fill_in_forest(seeds, minimizers, distance_index, std::numeric_limits<size_t>::max());
            REQUIRE(zip_forest.trees.size() == 2);
            for (auto& zip_tree : zip_forest.trees) {
                zip_tree.validate_zip_tree(distance_index, &seeds);

                //The tree should be:
                // [pos1] [pos3]
                REQUIRE(zip_tree.get_tree_size() == 3);

                //Chain start
                REQUIRE(zip_tree.get_item_at_index(0).get_type() == ZipCodeTree::CHAIN_START);

                //first seed 
                REQUIRE(zip_tree.get_item_at_index(1).get_type() == ZipCodeTree::SEED);

                //Chain end
                REQUIRE(zip_tree.get_item_at_index(2).get_type() == ZipCodeTree::CHAIN_END);

            }
                
            SECTION( "Count dags" ) {
                for (auto& zip_tree : zip_forest.trees) {
                    pair<size_t, size_t> dag_non_dag_count = zip_tree.dag_and_non_dag_snarl_count(seeds, distance_index);
                    REQUIRE(dag_non_dag_count.first == 0);
                    REQUIRE(dag_non_dag_count.second == 0);
                }
            }
            //TODO: This doesn't work now that it is a forest
            
            // For each seed, what seeds and distances do we see in reverse from it?
            std::unordered_map<ZipCodeTree::oriented_seed_t, std::vector<ZipCodeTree::seed_result_t>> reverse_views;
            for (auto& zip_tree : zip_forest.trees) {
                for (auto forward = zip_tree.begin(); forward != zip_tree.end(); ++forward) {
                    std::copy(zip_tree.look_back(forward), zip_tree.rend(), std::back_inserter(reverse_views[*forward]));
                }
            }
            REQUIRE(reverse_views.size() == 2);
            // Neither seed can see any other seeds
            REQUIRE(reverse_views.count({0, false}));
            REQUIRE(reverse_views[{0, false}].size() == 0);
            REQUIRE(reverse_views.count({1, false}));
            REQUIRE(reverse_views[{1, false}].size() == 0);
        }
        SECTION( "Four seeds" ) {
 
            vector<pos_t> positions;
            positions.emplace_back(1, false, 0);
            positions.emplace_back(2, false, 2);
            positions.emplace_back(3, false, 0);
            positions.emplace_back(4, false, 2);

            vector<SnarlDistanceIndexClusterer::Seed> seeds;
            for (pos_t pos : positions) {
                ZipCode zipcode;
                zipcode.fill_in_zipcode_from_pos(distance_index, pos);
                zipcode.fill_in_full_decoder();
                seeds.push_back({ pos, 0, zipcode});
            }

            VectorView<MinimizerMapper::Minimizer> minimizers;

            ZipCodeForest zip_forest;
            zip_forest.fill_in_forest(seeds, minimizers, distance_index, std::numeric_limits<size_t>::max());
            REQUIRE(zip_forest.trees.size() == 2);



                //The tree should be:
                // [pos1 5 pos2] [pos3 5 pos4]
                // or
                // [pos2 5 pos1] [ pos3 5 pos4]
                // etc...
            for (auto& zip_tree : zip_forest.trees) {
                zip_tree.validate_zip_tree(distance_index, &seeds);
                REQUIRE(zip_tree.get_tree_size() == 5);

                //Chain start
                REQUIRE(zip_tree.get_item_at_index(0).get_type() == ZipCodeTree::CHAIN_START);

                //first seed 
                REQUIRE(zip_tree.get_item_at_index(1).get_type() == ZipCodeTree::SEED);

                //Distance between the seeds
                REQUIRE(zip_tree.get_item_at_index(2).get_type() == ZipCodeTree::EDGE);
                REQUIRE(zip_tree.get_item_at_index(2).get_value() == 5);

                //The next seed
                REQUIRE(zip_tree.get_item_at_index(3).get_type() == ZipCodeTree::SEED);

                //Chain end
                REQUIRE(zip_tree.get_item_at_index(4).get_type() == ZipCodeTree::CHAIN_END);
            }

            SECTION( "Count dags" ) {
                for (auto& zip_tree : zip_forest.trees) {
                    pair<size_t, size_t> dag_non_dag_count = zip_tree.dag_and_non_dag_snarl_count(seeds, distance_index);
                    REQUIRE(dag_non_dag_count.first == 0);
                    REQUIRE(dag_non_dag_count.second == 0);
                }
            }
            //TODO: This fails now that it is a forest

            // For each seed, what seeds and distances do we see in reverse from it?
            //std::unordered_map<ZipCodeTree::oriented_seed_t, std::vector<ZipCodeTree::seed_result_t>> reverse_views;
            //for (auto forward = zip_tree.begin(); forward != zip_tree.end(); ++forward) {
            //    std::copy(zip_tree.look_back(forward), zip_tree.rend(), std::back_inserter(reverse_views[*forward]));
            //}
            //REQUIRE(reverse_views.size() == 4);
            //// The first seed can't see any other seeds
            //REQUIRE(reverse_views.count({0, false}));
            //REQUIRE(reverse_views[{0, false}].size() == 0);
            //// The second seed can see the first seed at distance 5
            //REQUIRE(reverse_views.count({1, false}));
            //REQUIRE(reverse_views[{1, false}].size() == 1);
            //REQUIRE(reverse_views[{1, false}][0].seed == 0);
            //REQUIRE(reverse_views[{1, false}][0].distance == 5);
            //REQUIRE(reverse_views[{1, false}][0].is_reverse == false);
            //// The third seed can't see any other seeds
            //REQUIRE(reverse_views.count({2, false}));
            //REQUIRE(reverse_views[{2, false}].size() == 0);
            //// The fourth seed can see the third seed at distance 5
            //REQUIRE(reverse_views.count({3, false}));
            //REQUIRE(reverse_views[{3, false}].size() == 1);
            //REQUIRE(reverse_views[{3, false}][0].seed == 2);
            //REQUIRE(reverse_views[{3, false}][0].distance == 5);
            //REQUIRE(reverse_views[{3, false}][0].is_reverse == false);
        }
        SECTION( "Four buckets" ) {
 
            vector<pos_t> positions;
            positions.emplace_back(1, false, 0);
            positions.emplace_back(2, false, 5);
            positions.emplace_back(3, false, 0);
            positions.emplace_back(4, false, 5);

            vector<SnarlDistanceIndexClusterer::Seed> seeds;
            for (pos_t pos : positions) {
                ZipCode zipcode;
                zipcode.fill_in_zipcode_from_pos(distance_index, pos);
                zipcode.fill_in_full_decoder();
                seeds.push_back({ pos, 0, zipcode});
            }

            VectorView<MinimizerMapper::Minimizer> minimizers;

            ZipCodeForest zip_forest;
            zip_forest.fill_in_forest(seeds, minimizers, distance_index, std::numeric_limits<size_t>::max(), 3);
            REQUIRE(zip_forest.trees.size() == 4);

        }
    }
    TEST_CASE( "zip tree simple bubbles in chains", "[zip_tree]" ) {
        VG graph;

        Node* n1 = graph.create_node("GCA");
        Node* n2 = graph.create_node("GCAAGGT");
        Node* n3 = graph.create_node("GCA");
        Node* n4 = graph.create_node("GCA");
        Node* n5 = graph.create_node("GCA");
        Node* n6 = graph.create_node("GCA");

        Edge* e1 = graph.create_edge(n1, n2);
        Edge* e2 = graph.create_edge(n1, n3);
        Edge* e3 = graph.create_edge(n2, n3);
        Edge* e4 = graph.create_edge(n3, n4);
        Edge* e5 = graph.create_edge(n3, n5);
        Edge* e6 = graph.create_edge(n4, n6);
        Edge* e7 = graph.create_edge(n5, n6);


        IntegratedSnarlFinder snarl_finder(graph);
        SnarlDistanceIndex distance_index;
        fill_in_distance_index(&distance_index, &graph, &snarl_finder);

        //graph.to_dot(cerr);

        SECTION( "Seeds on chain nodes" ) {
 
            vector<pos_t> positions;
            positions.emplace_back(1, false, 0);
            positions.emplace_back(3, false, 0);
            positions.emplace_back(6, false, 0);
            //all are in the same cluster
            vector<SnarlDistanceIndexClusterer::Seed> seeds;
            for (pos_t pos : positions) {
                ZipCode zipcode;
                zipcode.fill_in_zipcode_from_pos(distance_index, pos);
                zipcode.fill_in_full_decoder();
                seeds.push_back({ pos, 0, zipcode});
            }

            VectorView<MinimizerMapper::Minimizer> minimizers;

            ZipCodeForest zip_forest;
            zip_forest.fill_in_forest(seeds, minimizers, distance_index, std::numeric_limits<size_t>::max());
            REQUIRE(zip_forest.trees.size() == 1);
            ZipCodeTree zip_tree = zip_forest.trees[0];
            zip_tree.validate_zip_tree(distance_index, &seeds);

            //The tree should be:
            // [pos1 3 pos3 6 pos6]
            //or backwards
            REQUIRE(zip_tree.get_tree_size() == 7);

            //Chain start
            REQUIRE(zip_tree.get_item_at_index(0).get_type() == ZipCodeTree::CHAIN_START);

            //first seed 
            REQUIRE(zip_tree.get_item_at_index(1).get_type() == ZipCodeTree::SEED);
            if (zip_tree.get_item_at_index(1).get_is_reversed()) {
                REQUIRE(zip_tree.get_item_at_index(1).get_value() == 2);
            } else {
                REQUIRE(zip_tree.get_item_at_index(1).get_value() == 0);
            }

            //distance between them
            REQUIRE(zip_tree.get_item_at_index(2).get_type() == ZipCodeTree::EDGE);
            REQUIRE((zip_tree.get_item_at_index(2).get_value() == 3 ||
                    zip_tree.get_item_at_index(2).get_value() == 6));

            //the next seed
            REQUIRE(zip_tree.get_item_at_index(3).get_type() == ZipCodeTree::SEED);
            REQUIRE(zip_tree.get_item_at_index(3).get_value() == 1);

            //distance between them
            REQUIRE(zip_tree.get_item_at_index(4).get_type() == ZipCodeTree::EDGE);
            REQUIRE((zip_tree.get_item_at_index(4).get_value() == 3 ||
                    zip_tree.get_item_at_index(4).get_value() == 6));

            //the last seed
            REQUIRE(zip_tree.get_item_at_index(5).get_type() == ZipCodeTree::SEED);
            if (zip_tree.get_item_at_index(5).get_is_reversed()) {
                REQUIRE(zip_tree.get_item_at_index(5).get_value() == 0);
            } else {
                REQUIRE(zip_tree.get_item_at_index(5).get_value() == 2);
            }

            //Chain end
            REQUIRE(zip_tree.get_item_at_index(6).get_type() == ZipCodeTree::CHAIN_END);
            
            SECTION( "Count dags" ) {
                pair<size_t, size_t> dag_non_dag_count = zip_tree.dag_and_non_dag_snarl_count(seeds, distance_index);
                REQUIRE(dag_non_dag_count.first == 0);
                REQUIRE(dag_non_dag_count.second == 0);
            }

            // TODO: This time we happen to visit the seeds in reverse order.
            // How are we doing querying in a particular direction relative to a particular seed?

            // We see all the seeds in order
            std::vector<ZipCodeTree::oriented_seed_t> seed_indexes;
            std::copy(zip_tree.begin(), zip_tree.end(), std::back_inserter(seed_indexes));
            REQUIRE(seed_indexes.size() == 3);
            if (seed_indexes.at(0).is_reverse) {
                REQUIRE(seed_indexes.at(0).seed == 2);
                REQUIRE(seed_indexes.at(1).seed == 1);
                REQUIRE(seed_indexes.at(2).seed == 0);
            } else {
                REQUIRE(seed_indexes.at(0).seed == 0);
                REQUIRE(seed_indexes.at(1).seed == 1);
                REQUIRE(seed_indexes.at(2).seed == 2);    
            }

            // For each seed, what seeds and distances do we see in reverse from it?
            std::unordered_map<ZipCodeTree::oriented_seed_t, std::vector<ZipCodeTree::seed_result_t>> reverse_views;
            for (auto forward = zip_tree.begin(); forward != zip_tree.end(); ++forward) {
                std::copy(zip_tree.look_back(forward), zip_tree.rend(), std::back_inserter(reverse_views[*forward]));
            }
            REQUIRE(reverse_views.size() == 3);
            if (seed_indexes.at(0).is_reverse) {
                // The first seed can't see any other seeds
                REQUIRE(reverse_views.count({2, true}));
                REQUIRE(reverse_views[{2, true}].size() == 0);
                // The second seed can see the first seed at distance 6
                REQUIRE(reverse_views.count({1, true}));
                REQUIRE(reverse_views[{1, true}].size() == 1);
                REQUIRE(reverse_views[{1, true}][0].seed == 2);
                REQUIRE(reverse_views[{1, true}][0].distance == 6);
                REQUIRE(reverse_views[{1, true}][0].is_reverse == true);
                // The third seed can't see both the others at distances 3 and 9
                REQUIRE(reverse_views.count({0, true}));
                REQUIRE(reverse_views[{0, true}].size() == 2);
                REQUIRE(reverse_views[{0, true}][0].seed == 1);
                REQUIRE(reverse_views[{0, true}][0].distance == 3);
                REQUIRE(reverse_views[{0, true}][0].is_reverse == true);
                REQUIRE(reverse_views[{0, true}][1].seed == 2);
                REQUIRE(reverse_views[{0, true}][1].distance == 9);
                REQUIRE(reverse_views[{0, true}][1].is_reverse == true);
            } else {
                // The first seed can't see any other seeds
                REQUIRE(reverse_views.count({0, false}));
                REQUIRE(reverse_views[{0, false}].size() == 0);
                // The second seed can see the first seed at distance 3
                REQUIRE(reverse_views.count({1, false}));
                REQUIRE(reverse_views[{1, false}].size() == 1);
                REQUIRE(reverse_views[{1, false}][0].seed == 0);
                REQUIRE(reverse_views[{1, false}][0].distance == 3);
                REQUIRE(reverse_views[{1, false}][0].is_reverse == false);
                // The third seed can't see both the others at distances 6 and 9
                REQUIRE(reverse_views.count({2, false}));
                REQUIRE(reverse_views[{2, false}].size() == 2);
                REQUIRE(reverse_views[{2, false}][0].seed == 1);
                REQUIRE(reverse_views[{2, false}][0].distance == 6);
                REQUIRE(reverse_views[{2, false}][0].is_reverse == false);
                REQUIRE(reverse_views[{2, false}][1].seed == 2);
                REQUIRE(reverse_views[{2, false}][1].distance == 9);
                REQUIRE(reverse_views[{2, false}][1].is_reverse == false);
            }
        }
        SECTION( "Seeds on chain nodes one reversed" ) {
 
            vector<pos_t> positions;
            positions.emplace_back(1, true, 2);
            positions.emplace_back(3, false, 0);
            positions.emplace_back(6, false, 0);
            //all are in the same cluster
            vector<SnarlDistanceIndexClusterer::Seed> seeds;
            for (pos_t pos : positions) {
                ZipCode zipcode;
                zipcode.fill_in_zipcode_from_pos(distance_index, pos);
                zipcode.fill_in_full_decoder();
                seeds.push_back({ pos, 0, zipcode});
            }

            VectorView<MinimizerMapper::Minimizer> minimizers;

            ZipCodeForest zip_forest;
            zip_forest.fill_in_forest(seeds, minimizers, distance_index, std::numeric_limits<size_t>::max());
            REQUIRE(zip_forest.trees.size() == 1);
            ZipCodeTree zip_tree = zip_forest.trees[0];
            zip_tree.validate_zip_tree(distance_index, &seeds);

            //The tree should be:
            // [pos1 3 pos3 6 pos6]
            //or backwards
            REQUIRE(zip_tree.get_tree_size() == 7);

            //Chain start
            REQUIRE(zip_tree.get_item_at_index(0).get_type() == ZipCodeTree::CHAIN_START);

            //first seed 
            //This is either the first seed on 1 going backwards, or the third seed on 6 going backwards
            REQUIRE(zip_tree.get_item_at_index(1).get_type() == ZipCodeTree::SEED);
            if (zip_tree.get_item_at_index(1).get_value() == 0) {
                REQUIRE(zip_tree.get_item_at_index(1).get_is_reversed());
            } else {
                REQUIRE(zip_tree.get_item_at_index(1).get_value() == 2);
                REQUIRE(zip_tree.get_item_at_index(1).get_is_reversed());
            }

            //distance between them
            REQUIRE(zip_tree.get_item_at_index(2).get_type() == ZipCodeTree::EDGE);
            REQUIRE((zip_tree.get_item_at_index(2).get_value() == 2 ||
                    zip_tree.get_item_at_index(2).get_value() == 6));

            //the next seed
            REQUIRE(zip_tree.get_item_at_index(3).get_type() == ZipCodeTree::SEED);
            REQUIRE(zip_tree.get_item_at_index(3).get_value() == 1);

            //distance between them
            REQUIRE(zip_tree.get_item_at_index(4).get_type() == ZipCodeTree::EDGE);
            REQUIRE((zip_tree.get_item_at_index(4).get_value() == 2 ||
                    zip_tree.get_item_at_index(4).get_value() == 6));

            //the last seed
            REQUIRE(zip_tree.get_item_at_index(5).get_type() == ZipCodeTree::SEED);
            if (zip_tree.get_item_at_index(5).get_value() == 0) {
                REQUIRE(!zip_tree.get_item_at_index(5).get_is_reversed());
            } else {
                REQUIRE(zip_tree.get_item_at_index(5).get_value() == 2);
                REQUIRE(!zip_tree.get_item_at_index(5).get_is_reversed());
            }

            //Chain end
            REQUIRE(zip_tree.get_item_at_index(6).get_type() == ZipCodeTree::CHAIN_END);

            SECTION( "Count dags" ) {
                pair<size_t, size_t> dag_non_dag_count = zip_tree.dag_and_non_dag_snarl_count(seeds, distance_index);
                REQUIRE(dag_non_dag_count.first == 0);
                REQUIRE(dag_non_dag_count.second == 0);
            }
        }
        SECTION( "One seed on snarl" ) {
 
            vector<pos_t> positions;
            positions.emplace_back(1, false, 0);
            positions.emplace_back(2, false, 1);
            positions.emplace_back(3, false, 0);
            positions.emplace_back(6, false, 0);
            //all are in the same cluster
            vector<SnarlDistanceIndexClusterer::Seed> seeds;
            for (pos_t pos : positions) {
                ZipCode zipcode;
                zipcode.fill_in_zipcode_from_pos(distance_index, pos);
                zipcode.fill_in_full_decoder();
                seeds.push_back({ pos, 0, zipcode});
            }

            VectorView<MinimizerMapper::Minimizer> minimizers;

            ZipCodeForest zip_forest;
            zip_forest.fill_in_forest(seeds, minimizers, distance_index, std::numeric_limits<size_t>::max());
            REQUIRE(zip_forest.trees.size() == 1);
            ZipCodeTree zip_tree = zip_forest.trees[0];
            zip_tree.validate_zip_tree(distance_index, &seeds);

            //The tree should be:
            // [pos1 3 ( 2 [ pos2 ] 6 0 1 ) 0  pos3 6 pos6]
            //or backwards
            REQUIRE(zip_tree.get_tree_size() == 17);

            SECTION( "Count dags" ) {
                pair<size_t, size_t> dag_non_dag_count = zip_tree.dag_and_non_dag_snarl_count(seeds, distance_index);
                REQUIRE(dag_non_dag_count.first == 1);
                REQUIRE(dag_non_dag_count.second == 0);
            }
        }
        SECTION( "Three seeds on snarl" ) {
 
            vector<pos_t> positions;
            positions.emplace_back(1, false, 0);
            positions.emplace_back(2, false, 1);
            positions.emplace_back(2, false, 2);
            positions.emplace_back(2, false, 4);
            positions.emplace_back(3, false, 0);
            positions.emplace_back(6, false, 0);
            //all are in the same cluster
            vector<SnarlDistanceIndexClusterer::Seed> seeds;
            for (pos_t pos : positions) {
                ZipCode zipcode;
                zipcode.fill_in_zipcode_from_pos(distance_index, pos);
                zipcode.fill_in_full_decoder();
                seeds.push_back({ pos, 0, zipcode});
            }

            VectorView<MinimizerMapper::Minimizer> minimizers;

            ZipCodeForest zip_forest;
            zip_forest.fill_in_forest(seeds, minimizers, distance_index, std::numeric_limits<size_t>::max());
            REQUIRE(zip_forest.trees.size() == 1);
            ZipCodeTree zip_tree = zip_forest.trees[0];
            zip_tree.validate_zip_tree(distance_index, &seeds);

            //The tree should be:
            // [pos1 0 ( 0 [ pos2 x pos2 x pos2 ] 0 0 1 ) 0  pos3 6 pos6]
            //or backwards
            REQUIRE(zip_tree.get_tree_size() == 21);

            SECTION( "Count dags" ) {
                pair<size_t, size_t> dag_non_dag_count = zip_tree.dag_and_non_dag_snarl_count(seeds, distance_index);
                REQUIRE(dag_non_dag_count.first == 1);
                REQUIRE(dag_non_dag_count.second == 0);
            }
        }
        SECTION( "Two children of a snarl" ) {
 
            vector<pos_t> positions;
            positions.emplace_back(1, false, 0);
            positions.emplace_back(3, false, 0);
            positions.emplace_back(4, false, 0);
            positions.emplace_back(5, false, 0);
            positions.emplace_back(5, false, 1);
            positions.emplace_back(6, false, 0);
            //all are in the same cluster
            vector<SnarlDistanceIndexClusterer::Seed> seeds;
            for (pos_t pos : positions) {
                ZipCode zipcode;
                zipcode.fill_in_zipcode_from_pos(distance_index, pos);
                zipcode.fill_in_full_decoder();
                seeds.push_back({ pos, 0, zipcode});
            }

            VectorView<MinimizerMapper::Minimizer> minimizers;

            ZipCodeForest zip_forest;
            zip_forest.fill_in_forest(seeds, minimizers, distance_index, std::numeric_limits<size_t>::max());
            REQUIRE(zip_forest.trees.size() == 1);
            ZipCodeTree zip_tree = zip_forest.trees[0];
            zip_tree.validate_zip_tree(distance_index, &seeds);

            //The tree should be:
            // [pos1 0  pos3 0 ( 0 [ pos4 ] inf 0 [ pos5 1 pos5 ] 2 3 3 2) 0 pos6]
            //or backwards
            REQUIRE(zip_tree.get_tree_size() == 25);

            SECTION( "Count dags" ) {
                pair<size_t, size_t> dag_non_dag_count = zip_tree.dag_and_non_dag_snarl_count(seeds, distance_index);
                REQUIRE(dag_non_dag_count.first == 1);
                REQUIRE(dag_non_dag_count.second == 0);
            }
        }
        SECTION( "Only snarls in a chain" ) {
 
            vector<pos_t> positions;
            positions.emplace_back(2, false, 0);
            positions.emplace_back(4, false, 0);
            positions.emplace_back(5, false, 0);
            positions.emplace_back(5, false, 1);

            //all are in the same cluster
            vector<SnarlDistanceIndexClusterer::Seed> seeds;
            for (pos_t pos : positions) {
                ZipCode zipcode;
                zipcode.fill_in_zipcode_from_pos(distance_index, pos);
                zipcode.fill_in_full_decoder();
                seeds.push_back({ pos, 0, zipcode});
            }

            VectorView<MinimizerMapper::Minimizer> minimizers;

            ZipCodeForest zip_forest;
            zip_forest.fill_in_forest(seeds, minimizers, distance_index, std::numeric_limits<size_t>::max());
            REQUIRE(zip_forest.trees.size() == 1);
            ZipCodeTree zip_tree = zip_forest.trees[0];
            zip_tree.validate_zip_tree(distance_index, &seeds);

            //The tree should be:
            // [( 0 [ pos2 ] 7 0 1) 3 ( 0 [pos4 ] 3 inf [pos5 1 pos5 ] 2 0 3 2 )]
            //or backwards
            REQUIRE(zip_tree.get_tree_size() == 29);

            SECTION( "Count dags" ) {
                pair<size_t, size_t> dag_non_dag_count = zip_tree.dag_and_non_dag_snarl_count(seeds, distance_index);
                REQUIRE(dag_non_dag_count.first == 2);
                REQUIRE(dag_non_dag_count.second == 0);
            }
        }
        SECTION( "Seeds on chain nodes bucket" ) {
 
            vector<pos_t> positions;
            positions.emplace_back(1, false, 0);
            positions.emplace_back(3, false, 0);
            positions.emplace_back(6, false, 0);
            //all are in the same cluster
            vector<SnarlDistanceIndexClusterer::Seed> seeds;
            for (pos_t pos : positions) {
                ZipCode zipcode;
                zipcode.fill_in_zipcode_from_pos(distance_index, pos);
                zipcode.fill_in_full_decoder();
                seeds.push_back({ pos, 0, zipcode});
            }

            VectorView<MinimizerMapper::Minimizer> minimizers;

            ZipCodeForest zip_forest;
            zip_forest.fill_in_forest(seeds, minimizers, distance_index, std::numeric_limits<size_t>::max(), 4);
            REQUIRE(zip_forest.trees.size() == 2);
            for (auto& zip_tree : zip_forest.trees) {
                zip_tree.validate_zip_tree(distance_index, &seeds);
            }
        }
        SECTION( "Only snarls in two buckets" ) {
 
            vector<pos_t> positions;
            positions.emplace_back(2, false, 0);
            positions.emplace_back(4, false, 0);
            positions.emplace_back(5, false, 1);

            //all are in the same cluster
            vector<SnarlDistanceIndexClusterer::Seed> seeds;
            for (pos_t pos : positions) {
                ZipCode zipcode;
                zipcode.fill_in_zipcode_from_pos(distance_index, pos);
                zipcode.fill_in_full_decoder();
                seeds.push_back({ pos, 0, zipcode});
            }

            VectorView<MinimizerMapper::Minimizer> minimizers;

            ZipCodeForest zip_forest;
            zip_forest.fill_in_forest(seeds, minimizers, distance_index, std::numeric_limits<size_t>::max(), 2);
            REQUIRE(zip_forest.trees.size() == 2);
            for (auto& zip_tree : zip_forest.trees) {
                zip_tree.validate_zip_tree(distance_index, &seeds);
            }
        }
        SECTION( "Snarls and nodes in three buckets" ) {
 
            vector<pos_t> positions;
            positions.emplace_back(1, false, 0);
            positions.emplace_back(2, false, 0);
            positions.emplace_back(4, false, 0);
            positions.emplace_back(5, false, 1);

            //all are in the same cluster
            vector<SnarlDistanceIndexClusterer::Seed> seeds;
            for (pos_t pos : positions) {
                ZipCode zipcode;
                zipcode.fill_in_zipcode_from_pos(distance_index, pos);
                zipcode.fill_in_full_decoder();
                seeds.push_back({ pos, 0, zipcode});
            }

            VectorView<MinimizerMapper::Minimizer> minimizers;

            ZipCodeForest zip_forest;
            zip_forest.fill_in_forest(seeds, minimizers, distance_index, std::numeric_limits<size_t>::max(), 1);
            REQUIRE(zip_forest.trees.size() == 3);
            for (auto& zip_tree : zip_forest.trees) {
                zip_tree.validate_zip_tree(distance_index, &seeds);
            }
        }
        SECTION( "Chain in snarl in a separate bucket" ) {
 
            vector<pos_t> positions;
            positions.emplace_back(1, false, 2);
            positions.emplace_back(2, false, 3);
            positions.emplace_back(2, false, 3);
            positions.emplace_back(3, false, 0);

            //all are in the same cluster
            vector<SnarlDistanceIndexClusterer::Seed> seeds;
            for (pos_t pos : positions) {
                ZipCode zipcode;
                zipcode.fill_in_zipcode_from_pos(distance_index, pos);
                zipcode.fill_in_full_decoder();
                seeds.push_back({ pos, 0, zipcode});
            }

            VectorView<MinimizerMapper::Minimizer> minimizers;

            ZipCodeForest zip_forest;
            zip_forest.fill_in_forest(seeds, minimizers, distance_index, std::numeric_limits<size_t>::max(), 2);
            REQUIRE(zip_forest.trees.size() == 2);
            for (auto& zip_tree : zip_forest.trees) {
                zip_tree.validate_zip_tree(distance_index, &seeds);
            }
        }
        SECTION( "Chain in snarl in a separate bucket another connected to end (or maybe start)" ) {
 
            vector<pos_t> positions;
            positions.emplace_back(1, false, 2);
            positions.emplace_back(2, false, 0);
            positions.emplace_back(2, false, 3);
            positions.emplace_back(3, false, 0);

            //all are in the same cluster
            vector<SnarlDistanceIndexClusterer::Seed> seeds;
            for (pos_t pos : positions) {
                ZipCode zipcode;
                zipcode.fill_in_zipcode_from_pos(distance_index, pos);
                zipcode.fill_in_full_decoder();
                seeds.push_back({ pos, 0, zipcode});
            }

            VectorView<MinimizerMapper::Minimizer> minimizers;

            ZipCodeForest zip_forest;
            zip_forest.fill_in_forest(seeds, minimizers, distance_index, std::numeric_limits<size_t>::max(), 2);
            REQUIRE(zip_forest.trees.size() == 2);
            for (auto& zip_tree : zip_forest.trees) {
                zip_tree.validate_zip_tree(distance_index, &seeds);
            }
        }
    }
    TEST_CASE( "zip tree simple nested bubbles in chains", "[zip_tree]" ) {
        VG graph;

        Node* n1 = graph.create_node("GCA");
        Node* n2 = graph.create_node("GCAAGGT");
        Node* n3 = graph.create_node("GCAAGGT");
        Node* n4 = graph.create_node("GCAGCAAGGT");
        Node* n5 = graph.create_node("GCA");
        Node* n6 = graph.create_node("GCA");
        Node* n7 = graph.create_node("GGCAGCAAGGTCA");

        Edge* e1 = graph.create_edge(n1, n2);
        Edge* e2 = graph.create_edge(n1, n5);
        Edge* e3 = graph.create_edge(n2, n3);
        Edge* e4 = graph.create_edge(n2, n4);
        Edge* e5 = graph.create_edge(n3, n4);
        Edge* e6 = graph.create_edge(n4, n5);
        Edge* e7 = graph.create_edge(n5, n6);
        Edge* e8 = graph.create_edge(n5, n7);
        Edge* e9 = graph.create_edge(n6, n7);


        IntegratedSnarlFinder snarl_finder(graph);
        SnarlDistanceIndex distance_index;
        fill_in_distance_index(&distance_index, &graph, &snarl_finder);

        //graph.to_dot(cerr);

        SECTION( "Slice of snarl removed" ) {
 
            vector<pos_t> positions;
            positions.emplace_back(1, false, 0);
            positions.emplace_back(2, false, 0);
            positions.emplace_back(3, false, 6);
            positions.emplace_back(4, false, 0);
            positions.emplace_back(5, false, 0);

            //all are in the same cluster
            vector<SnarlDistanceIndexClusterer::Seed> seeds;
            for (pos_t pos : positions) {
                ZipCode zipcode;
                zipcode.fill_in_zipcode_from_pos(distance_index, pos);
                zipcode.fill_in_full_decoder();
                seeds.push_back({ pos, 0, zipcode});
            }

            VectorView<MinimizerMapper::Minimizer> minimizers;

            ZipCodeForest zip_forest;
            zip_forest.fill_in_forest(seeds, minimizers, distance_index, std::numeric_limits<size_t>::max(), 4);
            REQUIRE(zip_forest.trees.size() == 2);
            zip_forest.validate_zip_forest(distance_index, &seeds, 4);
        }
    }
    TEST_CASE( "zip tree bubble in cyclic snarl", "[zip_tree]" ) {
        VG graph;

        Node* n1 = graph.create_node("GCA");
        Node* n2 = graph.create_node("GCA");
        Node* n3 = graph.create_node("GCA");
        Node* n4 = graph.create_node("GCA");
        Node* n5 = graph.create_node("GCAAAAAAAAA");
        Node* n6 = graph.create_node("GCA");
        Node* n7 = graph.create_node("GGCAAAAAAAAAAAAAAAAAAAAA");

        Edge* e1 = graph.create_edge(n1, n2);
        Edge* e2 = graph.create_edge(n1, n6);
        Edge* e3 = graph.create_edge(n2, n3);
        Edge* e4 = graph.create_edge(n2, n4);
        Edge* e5 = graph.create_edge(n3, n5);
        Edge* e6 = graph.create_edge(n4, n5);
        Edge* e7 = graph.create_edge(n5, n6);
        Edge* e8 = graph.create_edge(n6, n7);
        Edge* e9 = graph.create_edge(n2, n5, true, true);

        IntegratedSnarlFinder snarl_finder(graph);
        SnarlDistanceIndex distance_index;
        fill_in_distance_index(&distance_index, &graph, &snarl_finder);

        //graph.to_dot(cerr);

        SECTION( "Two sides of nested snp unordered along read" ) {
 
            vector<std::pair<pos_t, size_t>> positions;
            positions.emplace_back(make_pos_t(1, false, 0), 0);
            positions.emplace_back(make_pos_t(5, false, 5), 1);
            positions.emplace_back(make_pos_t(4, false, 0), 2);
            positions.emplace_back(make_pos_t(5, false, 5), 3);
            positions.emplace_back(make_pos_t(3, false, 0), 4);

            vector<MinimizerMapper::Minimizer> minimizers;
            

            //all are in the same cluster
            vector<SnarlDistanceIndexClusterer::Seed> seeds;
            for (auto pos : positions) {
                ZipCode zipcode;
                zipcode.fill_in_zipcode_from_pos(distance_index, pos.first);
                zipcode.fill_in_full_decoder();
                seeds.push_back({ pos.first, pos.second, zipcode});

                minimizers.emplace_back();
                minimizers.back().value.offset = pos.second;
                minimizers.back().value.is_reverse = false;
            }

            VectorView<MinimizerMapper::Minimizer> minimizer_vector(minimizers);

            ZipCodeForest zip_forest;
            zip_forest.fill_in_forest(seeds, minimizer_vector, distance_index, std::numeric_limits<size_t>::max(), 4);
            zip_forest.validate_zip_forest(distance_index, &seeds, 4);
        }
    }
    TEST_CASE( "zip tree bubble nested in inversion", "[zip_tree]" ) {

        VG graph;

        Node* n1 = graph.create_node("GCAAAAAAAAAA");
        Node* n2 = graph.create_node("GCAA");
        Node* n3 = graph.create_node("GCAG");
        Node* n4 = graph.create_node("GCA");
        Node* n5 = graph.create_node("GCAAAAAAAAAAAAAAA");

        Edge* e1 = graph.create_edge(n1, n2);
        Edge* e2 = graph.create_edge(n1, n4, false, true);
        Edge* e3 = graph.create_edge(n2, n3);
        Edge* e4 = graph.create_edge(n2, n4);
        Edge* e5 = graph.create_edge(n2, n5, true, false);
        Edge* e6 = graph.create_edge(n3, n4);
        Edge* e7 = graph.create_edge(n4, n5);

        IntegratedSnarlFinder snarl_finder(graph);
        SnarlDistanceIndex distance_index;
        fill_in_distance_index(&distance_index, &graph, &snarl_finder);


      
        //graph.to_dot(cerr);

        SECTION( "Traverse nested chain forwards but the orientation of the chain is backwards in the snarl tree" ) {
 
            vector<std::pair<pos_t, size_t>> positions;
            positions.emplace_back(make_pos_t(1, false, 0), 0);
            positions.emplace_back(make_pos_t(1, false, 5), 5);
            positions.emplace_back(make_pos_t(2, false, 0), 7);
            positions.emplace_back(make_pos_t(3, false, 0), 9);
            positions.emplace_back(make_pos_t(4, false, 0), 12);
            positions.emplace_back(make_pos_t(5, false, 0), 15);
            positions.emplace_back(make_pos_t(5, false, 4), 19);
            //all are in the same cluster
            vector<SnarlDistanceIndexClusterer::Seed> seeds;
            vector<MinimizerMapper::Minimizer> minimizers;
            for (size_t i=  0 ; i < positions.size() ; i++ ) {
                auto pos = positions[i];
                ZipCode zipcode;
                zipcode.fill_in_zipcode_from_pos(distance_index, pos.first);
                zipcode.fill_in_full_decoder();
                seeds.push_back({ pos.first, i, zipcode});

                minimizers.emplace_back();
                minimizers.back().value.offset = pos.second;
                minimizers.back().value.is_reverse = false;
            }

            VectorView<MinimizerMapper::Minimizer> minimizer_vector(minimizers);


            ZipCodeForest zip_forest;
            zip_forest.fill_in_forest(seeds, minimizer_vector, distance_index, std::numeric_limits<size_t>::max());
            REQUIRE(zip_forest.trees.size() == 1);
            zip_forest.validate_zip_forest(distance_index, &seeds);


            bool chain_is_reversed = distance_index.is_reversed_in_parent(distance_index.get_node_net_handle(n1->id())) != 
                                     distance_index.is_reversed_in_parent(distance_index.get_node_net_handle(n2->id()));
            if (chain_is_reversed) {

                vector<size_t> seed_order;
                for (size_t i = 0 ; i < zip_forest.trees[0].get_tree_size() ; i++) {
                    if (zip_forest.trees[0].get_item_at_index(i).get_type() == ZipCodeTree::SEED) {
                        seed_order.emplace_back(zip_forest.trees[0].get_item_at_index(i).get_value());
                    }
                }
                //The seeds should be in the same order as the original list of seeds, but the orientation depends on the orientation of the top-level chain so either way is fine
                if (seed_order.front() == 0) {
                    for (size_t i = 0 ; i < seed_order.size() ; i++) {
                        REQUIRE(seed_order[i] == i);
                    }
                } else if (seed_order.front() == 5) {
                    for (size_t i = 0 ; i < seed_order.size() ; i++) {
                        REQUIRE(seed_order[i] == 5-i);
                    }
                } else {
                    REQUIRE((seed_order.front() == 0 || seed_order.front() == 5));
                }
            } else {
                //This unit test is for testing the nested chain going backwards so if it isn't it should be rewritten
                //Chain 2->4 should be traversed backwards in the snarl tree
                //It doesn't matter which direction chain 1->5 is going
                cerr << "This test isn't testing the thing its supposed to test because the snarl finder put the chain in a different orientation. So it should probably be rewritten" << endl;
            }

        }
        SECTION( "Traverse nested chain backwards but the orientation of the chain is backwards in the snarl tree" ) {
 
            vector<std::pair<pos_t, size_t>> positions;
            positions.emplace_back(make_pos_t(1, false, 0), 0);
            positions.emplace_back(make_pos_t(1, false, 5), 5);
            positions.emplace_back(make_pos_t(4, false, 0), 7);
            positions.emplace_back(make_pos_t(3, false, 0), 9);
            positions.emplace_back(make_pos_t(2, false, 0), 12);
            positions.emplace_back(make_pos_t(5, false, 0), 15);
            positions.emplace_back(make_pos_t(5, false, 4), 19);
            //all are in the same cluster
            vector<SnarlDistanceIndexClusterer::Seed> seeds;
            vector<MinimizerMapper::Minimizer> minimizers;
            for (size_t i=  0 ; i < positions.size() ; i++ ) {
                auto pos = positions[i];
                ZipCode zipcode;
                zipcode.fill_in_zipcode_from_pos(distance_index, pos.first);
                zipcode.fill_in_full_decoder();
                seeds.push_back({ pos.first, i, zipcode});

                minimizers.emplace_back();
                minimizers.back().value.offset = pos.second;
                minimizers.back().value.is_reverse = false;
            }

            VectorView<MinimizerMapper::Minimizer> minimizer_vector(minimizers);


            ZipCodeForest zip_forest;
            zip_forest.fill_in_forest(seeds, minimizer_vector, distance_index, std::numeric_limits<size_t>::max());
            REQUIRE(zip_forest.trees.size() == 1);
            zip_forest.validate_zip_forest(distance_index, &seeds);


            bool chain_is_reversed = distance_index.is_reversed_in_parent(distance_index.get_node_net_handle(n1->id())) != 
                                     distance_index.is_reversed_in_parent(distance_index.get_node_net_handle(n2->id()));
            if (chain_is_reversed) {

                vector<size_t> seed_order;
                for (size_t i = 0 ; i < zip_forest.trees[0].get_tree_size() ; i++) {
                    if (zip_forest.trees[0].get_item_at_index(i).get_type() == ZipCodeTree::SEED) {
                        seed_order.emplace_back(zip_forest.trees[0].get_item_at_index(i).get_value());
                    }
                }
                //The seeds should be in the same order as the original list of seeds, but the orientation depends on the orientation of the top-level chain so either way is fine
                if (seed_order.front() == 0) {
                    for (size_t i = 0 ; i < seed_order.size() ; i++) {
                        REQUIRE(seed_order[i] == i);
                    }
                } else if (seed_order.front() == 5) {
                    for (size_t i = 0 ; i < seed_order.size() ; i++) {
                        REQUIRE(seed_order[i] == 5-i);
                    }
                } else {
                    REQUIRE((seed_order.front() == 0 || seed_order.front() == 5));
                }
            } else {
                //This unit test is for testing the nested chain going backwards so if it isn't it should be rewritten
                //Chain 2->4 should be traversed backwards in the snarl tree
                //It doesn't matter which direction chain 1->5 is going
                cerr << "This test isn't testing the thing its supposed to test because the snarl finder put the chain in a different orientation. So it should probably be rewritten" << endl;
            }

        }

    }
    TEST_CASE( "zip tree bubble nested in cyclic snarl", "[zip_tree]" ) {

        VG graph;

        Node* n1 = graph.create_node("GCAAAAAAAAAA");
        Node* n2 = graph.create_node("GCAA");
        Node* n3 = graph.create_node("GCAG");
        Node* n4 = graph.create_node("GCA");
        Node* n5 = graph.create_node("GCAAAAAAAAAAAAAAA");

        Edge* e1 = graph.create_edge(n1, n2);
        Edge* e2 = graph.create_edge(n1, n5);
        Edge* e3 = graph.create_edge(n2, n3);
        Edge* e4 = graph.create_edge(n2, n4);
        Edge* e5 = graph.create_edge(n5, n5, true, false);
        Edge* e6 = graph.create_edge(n3, n4);
        Edge* e7 = graph.create_edge(n4, n5);

        IntegratedSnarlFinder snarl_finder(graph);
        SnarlDistanceIndex distance_index;
        fill_in_distance_index(&distance_index, &graph, &snarl_finder);


      
        //graph.to_dot(cerr);

        SECTION( "Traverse nested chain forwards but the orientation of the chain is backwards in the snarl tree" ) {
 
            vector<std::pair<pos_t, size_t>> positions;
            positions.emplace_back(make_pos_t(1, false, 0), 0);
            positions.emplace_back(make_pos_t(1, false, 5), 5);
            positions.emplace_back(make_pos_t(2, false, 0), 7);
            positions.emplace_back(make_pos_t(3, false, 0), 9);
            positions.emplace_back(make_pos_t(4, false, 0), 12);
            positions.emplace_back(make_pos_t(5, false, 0), 15);
            positions.emplace_back(make_pos_t(5, false, 4), 19);
            //all are in the same cluster
            vector<SnarlDistanceIndexClusterer::Seed> seeds;
            vector<MinimizerMapper::Minimizer> minimizers;
            for (size_t i=  0 ; i < positions.size() ; i++ ) {
                auto pos = positions[i];
                ZipCode zipcode;
                zipcode.fill_in_zipcode_from_pos(distance_index, pos.first);
                zipcode.fill_in_full_decoder();
                seeds.push_back({ pos.first, i, zipcode});

                minimizers.emplace_back();
                minimizers.back().value.offset = pos.second;
                minimizers.back().value.is_reverse = false;
            }

            VectorView<MinimizerMapper::Minimizer> minimizer_vector(minimizers);


            ZipCodeForest zip_forest;
            zip_forest.fill_in_forest(seeds, minimizer_vector, distance_index, std::numeric_limits<size_t>::max());
            REQUIRE(zip_forest.trees.size() == 1);
            zip_forest.validate_zip_forest(distance_index, &seeds);


            bool chain_is_reversed = distance_index.is_reversed_in_parent(distance_index.get_node_net_handle(n1->id())) != 
                                     distance_index.is_reversed_in_parent(distance_index.get_node_net_handle(n2->id()));
            if (chain_is_reversed) {

                vector<size_t> seed_order;
                for (size_t i = 0 ; i < zip_forest.trees[0].get_tree_size() ; i++) {
                    if (zip_forest.trees[0].get_item_at_index(i).get_type() == ZipCodeTree::SEED) {
                        seed_order.emplace_back(zip_forest.trees[0].get_item_at_index(i).get_value());
                    }
                }
                //The seeds should be in the same order as the original list of seeds, but the orientation depends on the orientation of the top-level chain so either way is fine
                if (seed_order.front() == 0) {
                    for (size_t i = 0 ; i < seed_order.size() ; i++) {
                        REQUIRE(seed_order[i] == i);
                    }
                } else if (seed_order.front() == 5) {
                    for (size_t i = 0 ; i < seed_order.size() ; i++) {
                        REQUIRE(seed_order[i] == 5-i);
                    }
                } else {
                    REQUIRE((seed_order.front() == 0 || seed_order.front() == 5));
                }
            } else {
                //This unit test is for testing the nested chain going backwards so if it isn't it should be rewritten
                //Chain 2->4 should be traversed backwards in the snarl tree
                //It doesn't matter which direction chain 1->5 is going
                cerr << "This test isn't testing the thing its supposed to test because the snarl finder put the chain in a different orientation. So it should probably be rewritten" << endl;
            }

        }
    }
    TEST_CASE( "zip tree snarl with inversion", "[zip_tree]" ) {

        VG graph;

        Node* n1 = graph.create_node("GCA");
        Node* n2 = graph.create_node("GCAA");
        Node* n3 = graph.create_node("GCAGGT");
        Node* n4 = graph.create_node("GC");
        Node* n5 = graph.create_node("GCCCCCCCCCCCCCCCCCCCC");

        Edge* e1 = graph.create_edge(n1, n2, false, true);
        Edge* e2 = graph.create_edge(n1, n4);
        Edge* e3 = graph.create_edge(n2, n3, true, false);
        Edge* e4 = graph.create_edge(n3, n4, false, true);
        Edge* e5 = graph.create_edge(n3, n5);
        Edge* e6 = graph.create_edge(n3, n5, true, false);

        IntegratedSnarlFinder snarl_finder(graph);
        SnarlDistanceIndex distance_index;
        fill_in_distance_index(&distance_index, &graph, &snarl_finder);

<<<<<<< HEAD
=======
        SECTION("Traverse 3 backwards") {
            // [1+0 3 {2  inf  0  inf  12  inf  inf  9  inf  inf  inf  2  inf
            //     2  inf  inf  8  inf  8  5  0  inf [4+0][3-1rev 1 3-0rev]} 1 5+1]
            vector<pos_t> positions;
            positions.emplace_back(1, false, 0);
            positions.emplace_back(4, false, 0);
            positions.emplace_back(3, true, 0);
            positions.emplace_back(3, true, 1);
            positions.emplace_back(5, false, 1);
>>>>>>> c7b038d8

      
        //graph.to_dot(cerr);

        SECTION( "Traverse 3 backwards" ) {
 
            vector<std::pair<pos_t, size_t>> positions;
            positions.emplace_back(make_pos_t(1, false, 0), 0);
            positions.emplace_back(make_pos_t(4, false, 0), 1);
            positions.emplace_back(make_pos_t(3, true, 0), 2);
            positions.emplace_back(make_pos_t(3, true, 1), 3);
            positions.emplace_back(make_pos_t(5, false, 0), 4);
            //all are in the same cluster
            vector<SnarlDistanceIndexClusterer::Seed> seeds;
            vector<MinimizerMapper::Minimizer> minimizers;
            for (auto pos : positions) {
                ZipCode zipcode;
                zipcode.fill_in_zipcode_from_pos(distance_index, pos.first);
                zipcode.fill_in_full_decoder();
                seeds.push_back({ pos.first, pos.second, zipcode});

                minimizers.emplace_back();
                minimizers.back().value.offset = pos.second;
                minimizers.back().value.is_reverse = false;
            }

            VectorView<MinimizerMapper::Minimizer> minimizer_vector(minimizers);


            ZipCodeForest zip_forest;
            zip_forest.fill_in_forest(seeds, minimizer_vector, distance_index, std::numeric_limits<size_t>::max());
            REQUIRE(zip_forest.trees.size() == 1);
            zip_forest.validate_zip_forest(distance_index, &seeds);

            bool chain_is_reversed = distance_index.is_reversed_in_parent(distance_index.get_node_net_handle(n1->id()));
            if (chain_is_reversed) {
                cerr << "This test didn't get run because I'm lazy and didn't write it for a reversed chain" << endl;
                
            } else {
                //For a forward traversal of the chain, the zip tree should be:
                //[1+0/0 3 ( 0 [4+0/1] 18446744073709551615  12 [4+0/1rev] 18446744073709551615  2  2 [3-0/2 1 3-1/3] 5  18446744073709551615  8  8  3) 0 5+0/4]

                //Check some random elements

                //First seed
                REQUIRE(zip_forest.trees[0].get_item_at_index(1).get_type() == ZipCodeTree::SEED);
                REQUIRE(zip_forest.trees[0].get_item_at_index(1).get_value() == 0);
                //Chain start
                REQUIRE(zip_forest.trees[0].get_item_at_index(5).get_type() == ZipCodeTree::CHAIN_START);
                //Second seed (4)
                REQUIRE(zip_forest.trees[0].get_item_at_index(6).get_type() == ZipCodeTree::SEED);
                REQUIRE(zip_forest.trees[0].get_item_at_index(6).get_value() == 1);

                //Third seed (4 in the other direction
                REQUIRE(zip_forest.trees[0].get_item_at_index(11).get_type() == ZipCodeTree::SEED);
                REQUIRE(zip_forest.trees[0].get_item_at_index(6).get_value() == 1);

                //Fourth seed (3-1
                REQUIRE(zip_forest.trees[0].get_item_at_index(17).get_type() == ZipCodeTree::SEED);
                REQUIRE(zip_forest.trees[0].get_item_at_index(17).get_value() == 2);

<<<<<<< HEAD
=======
            SECTION("Check iterator") {
                // For each seed, what seeds and distances do we see in reverse from it?
                auto reverse_views = get_reverse_views(zip_forest);
                // All five seeds go R->L,
                // and the three in the cyclic snarl also go L->R
                REQUIRE(reverse_views.size() == 8);
                if (!chain_is_reversed) {
                    // 4+0 R->L can only leave the snarl; it skips all chains
                    REQUIRE(reverse_views.count({1, false}));
                    REQUIRE(reverse_views[{1, false}].size() == 1);
                    // Edge to 1+0
                    REQUIRE(reverse_views[{1, false}][0].seed == 0);
                    REQUIRE(reverse_views[{1, false}][0].distance == 3);
                    REQUIRE(reverse_views[{1, false}][0].is_reversed == false);

                    // 4+0 L->R can see the other chain & outside the snarl
                    REQUIRE(reverse_views.count({1, true}));
                    REQUIRE(reverse_views[{1, true}].size() == 3);
                    // Edge to 3-0rev
                    REQUIRE(reverse_views[{1, true}][0].seed == 2);
                    REQUIRE(reverse_views[{1, true}][0].distance == 2);
                    REQUIRE(reverse_views[{1, true}][0].is_reversed == true);
                    // Edge to 3-1rev
                    REQUIRE(reverse_views[{1, true}][1].seed == 3);
                    REQUIRE(reverse_views[{1, true}][1].distance == 3);
                    REQUIRE(reverse_views[{1, true}][1].is_reversed == true);
                    // Edge to 5+1rev (yes, rev - we're going L->R here)
                    REQUIRE(reverse_views[{1, true}][2].seed == 4);
                    REQUIRE(reverse_views[{1, true}][2].distance == 9);
                    REQUIRE(reverse_views[{1, true}][2].is_reversed == true);

                    // 3-1 can see the rest of its chain,
                    // and should also exit the snarl to 1+0
                    // Not rev since we're going L->R
                    REQUIRE(reverse_views.count({3, false}));
                    REQUIRE(reverse_views[{3, false}].size() == 2);
                    // Edge to 3-0
                    REQUIRE(reverse_views[{3, false}][0].seed == 2);
                    REQUIRE(reverse_views[{3, false}][0].distance == 1);
                    REQUIRE(reverse_views[{3, false}][0].is_reversed == false);
                    // Edge to 1+0
                    REQUIRE(reverse_views[{3, false}][1].seed == 0);
                    REQUIRE(reverse_views[{3, false}][1].distance == 6);
                    REQUIRE(reverse_views[{3, false}][1].is_reversed == false);

                    // 3-1rev can see 5+1rev by exiting backwards
                    REQUIRE(reverse_views.count({3, true}));
                    REQUIRE(reverse_views[{3, true}].size() == 1);
                    // Edge to 3-0
                    REQUIRE(reverse_views[{3, true}][0].seed == 4);
                    REQUIRE(reverse_views[{3, true}][0].distance == 6);
                    REQUIRE(reverse_views[{3, true}][0].is_reversed == true);

                    // 5+1 can see only see the seed on 1
                    // (it skips over the cyclic snarl)
                    REQUIRE(reverse_views.count({4, false}));
                    REQUIRE(reverse_views[{4, false}].size() == 1);
                    // Edge to 1+0
                    REQUIRE(reverse_views[{4, false}][0].seed == 0);
                    REQUIRE(reverse_views[{4, false}][0].distance == 12);
                    REQUIRE(reverse_views[{4, false}][0].is_reversed == false);
                } else {
                    cerr << "Not testing reverse views since I didn't bother writing it" << endl;
                }
>>>>>>> c7b038d8
            }

        }

    }
    TEST_CASE( "zip tree non-simple DAG", "[zip_tree]" ) {

        //bubble between 1 and 3, non-simple dag between 3 and 8 
        //containing node 7 and chain 4-6
        VG graph;

        Node* n1 = graph.create_node("GCA");
        Node* n2 = graph.create_node("GCAA");
        Node* n3 = graph.create_node("GCAGGT");
        Node* n4 = graph.create_node("GC");
        Node* n5 = graph.create_node("GC");
        Node* n6 = graph.create_node("GCA");
        Node* n7 = graph.create_node("GCA");
        Node* n8 = graph.create_node("GCAGGGGGGGGGGGGAA");

        Edge* e1 = graph.create_edge(n1, n2);
        Edge* e2 = graph.create_edge(n1, n3);
        Edge* e3 = graph.create_edge(n2, n3);
        Edge* e4 = graph.create_edge(n3, n4);
        Edge* e5 = graph.create_edge(n3, n7);
        Edge* e6 = graph.create_edge(n3, n8);
        Edge* e7 = graph.create_edge(n4, n5);
        Edge* e8 = graph.create_edge(n4, n6);
        Edge* e9 = graph.create_edge(n5, n6);
        Edge* e10 = graph.create_edge(n6, n7);
        Edge* e11 = graph.create_edge(n7, n8);

        IntegratedSnarlFinder snarl_finder(graph);
        SnarlDistanceIndex distance_index;
        fill_in_distance_index(&distance_index, &graph, &snarl_finder);
      
        //graph.to_dot(cerr);

        SECTION( "Make the zip tree" ) {
 
            vector<std::pair<pos_t, size_t>> positions;
            positions.emplace_back(make_pos_t(1, false, 0), 0);
            positions.emplace_back(make_pos_t(2, false, 0), 1);
            positions.emplace_back(make_pos_t(3, false, 0), 2);
            positions.emplace_back(make_pos_t(3, false, 1), 3);
            positions.emplace_back(make_pos_t(4, false, 0), 4);
            positions.emplace_back(make_pos_t(5, false, 0), 5);
            positions.emplace_back(make_pos_t(6, false, 0), 6);
            positions.emplace_back(make_pos_t(7, false, 1), 7);
            positions.emplace_back(make_pos_t(8, false, 0), 8);
            positions.emplace_back(make_pos_t(8, false, 2), 9);
            //all are in the same cluster
            vector<SnarlDistanceIndexClusterer::Seed> seeds;
            vector<MinimizerMapper::Minimizer> minimizers;
            for (auto pos : positions) {
                ZipCode zipcode;
                zipcode.fill_in_zipcode_from_pos(distance_index, pos.first);
                zipcode.fill_in_full_decoder();
                seeds.push_back({ pos.first, pos.second, zipcode});

                minimizers.emplace_back();
                minimizers.back().value.offset = pos.second;
                minimizers.back().value.is_reverse = false;
            }

            VectorView<MinimizerMapper::Minimizer> minimizer_vector(minimizers);

            ZipCodeForest zip_forest;
            zip_forest.fill_in_forest(seeds, minimizer_vector, distance_index, std::numeric_limits<size_t>::max());
            REQUIRE(zip_forest.trees.size() == 1);
            ZipCodeTree zip_tree = zip_forest.trees[0];
            zip_tree.validate_zip_tree(distance_index, &seeds);

            bool chain_is_reversed = distance_index.is_reversed_in_parent(distance_index.get_node_net_handle(n1->id()));
            if (chain_is_reversed) {
                
            } else {
                //For a forward traversal of the chain, the zip tree should be:
                //[1+0/0 3 ( 0 [2+0/0] 4  0  1) 0 3+0/0 1 3+1/0 5 ( 0 [4+0/0 2 ( 0 [5+0/0] 2  0  1) 0 6+0/0] 4  1 [7+1/0] 2  6  0  2) 0 8+0/0 2 8+2/0]
                //Check some random elements

                //First seed
                REQUIRE(zip_forest.trees[0].get_item_at_index(1).get_type() == ZipCodeTree::SEED);
                REQUIRE(zip_forest.trees[0].get_item_at_index(1).get_value() == 0);
                //Start of cyclic snarl
                REQUIRE(zip_forest.trees[0].get_item_at_index(17).get_type() == ZipCodeTree::SNARL_START);
                REQUIRE(zip_forest.trees[0].get_item_at_index(25).get_type() == ZipCodeTree::SEED);
                REQUIRE(zip_forest.trees[0].get_item_at_index(25).get_value() == 5);

                REQUIRE(zip_forest.trees[0].get_item_at_index(30).get_type() == ZipCodeTree::SNARL_END);

                REQUIRE(zip_forest.trees[0].get_item_at_index(34).get_type() == ZipCodeTree::EDGE);
                REQUIRE(zip_forest.trees[0].get_item_at_index(34).get_value() == 4);
                REQUIRE(zip_forest.trees[0].get_item_at_index(35).get_type() == ZipCodeTree::EDGE);
                REQUIRE(zip_forest.trees[0].get_item_at_index(35).get_value() == 1);

            }

            SECTION( "Count dags" ) {
                pair<size_t, size_t> dag_non_dag_count = zip_tree.dag_and_non_dag_snarl_count(seeds, distance_index);
                REQUIRE(dag_non_dag_count.first == 3);
                REQUIRE(dag_non_dag_count.second == 0);
            }
        }
        SECTION( "Three buckets" ) {
 
            vector<pos_t> positions;
            positions.emplace_back(1, false, 0);
            positions.emplace_back(2, false, 0);
            positions.emplace_back(3, false, 0);
            positions.emplace_back(4, false, 0);
            positions.emplace_back(5, false, 0);
            positions.emplace_back(6, false, 0);
            positions.emplace_back(7, false, 1);
            positions.emplace_back(8, false, 0);
            positions.emplace_back(8, true, 0);
            //all are in the same cluster
            vector<SnarlDistanceIndexClusterer::Seed> seeds;
            for (pos_t pos : positions) {
                ZipCode zipcode;
                zipcode.fill_in_zipcode_from_pos(distance_index, pos);
                zipcode.fill_in_full_decoder();
                seeds.push_back({ pos, 0, zipcode});
            }

            VectorView<MinimizerMapper::Minimizer> minimizers;

            ZipCodeForest zip_forest;
            zip_forest.fill_in_forest(seeds, minimizers, distance_index, std::numeric_limits<size_t>::max(), 3);
            REQUIRE(zip_forest.trees.size() == 3);
            ZipCodeTree zip_tree = zip_forest.trees[0];
            zip_tree.validate_zip_tree(distance_index, &seeds);
        }


    }

    TEST_CASE( "zip tree deeply nested bubbles", "[zip_tree]" ) {
        //top-level chain 1-12-13-16
        //bubble 2-10 containing two bubbles 3-5 and 6-9
        VG graph;

        Node* n1 = graph.create_node("GCA");
        Node* n2 = graph.create_node("GCA");
        Node* n3 = graph.create_node("GCA");
        Node* n4 = graph.create_node("GCA");
        Node* n5 = graph.create_node("GAC");
        Node* n6 = graph.create_node("GCA");
        Node* n7 = graph.create_node("GCA");
        Node* n8 = graph.create_node("GCA");
        Node* n9 = graph.create_node("GCA");
        Node* n10 = graph.create_node("GCA");
        Node* n11 = graph.create_node("GCA");
        Node* n12 = graph.create_node("GCA");
        Node* n13 = graph.create_node("GCA");
        Node* n14 = graph.create_node("GCA");
        Node* n15 = graph.create_node("GCA");
        Node* n16 = graph.create_node("GCGGGGGGGGGGGGGGGA");

        Edge* e1 = graph.create_edge(n1, n2);
        Edge* e2 = graph.create_edge(n1, n11);
        Edge* e3 = graph.create_edge(n2, n3);
        Edge* e4 = graph.create_edge(n2, n6);
        Edge* e5 = graph.create_edge(n3, n4);
        Edge* e6 = graph.create_edge(n3, n5);
        Edge* e7 = graph.create_edge(n4, n5);
        Edge* e8 = graph.create_edge(n5, n10);
        Edge* e9 = graph.create_edge(n6, n7);
        Edge* e10 = graph.create_edge(n6, n8);
        Edge* e11 = graph.create_edge(n7, n9);
        Edge* e12 = graph.create_edge(n8, n9);
        Edge* e13 = graph.create_edge(n9, n10);
        Edge* e14 = graph.create_edge(n10, n12);
        Edge* e15 = graph.create_edge(n11, n12);
        Edge* e16 = graph.create_edge(n12, n13);
        Edge* e17 = graph.create_edge(n13, n14);
        Edge* e18 = graph.create_edge(n13, n15);
        Edge* e19 = graph.create_edge(n14, n16);
        Edge* e20 = graph.create_edge(n15, n16);


        IntegratedSnarlFinder snarl_finder(graph);
        SnarlDistanceIndex distance_index;
        fill_in_distance_index(&distance_index, &graph, &snarl_finder);
        
        //graph.to_dot(cerr);

        SECTION( "Make the zip tree with a seed on each node" ) {
 
            vector<pos_t> positions;
            positions.emplace_back(1, false, 0);
            positions.emplace_back(2, false, 0);
            positions.emplace_back(3, false, 0);
            positions.emplace_back(4, false, 0);
            positions.emplace_back(5, false, 0);
            positions.emplace_back(6, false, 0);
            positions.emplace_back(7, false, 1);
            positions.emplace_back(8, false, 0);
            positions.emplace_back(9, false, 2);
            positions.emplace_back(10, false, 2);
            positions.emplace_back(11, false, 2);
            positions.emplace_back(12, false, 2);
            positions.emplace_back(13, false, 2);
            positions.emplace_back(14, false, 2);
            positions.emplace_back(15, false, 2);
            positions.emplace_back(16, false, 2);
            //all are in the same cluster
            vector<SnarlDistanceIndexClusterer::Seed> seeds;
            for (pos_t pos : positions) {
                ZipCode zipcode;
                zipcode.fill_in_zipcode_from_pos(distance_index, pos);
                zipcode.fill_in_full_decoder();
                seeds.push_back({ pos, 0, zipcode});
            }

            VectorView<MinimizerMapper::Minimizer> minimizers;

            ZipCodeForest zip_forest;
            zip_forest.fill_in_forest(seeds, minimizers, distance_index, std::numeric_limits<size_t>::max());
            REQUIRE(zip_forest.trees.size() == 1);
            ZipCodeTree zip_tree = zip_forest.trees[0];
            zip_tree.validate_zip_tree(distance_index, &seeds);

            SECTION( "Count dags" ) {
                pair<size_t, size_t> dag_non_dag_count = zip_tree.dag_and_non_dag_snarl_count(seeds, distance_index);
                REQUIRE(dag_non_dag_count.first == 5);
                REQUIRE(dag_non_dag_count.second == 0);
            }
        }
        SECTION( "Make the zip tree with a few seeds" ) {
 
            vector<pos_t> positions;
            positions.emplace_back(1, false, 0);
            positions.emplace_back(3, false, 0);
            positions.emplace_back(5, false, 0);
            positions.emplace_back(6, false, 0);
            positions.emplace_back(13, false, 2);
            positions.emplace_back(15, false, 2);
            //all are in the same cluster
            vector<SnarlDistanceIndexClusterer::Seed> seeds;
            for (pos_t pos : positions) {
                ZipCode zipcode;
                zipcode.fill_in_zipcode_from_pos(distance_index, pos);
                zipcode.fill_in_full_decoder();
                seeds.push_back({ pos, 0, zipcode});
            }

            VectorView<MinimizerMapper::Minimizer> minimizers;

            ZipCodeForest zip_forest;
            zip_forest.fill_in_forest(seeds, minimizers, distance_index, std::numeric_limits<size_t>::max());
            REQUIRE(zip_forest.trees.size() == 1);
            ZipCodeTree zip_tree = zip_forest.trees[0];
            zip_tree.validate_zip_tree(distance_index, &seeds);

            SECTION( "Count dags" ) {
                pair<size_t, size_t> dag_non_dag_count = zip_tree.dag_and_non_dag_snarl_count(seeds, distance_index);
                REQUIRE(dag_non_dag_count.first == 3);
                REQUIRE(dag_non_dag_count.second == 0);
            }
        }
        SECTION( "3 buckets" ) {
 
            vector<pos_t> positions;
            positions.emplace_back(1, false, 2);
            positions.emplace_back(10, false, 0);
            positions.emplace_back(13, false, 2);
            positions.emplace_back(16, false, 5);
            //all are in the same cluster
            vector<SnarlDistanceIndexClusterer::Seed> seeds;
            for (pos_t pos : positions) {
                ZipCode zipcode;
                zipcode.fill_in_zipcode_from_pos(distance_index, pos);
                zipcode.fill_in_full_decoder();
                seeds.push_back({ pos, 0, zipcode});
            }

            VectorView<MinimizerMapper::Minimizer> minimizers;

            ZipCodeForest zip_forest;
            zip_forest.fill_in_forest(seeds, minimizers, distance_index, std::numeric_limits<size_t>::max(), 4);
            REQUIRE(zip_forest.trees.size() == 3);
            for (auto& zip_tree : zip_forest.trees) {
                zip_tree.validate_zip_tree(distance_index, &seeds);
            }
        }
        SECTION( "Remove empty snarls" ) {
 
            vector<pos_t> positions;
            positions.emplace_back(1, false, 2);
            positions.emplace_back(6, false, 1);
            positions.emplace_back(7, false, 1);
            positions.emplace_back(4, false, 1);
            //all are in the same cluster
            vector<SnarlDistanceIndexClusterer::Seed> seeds;
            for (pos_t pos : positions) {
                ZipCode zipcode;
                zipcode.fill_in_zipcode_from_pos(distance_index, pos);
                zipcode.fill_in_full_decoder();
                seeds.push_back({ pos, 0, zipcode});
            }

            VectorView<MinimizerMapper::Minimizer> minimizers;

            ZipCodeForest zip_forest;
            zip_forest.fill_in_forest(seeds, minimizers, distance_index, std::numeric_limits<size_t>::max(), 2);
            REQUIRE(zip_forest.trees.size() == 3);
            for (auto& zip_tree : zip_forest.trees) {
                zip_tree.validate_zip_tree(distance_index, &seeds);
            }
        }
        SECTION( "Chain connected on one end" ) {
 
            vector<pos_t> positions;
            positions.emplace_back(1, false, 2);
            positions.emplace_back(2, false, 0);
            positions.emplace_back(2, false, 2);
            positions.emplace_back(6, false, 1);
            positions.emplace_back(7, false, 1);
            positions.emplace_back(4, false, 1);
            //all are in the same cluster
            vector<SnarlDistanceIndexClusterer::Seed> seeds;
            for (pos_t pos : positions) {
                ZipCode zipcode;
                zipcode.fill_in_zipcode_from_pos(distance_index, pos);
                zipcode.fill_in_full_decoder();
                seeds.push_back({ pos, 0, zipcode});
            }

            VectorView<MinimizerMapper::Minimizer> minimizers;

            ZipCodeForest zip_forest;
            zip_forest.fill_in_forest(seeds, minimizers, distance_index, std::numeric_limits<size_t>::max(), 2);
            REQUIRE(zip_forest.trees.size() == 2);
            for (auto& zip_tree : zip_forest.trees) {
                zip_tree.validate_zip_tree(distance_index, &seeds);
            }
        }
        SECTION( "Chain connected on the other end" ) {
 
            vector<pos_t> positions;
            positions.emplace_back(1, false, 2);
            positions.emplace_back(10, false, 0);
            positions.emplace_back(10, false, 2);
            positions.emplace_back(9, false, 1);
            positions.emplace_back(7, false, 1);
            positions.emplace_back(4, false, 1);
            //all are in the same cluster
            vector<SnarlDistanceIndexClusterer::Seed> seeds;
            for (pos_t pos : positions) {
                ZipCode zipcode;
                zipcode.fill_in_zipcode_from_pos(distance_index, pos);
                zipcode.fill_in_full_decoder();
                seeds.push_back({ pos, 0, zipcode});
            }

            VectorView<MinimizerMapper::Minimizer> minimizers;

            ZipCodeForest zip_forest;
            zip_forest.fill_in_forest(seeds, minimizers, distance_index, std::numeric_limits<size_t>::max(), 2);
            REQUIRE(zip_forest.trees.size() == 2);
            for (auto& zip_tree : zip_forest.trees) {
                zip_tree.validate_zip_tree(distance_index, &seeds);
            }
        }
        SECTION( "One chain removed from a snarl" ) {
 
            vector<pos_t> positions;
            positions.emplace_back(1, false, 2);
            positions.emplace_back(8, false, 1);
            positions.emplace_back(7, false, 1);
            positions.emplace_back(4, false, 0);
            positions.emplace_back(11, false, 1);
            //all are in the same cluster
            vector<SnarlDistanceIndexClusterer::Seed> seeds;
            for (pos_t pos : positions) {
                ZipCode zipcode;
                zipcode.fill_in_zipcode_from_pos(distance_index, pos);
                zipcode.fill_in_full_decoder();
                seeds.push_back({ pos, 0, zipcode});
            }

            VectorView<MinimizerMapper::Minimizer> minimizers;

            ZipCodeForest zip_forest;
            zip_forest.fill_in_forest(seeds, minimizers, distance_index, std::numeric_limits<size_t>::max(), 2);
            REQUIRE(zip_forest.trees.size() == 3);
            for (auto& zip_tree : zip_forest.trees) {
                zip_tree.validate_zip_tree(distance_index, &seeds);
            }
        }
    }
    TEST_CASE( "zip tree long nested chain", "[zip_tree]" ) {
        //top-level chain 1-12-13-16
        //bubble 2-10 containing two bubbles 3-5 and 6-9
        VG graph;

        Node* n1 = graph.create_node("GCA");
        Node* n2 = graph.create_node("GCA");
        Node* n3 = graph.create_node("GCA");
        Node* n4 = graph.create_node("GCA");
        Node* n5 = graph.create_node("GAC");
        Node* n6 = graph.create_node("GCA");
        Node* n7 = graph.create_node("GCA");
        Node* n8 = graph.create_node("GCA");
        Node* n9 = graph.create_node("GCA");
        Node* n10 = graph.create_node("GCA");
        Node* n11 = graph.create_node("GCA");
        Node* n12 = graph.create_node("GCA");
        Node* n13 = graph.create_node("GCA");
        Node* n14 = graph.create_node("GCA");
        Node* n15 = graph.create_node("GCA");
        Node* n16 = graph.create_node("GCG");
        Node* n17 = graph.create_node("GCA");
        Node* n18 = graph.create_node("GCA");
        Node* n19 = graph.create_node("GCA");
        Node* n20 = graph.create_node("GCA");
        Node* n21 = graph.create_node("GCA");
        Node* n22 = graph.create_node("GCA");
        Node* n23 = graph.create_node("GCAAAAAAAAAAAAAAAAAAAAAAA");

        Edge* e1 = graph.create_edge(n1, n2);
        Edge* e2 = graph.create_edge(n2, n3);
        Edge* e3 = graph.create_edge(n2, n14);
        Edge* e4 = graph.create_edge(n3, n4);
        Edge* e5 = graph.create_edge(n3, n5);
        Edge* e6 = graph.create_edge(n4, n6);
        Edge* e7 = graph.create_edge(n5, n6);
        Edge* e8 = graph.create_edge(n6, n7);
        Edge* e9 = graph.create_edge(n6, n8);
        Edge* e10 = graph.create_edge(n7, n8);
        Edge* e11 = graph.create_edge(n7, n9);
        Edge* e12 = graph.create_edge(n8, n10);
        Edge* e13 = graph.create_edge(n9, n10);
        Edge* e14 = graph.create_edge(n10, n11);
        Edge* e15 = graph.create_edge(n10, n12);
        Edge* e16 = graph.create_edge(n11, n12);
        Edge* e17 = graph.create_edge(n12, n13);
        Edge* e18 = graph.create_edge(n13, n21);
        Edge* e19 = graph.create_edge(n14, n15);
        Edge* e20 = graph.create_edge(n14, n16);
        Edge* e21 = graph.create_edge(n15, n16);
        Edge* e22 = graph.create_edge(n16, n17);
        Edge* e23 = graph.create_edge(n16, n20);
        Edge* e24 = graph.create_edge(n17, n18);
        Edge* e25 = graph.create_edge(n17, n19);
        Edge* e26 = graph.create_edge(n18, n19);
        Edge* e27 = graph.create_edge(n19, n20);
        Edge* e28 = graph.create_edge(n20, n21);
        Edge* e29 = graph.create_edge(n21, n22);
        Edge* e30 = graph.create_edge(n21, n23);
        Edge* e31 = graph.create_edge(n22, n23);


        IntegratedSnarlFinder snarl_finder(graph);
        SnarlDistanceIndex distance_index;
        fill_in_distance_index(&distance_index, &graph, &snarl_finder);
        
        //graph.to_dot(cerr);

        SECTION( "One slice from nodes in the middle of a nested chain" ) {
 
            vector<pos_t> positions;
            positions.emplace_back(1, false, 0);
            positions.emplace_back(2, false, 0);
            positions.emplace_back(3, false, 0);
            positions.emplace_back(10, false, 0);
            positions.emplace_back(13, false, 0);
            positions.emplace_back(21, false, 0);
            positions.emplace_back(14, false, 0);
            positions.emplace_back(16, false, 0);
            positions.emplace_back(20, false, 0);  


            vector<SnarlDistanceIndexClusterer::Seed> seeds;
            for (pos_t pos : positions) {
                ZipCode zipcode;
                zipcode.fill_in_zipcode_from_pos(distance_index, pos);
                zipcode.fill_in_full_decoder();
                seeds.push_back({ pos, 0, zipcode});
            }

            VectorView<MinimizerMapper::Minimizer> minimizers;

            ZipCodeForest zip_forest;
            zip_forest.fill_in_forest(seeds, minimizers, distance_index, std::numeric_limits<size_t>::max(), 3);
            REQUIRE(zip_forest.trees.size() == 2);
            for (auto& zip_tree : zip_forest.trees) {
                zip_tree.validate_zip_tree(distance_index, &seeds);
            }

        }
        SECTION( "Two slices from snarls in the middle of a nested chain" ) {
 
            vector<pos_t> positions;
            positions.emplace_back(1, false, 2);
            positions.emplace_back(2, false, 0);
            positions.emplace_back(4, false, 0);
            positions.emplace_back(6, false, 1);
            positions.emplace_back(7, false, 0);
            positions.emplace_back(11, false, 0);
            positions.emplace_back(12, false, 0);
            positions.emplace_back(21, false, 0);  


            vector<SnarlDistanceIndexClusterer::Seed> seeds;
            for (pos_t pos : positions) {
                ZipCode zipcode;
                zipcode.fill_in_zipcode_from_pos(distance_index, pos);
                zipcode.fill_in_full_decoder();
                seeds.push_back({ pos, 0, zipcode});
            }

            VectorView<MinimizerMapper::Minimizer> minimizers;

            ZipCodeForest zip_forest;
            zip_forest.fill_in_forest(seeds, minimizers, distance_index, std::numeric_limits<size_t>::max(), 2);
            REQUIRE(zip_forest.trees.size() == 4);
            for (auto& zip_tree : zip_forest.trees) {
                zip_tree.validate_zip_tree(distance_index, &seeds);
            }

        }
        SECTION( "One slice from the start of a chain, connected to the end" ) {
 
            vector<pos_t> positions;
            positions.emplace_back(1, false, 2);
            positions.emplace_back(2, false, 0);
            positions.emplace_back(7, false, 0);
            positions.emplace_back(12, false, 1);
            positions.emplace_back(13, false, 0);
            positions.emplace_back(21, false, 0);    


            vector<SnarlDistanceIndexClusterer::Seed> seeds;
            for (pos_t pos : positions) {
                ZipCode zipcode;
                zipcode.fill_in_zipcode_from_pos(distance_index, pos);
                zipcode.fill_in_full_decoder();
                seeds.push_back({ pos, 0, zipcode});
            }

            VectorView<MinimizerMapper::Minimizer> minimizers;

            ZipCodeForest zip_forest;
            zip_forest.fill_in_forest(seeds, minimizers, distance_index, std::numeric_limits<size_t>::max(), 3);
            REQUIRE(zip_forest.trees.size() == 2);
            for (auto& zip_tree : zip_forest.trees) {
                zip_tree.validate_zip_tree(distance_index, &seeds);
            }

        }
        SECTION( "One slice from the end of a chain, connected to the start" ) {
 
            vector<pos_t> positions;
            positions.emplace_back(1, false, 2);
            positions.emplace_back(2, false, 0);
            positions.emplace_back(3, false, 0);
            positions.emplace_back(7, false, 0);
            positions.emplace_back(14, false, 0);    
            positions.emplace_back(16, false, 0);    
            positions.emplace_back(20, false, 0);    
            positions.emplace_back(21, false, 0);    


            vector<SnarlDistanceIndexClusterer::Seed> seeds;
            for (pos_t pos : positions) {
                ZipCode zipcode;
                zipcode.fill_in_zipcode_from_pos(distance_index, pos);
                zipcode.fill_in_full_decoder();
                seeds.push_back({ pos, 0, zipcode});
            }

            VectorView<MinimizerMapper::Minimizer> minimizers;

            ZipCodeForest zip_forest;
            zip_forest.fill_in_forest(seeds, minimizers, distance_index, std::numeric_limits<size_t>::max(), 3);
            REQUIRE(zip_forest.trees.size() == 2);
            for (auto& zip_tree : zip_forest.trees) {
                zip_tree.validate_zip_tree(distance_index, &seeds);
            }

        }
    }

    TEST_CASE( "zip tree non-dag", "[zip_tree]" ) {
        VG graph;

        Node* n1 = graph.create_node("GCA");
        Node* n2 = graph.create_node("GCA");
        Node* n3 = graph.create_node("GCA");
        Node* n4 = graph.create_node("GCA");
        Node* n5 = graph.create_node("GAC");
        Node* n6 = graph.create_node("GCA");

        Edge* e1 = graph.create_edge(n1, n2);
        Edge* e2 = graph.create_edge(n1, n3);
        Edge* e3 = graph.create_edge(n2, n3, false, true);
        Edge* e4 = graph.create_edge(n2, n4);
        Edge* e5 = graph.create_edge(n3, n4);
        Edge* e6 = graph.create_edge(n4, n5);
        Edge* e7 = graph.create_edge(n4, n6);
        Edge* e8 = graph.create_edge(n5, n6);

        IntegratedSnarlFinder snarl_finder(graph);
        SnarlDistanceIndex distance_index;
        fill_in_distance_index(&distance_index, &graph, &snarl_finder);
       
        //graph.to_dot(cerr);

        SECTION( "Make the zip tree with a seed on each node" ) {
 
            vector<pos_t> positions;
            positions.emplace_back(1, false, 0);
            positions.emplace_back(2, false, 0);
            positions.emplace_back(3, false, 0);
            positions.emplace_back(4, false, 0);
            positions.emplace_back(5, false, 0);
            positions.emplace_back(6, false, 0);
            //all are in the same cluster
            vector<SnarlDistanceIndexClusterer::Seed> seeds;
            vector<MinimizerMapper::Minimizer> minimizers;
            for (pos_t pos : positions) {
                ZipCode zipcode;
                zipcode.fill_in_zipcode_from_pos(distance_index, pos);
                zipcode.fill_in_full_decoder();
                seeds.push_back({ pos, 0, zipcode});

                minimizers.emplace_back();
                minimizers.back().value.offset = 0;
                minimizers.back().value.is_reverse = false;
            }

            VectorView<MinimizerMapper::Minimizer> minimizer_vector(minimizers);

            ZipCodeForest zip_forest;
            zip_forest.fill_in_forest(seeds, minimizer_vector, distance_index, std::numeric_limits<size_t>::max());
            REQUIRE(zip_forest.trees.size() == 1);
            ZipCodeTree zip_tree = zip_forest.trees[0];
            zip_tree.validate_zip_tree(distance_index, &seeds);

            SECTION( "Count dags" ) {
                pair<size_t, size_t> dag_non_dag_count = zip_tree.dag_and_non_dag_snarl_count(seeds, distance_index);
                REQUIRE(dag_non_dag_count.first == 1);
                REQUIRE(dag_non_dag_count.second == 1);
            }
        }

    }
    TEST_CASE( "zip tree nested cyclic non-dag", "[zip_tree]" ) {
        VG graph;

        Node* n1 = graph.create_node("GCA");
        Node* n2 = graph.create_node("GCA");
        Node* n3 = graph.create_node("GCA");
        Node* n4 = graph.create_node("GCA");
        Node* n5 = graph.create_node("GAC");
        Node* n6 = graph.create_node("AAAAAAAAAAAAAAAGCA");

        Edge* e1 = graph.create_edge(n1, n2);
        Edge* e2 = graph.create_edge(n1, n5);
        Edge* e3 = graph.create_edge(n2, n3);
        Edge* e4 = graph.create_edge(n2, n4);
        Edge* e5 = graph.create_edge(n3, n4);
        Edge* e6 = graph.create_edge(n3, n3);
        Edge* e7 = graph.create_edge(n4, n2);
        Edge* e8 = graph.create_edge(n4, n5);
        Edge* e9 = graph.create_edge(n5, n6);

        IntegratedSnarlFinder snarl_finder(graph);
        SnarlDistanceIndex distance_index;
        fill_in_distance_index(&distance_index, &graph, &snarl_finder);
        


        //graph.to_dot(cerr);

        SECTION( "Make the zip tree with a seed on each node" ) {
 
            vector<pos_t> positions;
            positions.emplace_back(1, false, 0);
            positions.emplace_back(2, false, 0);
            positions.emplace_back(3, false, 0);
            positions.emplace_back(4, false, 0);
            positions.emplace_back(5, false, 0);
            positions.emplace_back(6, false, 0);
            //all are in the same cluster
            vector<SnarlDistanceIndexClusterer::Seed> seeds;
            vector<MinimizerMapper::Minimizer> minimizers;
            for (pos_t pos : positions) {
                ZipCode zipcode;
                zipcode.fill_in_zipcode_from_pos(distance_index, pos);
                zipcode.fill_in_full_decoder();
                seeds.push_back({ pos, 0, zipcode});

                minimizers.emplace_back();
                minimizers.back().value.offset = 0;
                minimizers.back().value.is_reverse = false;
            }

            VectorView<MinimizerMapper::Minimizer> minimizer_vector(minimizers);

            ZipCodeForest zip_forest;
            zip_forest.fill_in_forest(seeds, minimizer_vector, distance_index, std::numeric_limits<size_t>::max());
            REQUIRE(zip_forest.trees.size() == 1);
            ZipCodeTree zip_tree = zip_forest.trees[0];
            zip_tree.validate_zip_tree(distance_index, &seeds);

            SECTION( "Count dags" ) {
                pair<size_t, size_t> dag_non_dag_count = zip_tree.dag_and_non_dag_snarl_count(seeds, distance_index);
                REQUIRE(dag_non_dag_count.first == 0);
                REQUIRE(dag_non_dag_count.second == 2);
            }
        }

    }
    TEST_CASE( "zip tree nested inversions", "[zip_tree]" ) {
        VG graph;

        Node* n1 = graph.create_node("GCA");
        Node* n2 = graph.create_node("GCA");
        Node* n3 = graph.create_node("GCA");
        Node* n4 = graph.create_node("GCA");
        Node* n5 = graph.create_node("GAC");
        Node* n6 = graph.create_node("AAAAAAAAAAAAAAAGCA");

        Edge* e1 = graph.create_edge(n1, n2);
        Edge* e2 = graph.create_edge(n1, n4, false, true);
        Edge* e3 = graph.create_edge(n2, n3);
        Edge* e4 = graph.create_edge(n2, n3, false, true);
        Edge* e5 = graph.create_edge(n2, n5, true, false);
        Edge* e6 = graph.create_edge(n3, n4);
        Edge* e7 = graph.create_edge(n3, n4, true, false);
        Edge* e8 = graph.create_edge(n4, n5);
        Edge* e9 = graph.create_edge(n5, n6);

        IntegratedSnarlFinder snarl_finder(graph);
        SnarlDistanceIndex distance_index;
        fill_in_distance_index(&distance_index, &graph, &snarl_finder);

        //graph.to_dot(cerr);

        SECTION( "Go forward through the inversions" ) {
 
            vector<pos_t> positions;
            positions.emplace_back(1, false, 0);
            positions.emplace_back(2, false, 0);
            positions.emplace_back(3, false, 0);
            positions.emplace_back(3, false, 1);
            positions.emplace_back(4, false, 0);
            positions.emplace_back(5, false, 0);
            positions.emplace_back(6, false, 0);


            //all are in the same cluster
            vector<SnarlDistanceIndexClusterer::Seed> seeds;
            vector<MinimizerMapper::Minimizer> minimizers;
            for (size_t i = 0 ; i < positions.size() ; i++) {
                pos_t pos = positions[i];
                ZipCode zipcode;
                zipcode.fill_in_zipcode_from_pos(distance_index, pos);
                zipcode.fill_in_full_decoder();
                seeds.push_back({ pos, i, zipcode});

                minimizers.emplace_back();
                minimizers.back().value.offset = i;
                minimizers.back().value.is_reverse = false;
            }

            VectorView<MinimizerMapper::Minimizer> minimizer_vector(minimizers);

            ZipCodeForest zip_forest;
            zip_forest.fill_in_forest(seeds, minimizer_vector, distance_index, std::numeric_limits<size_t>::max());
            REQUIRE(zip_forest.trees.size() == 1);
            ZipCodeTree zip_tree = zip_forest.trees[0];
            zip_tree.validate_zip_tree(distance_index, &seeds);

            assert(zip_tree.get_tree_size() == 31);

            SECTION( "Count dags" ) {
                pair<size_t, size_t> dag_non_dag_count = zip_tree.dag_and_non_dag_snarl_count(seeds, distance_index);
                REQUIRE(dag_non_dag_count.first == 0);
                REQUIRE(dag_non_dag_count.second == 2);
            }

            SECTION("Check iterator") {
                // For each seed, what seeds and distances do we see in reverse from it?
                auto reverse_views = get_reverse_views(zip_forest);
                // All seven seeds go R->L,
                // and the four in the cyclic snarl also go L->R
                REQUIRE(reverse_views.size() == 11);
                // 3+0 R->L can see 2+0 inside & 1+0 outside
                REQUIRE(reverse_views.count({2, false}));
                REQUIRE(reverse_views[{2, false}].size() == 2);
                // Edge to 1+0
                REQUIRE(reverse_views[{2, false}][0].seed == 0);
                REQUIRE(reverse_views[{2, false}][0].distance == 6);
                REQUIRE(reverse_views[{2, false}][0].is_reversed == false);
                // Edge to 2+0
                REQUIRE(reverse_views[{2, false}][1].seed == 1);
                REQUIRE(reverse_views[{2, false}][1].distance == 3);
                REQUIRE(reverse_views[{2, false}][1].is_reversed == false);
            }
        }
        SECTION( "Reverse both inversions" ) {
 
            vector<pos_t> positions;
            positions.emplace_back(1, false, 0);
            positions.emplace_back(4, true, 0);
            positions.emplace_back(3, false, 0);
            positions.emplace_back(3, false, 1);
            positions.emplace_back(2, true, 0);
            positions.emplace_back(5, false, 0);
            positions.emplace_back(6, false, 0);


            //all are in the same cluster
            vector<SnarlDistanceIndexClusterer::Seed> seeds;
            vector<MinimizerMapper::Minimizer> minimizers;
            for (size_t i = 0 ; i < positions.size() ; i++) {
                pos_t pos = positions[i];
                ZipCode zipcode;
                zipcode.fill_in_zipcode_from_pos(distance_index, pos);
                zipcode.fill_in_full_decoder();
                seeds.push_back({ pos, i, zipcode});

                minimizers.emplace_back();
                minimizers.back().value.offset = i;
                minimizers.back().value.is_reverse = false;
            }

            VectorView<MinimizerMapper::Minimizer> minimizer_vector(minimizers);

            ZipCodeForest zip_forest;
            zip_forest.fill_in_forest(seeds, minimizer_vector, distance_index, std::numeric_limits<size_t>::max());
            REQUIRE(zip_forest.trees.size() == 1);
            ZipCodeTree zip_tree = zip_forest.trees[0];
            zip_tree.validate_zip_tree(distance_index, &seeds);

            SECTION( "Count dags" ) {
                pair<size_t, size_t> dag_non_dag_count = zip_tree.dag_and_non_dag_snarl_count(seeds, distance_index);
                REQUIRE(dag_non_dag_count.first == 0);
                REQUIRE(dag_non_dag_count.second == 2);
            }
        }
    }
    TEST_CASE( "zip tree cyclic snarl with overlapping seeds", "[zip_tree]" ) {
        VG graph;

        Node* n1 = graph.create_node("GCAAAAAAAAAAAAAAAAAAAAAA");
        Node* n2 = graph.create_node("AAAGCA");
        Node* n3 = graph.create_node("GCAAAA");
        Node* n4 = graph.create_node("GCAAAA");
        Node* n5 = graph.create_node("GACAAAAAAAAAAAAAAAAAAAA");

        Edge* e1 = graph.create_edge(n1, n2);
        Edge* e2 = graph.create_edge(n1, n3);
        Edge* e3 = graph.create_edge(n2, n3, false, true);
        Edge* e4 = graph.create_edge(n2, n4);
        Edge* e5 = graph.create_edge(n3, n5, true, false);
        Edge* e6 = graph.create_edge(n4, n5);

        IntegratedSnarlFinder snarl_finder(graph);
        SnarlDistanceIndex distance_index;
        fill_in_distance_index(&distance_index, &graph, &snarl_finder);
        

        //graph.to_dot(cerr);

        SECTION( "Cyclic snarl with seeds on either side" ) {
 
            vector<pair<pos_t, size_t>> positions;
            positions.emplace_back(make_pos_t(1, false, 0), 0);
            positions.emplace_back(make_pos_t(2, false, 0), 1);
            positions.emplace_back(make_pos_t(2, false, 2), 2);
            positions.emplace_back(make_pos_t(2, false, 4), 3);
            positions.emplace_back(make_pos_t(2, false, 0), 4);
            positions.emplace_back(make_pos_t(2, false, 2), 5);
            positions.emplace_back(make_pos_t(2, false, 4), 6);

            positions.emplace_back(make_pos_t(3, false, 0), 6);
            positions.emplace_back(make_pos_t(3, false, 2), 5);
            positions.emplace_back(make_pos_t(3, false, 4), 4);
            positions.emplace_back(make_pos_t(3, false, 0), 3);
            positions.emplace_back(make_pos_t(3, false, 2), 2);
            positions.emplace_back(make_pos_t(3, false, 4), 1);

            positions.emplace_back(make_pos_t(4, false, 0), 1);
            positions.emplace_back(make_pos_t(4, false, 2), 2);
            positions.emplace_back(make_pos_t(4, false, 4), 3);
            positions.emplace_back(make_pos_t(4, false, 0), 4);
            positions.emplace_back(make_pos_t(4, false, 2), 5);
            positions.emplace_back(make_pos_t(4, false, 4), 6);
            positions.emplace_back(make_pos_t(5, false, 4), 7);
            //all are in the same cluster
            vector<SnarlDistanceIndexClusterer::Seed> seeds;
            vector<MinimizerMapper::Minimizer> minimizers;
            for (auto pos : positions) {
                ZipCode zipcode;
                zipcode.fill_in_zipcode_from_pos(distance_index, pos.first);
                zipcode.fill_in_full_decoder();
                seeds.push_back({ pos.first, pos.second, zipcode});

                minimizers.emplace_back();
                minimizers.back().value.offset = pos.second;
                minimizers.back().value.is_reverse = false;
            }

            VectorView<MinimizerMapper::Minimizer> minimizer_vector(minimizers);

            ZipCodeForest zip_forest;
            zip_forest.fill_in_forest(seeds, minimizer_vector, distance_index, std::numeric_limits<size_t>::max());
            REQUIRE(zip_forest.trees.size() == 1);
            zip_forest.validate_zip_forest(distance_index, &seeds);

        }
    }
    TEST_CASE( "zip tree duplication", "[zip_tree]" ) {
        VG graph;

        Node* n1 = graph.create_node("GCAAAAAAAAAAAAAAAAAAAAAA");
        Node* n2 = graph.create_node("AAAGCAAAAAA");
        Node* n3 = graph.create_node("GACAAAAAAAAAAAAAAAAAAAA");

        Edge* e1 = graph.create_edge(n1, n2);
        Edge* e2 = graph.create_edge(n2, n2);
        Edge* e3 = graph.create_edge(n2, n3);

        IntegratedSnarlFinder snarl_finder(graph);
        SnarlDistanceIndex distance_index;
        fill_in_distance_index(&distance_index, &graph, &snarl_finder);
        

        //graph.to_dot(cerr);

        SECTION( "Cyclic snarl with seeds on either side" ) {
 
            vector<pair<pos_t, size_t>> positions;
            positions.emplace_back(make_pos_t(1, false, 0), 0);
            positions.emplace_back(make_pos_t(2, false, 0), 1);
            positions.emplace_back(make_pos_t(2, false, 1), 2);
            positions.emplace_back(make_pos_t(2, false, 2), 3);
            positions.emplace_back(make_pos_t(2, false, 0), 4);
            positions.emplace_back(make_pos_t(2, false, 1), 5);
            positions.emplace_back(make_pos_t(2, false, 2), 6);
            positions.emplace_back(make_pos_t(3, false, 0), 7);

            //all are in the same cluster
            vector<SnarlDistanceIndexClusterer::Seed> seeds;
            vector<MinimizerMapper::Minimizer> minimizers;
            for (auto pos : positions) {
                ZipCode zipcode;
                zipcode.fill_in_zipcode_from_pos(distance_index, pos.first);
                zipcode.fill_in_full_decoder();
                seeds.push_back({ pos.first, pos.second, zipcode});

                minimizers.emplace_back();
                minimizers.back().value.offset = pos.second;
                minimizers.back().value.is_reverse = false;
            }

            VectorView<MinimizerMapper::Minimizer> minimizer_vector(minimizers);

            ZipCodeForest zip_forest;
            zip_forest.fill_in_forest(seeds, minimizer_vector, distance_index, std::numeric_limits<size_t>::max());
            REQUIRE(zip_forest.trees.size() == 1);
            zip_forest.validate_zip_forest(distance_index, &seeds);

        }
    }

    TEST_CASE("zip tree handles complicated nested snarls", "[zip_tree]" ) {
        
        // Load an example graph
        VG graph;
        io::json2graph(R"({"node":[{"id": "1","sequence":"AAAAAAAAAAAAAAAAAAAAAAAAAAAAAAAAAAAAA"},{"id":"2","sequence":"AAAAAAAAAAAAAAAAAAAAAAAAAAAAAAAAAAAAAAAAAAA"},{"id":"3","sequence":"T"},{"id":"4","sequence":"T"},{"id":"5","sequence":"ATATCTATACATATAATACAG"},{"id":"6","sequence":"AT"},{"id":"7","sequence":"T"},{"id":"8","sequence":"A"},{"id":"9","sequence":"C"},{"id":"10","sequence":"AT"},{"id":"11","sequence":"A"},{"id":"12","sequence":"C"}],"edge":[{"from":"3","to":"10"},{"from":"4","to":"5"},{"from":"5","to":"11"},{"from":"6","to":"7"},{"from":"7","to":"11"},{"from":"7","to":"12","to_end":true},{"from":"7","to":"8"},{"from":"8","to":"4"},{"from":"9","to":"10"},{"from":"11","to":"3"},{"from":"11","to":"9"},{"from":"12","from_start":true,"to":"3"},{"from":"1","to":"6"},{"from":"10","to":"2"}]})", &graph);

        ofstream out ("testGraph.hg");
        graph.serialize(out);

        IntegratedSnarlFinder snarl_finder(graph);
        SnarlDistanceIndex distance_index;
        fill_in_distance_index(&distance_index, &graph, &snarl_finder);

  

        // I observed:
        // 6+0 2 ( 4 [5+1] 19  2  1) 2 10+1 
        // But we want 5+1 to 10+1 to be 23 and not 21.

        vector<pos_t> positions;
        positions.emplace_back(6, false, 0);
        positions.emplace_back(5, false, 1);
        positions.emplace_back(10, false, 1);
        
        vector<SnarlDistanceIndexClusterer::Seed> seeds;
        for (pos_t pos : positions) {
            ZipCode zipcode;
            zipcode.fill_in_zipcode_from_pos(distance_index, pos);
            zipcode.fill_in_full_decoder();
            seeds.push_back({ pos, 0, zipcode});
        }

        VectorView<MinimizerMapper::Minimizer> minimizers;

        ZipCodeForest zip_forest;
        zip_forest.fill_in_forest(seeds, minimizers, distance_index, std::numeric_limits<size_t>::max());
        REQUIRE(zip_forest.trees.size() == 1);
        ZipCodeTree zip_tree = zip_forest.trees[0];
        zip_tree.validate_zip_tree(distance_index, &seeds);
    }

    TEST_CASE("Root snarl", "[zip_tree]") {
        VG graph;

        Node* n1 = graph.create_node("GTGCACA");//8
        Node* n2 = graph.create_node("GTGCACA");
        Node* n3 = graph.create_node("GT");
        Node* n4 = graph.create_node("GATTCTTATAG");//11

        Edge* e1 = graph.create_edge(n1, n3);
        Edge* e2 = graph.create_edge(n1, n4);
        Edge* e3 = graph.create_edge(n3, n2);
        Edge* e4 = graph.create_edge(n3, n4, false, true);
        Edge* e5 = graph.create_edge(n2, n4);

        IntegratedSnarlFinder snarl_finder(graph);
        SnarlDistanceIndex distance_index;
        fill_in_distance_index(&distance_index, &graph, &snarl_finder);


        vector<pos_t> positions;
        positions.emplace_back(1, false, 0);
        positions.emplace_back(2, false, 0);
        positions.emplace_back(3, true, 0);
        positions.emplace_back(4, false, 0);
        
        vector<SnarlDistanceIndexClusterer::Seed> seeds;
        for (pos_t pos : positions) {
            ZipCode zipcode;
            zipcode.fill_in_zipcode_from_pos(distance_index, pos);
            zipcode.fill_in_full_decoder();
            seeds.push_back({ pos, 0, zipcode});
        }

        VectorView<MinimizerMapper::Minimizer> minimizers;

        ZipCodeForest zip_forest;
        zip_forest.fill_in_forest(seeds, minimizers, distance_index, std::numeric_limits<size_t>::max());
        REQUIRE(zip_forest.trees.size() == 1);
        ZipCodeTree zip_tree = zip_forest.trees[0];
        //TODO: This doesn't actually have the right distances yet, I just want to make sure it won't crash
        //zip_tree.validate_zip_tree(distance_index, &seeds);
    }
    TEST_CASE("One nested dag snarl", "[zip_tree]") {
        VG graph;

        Node* n1 = graph.create_node("TGTTTAAGGCTCGATCATCCGCTCACAGTCCGTCGTAGACGCATCAGACTTGGTTTCCCAAGC");
        Node* n2 = graph.create_node("G");
        Node* n3 = graph.create_node("A");
        Node* n4 = graph.create_node("CTCGCGG");
        Node* n5 = graph.create_node("G");
        Node* n6 = graph.create_node("ACCAGGCAGAATCGAGGGATGTTC");
        Node* n7 = graph.create_node("AACAGTGTCCAACACTGG");

        //Inversion
        Edge* e1 = graph.create_edge(n1, n2);
        Edge* e2 = graph.create_edge(n1, n3);
        Edge* e3 = graph.create_edge(n2, n4);
        Edge* e4 = graph.create_edge(n3, n4);
        Edge* e5 = graph.create_edge(n3, n7);
        Edge* e6 = graph.create_edge(n4, n5);
        Edge* e7 = graph.create_edge(n4, n6);
        Edge* e8 = graph.create_edge(n5, n6);
        Edge* e9 = graph.create_edge(n6, n7);
        


        IntegratedSnarlFinder snarl_finder(graph);
        SnarlDistanceIndex distance_index;
        fill_in_distance_index(&distance_index, &graph, &snarl_finder);

        vector<pos_t> positions;
        positions.emplace_back(5, false, 0);
        positions.emplace_back(7, false, 17);
        
        vector<SnarlDistanceIndexClusterer::Seed> seeds;
        for (pos_t pos : positions) {
            ZipCode zipcode;
            zipcode.fill_in_zipcode_from_pos(distance_index, pos);
            zipcode.fill_in_full_decoder();
            seeds.push_back({ pos, 0, zipcode});
        }

        VectorView<MinimizerMapper::Minimizer> minimizers;

        ZipCodeForest zip_forest;
        zip_forest.fill_in_forest(seeds, minimizers, distance_index, std::numeric_limits<size_t>::max(), 61);
        zip_forest.validate_zip_forest(distance_index, &seeds, 61);
    }
    TEST_CASE("Components of root", "[zip_tree]") {
        VG graph;

        Node* n1 = graph.create_node("GTGCACA");//8
        Node* n2 = graph.create_node("GTGAAAAAAAAAAAAAAACACA");
        Node* n3 = graph.create_node("AAAAAAAAAAAAGT");
        Node* n4 = graph.create_node("GATTCTTATAG");//11
        Node* n5 = graph.create_node("GATTCTTATAG");//11

        //Inversion
        Edge* e1 = graph.create_edge(n1, n2);
        Edge* e2 = graph.create_edge(n1, n2, false, true);
        Edge* e3 = graph.create_edge(n2, n3);
        Edge* e4 = graph.create_edge(n2, n3, true, false);
        
        ofstream out ("testGraph.hg");
        graph.serialize(out);


        IntegratedSnarlFinder snarl_finder(graph);
        SnarlDistanceIndex distance_index;
        fill_in_distance_index(&distance_index, &graph, &snarl_finder);

        vector<pos_t> positions;
        positions.emplace_back(1, false, 0);
        positions.emplace_back(1, false, 3);
        positions.emplace_back(1, false, 5);
        positions.emplace_back(2, false, 0);
        positions.emplace_back(2, false, 7);
        positions.emplace_back(2, false, 9);
        positions.emplace_back(2, false, 10);
        positions.emplace_back(3, true, 3);
        positions.emplace_back(4, false, 0);
        positions.emplace_back(5, false, 0);
        
        vector<SnarlDistanceIndexClusterer::Seed> seeds;
        vector<MinimizerMapper::Minimizer> minimizers;
        for (pos_t pos : positions) {
            ZipCode zipcode;
            zipcode.fill_in_zipcode_from_pos(distance_index, pos);
            zipcode.fill_in_full_decoder();
            seeds.push_back({ pos, 0, zipcode});

            minimizers.emplace_back();
            minimizers.back().value.offset = 0;
            minimizers.back().value.is_reverse = false;
        }

        VectorView<MinimizerMapper::Minimizer> minimizer_vector(minimizers);



        ZipCodeForest zip_forest;
        zip_forest.fill_in_forest(seeds, minimizer_vector, distance_index, std::numeric_limits<size_t>::max(), 5);
        REQUIRE(zip_forest.trees.size() == 6);
        for (auto& tree : zip_forest.trees) {
            tree.validate_zip_tree(distance_index, &seeds);
        }
    }
    TEST_CASE("Another non-dag snarl", "[zip_tree]") {
        VG graph;

        Node* n1 = graph.create_node("GTG");
        Node* n2 = graph.create_node("G");
        Node* n3 = graph.create_node("A");
        Node* n4 = graph.create_node("GAAAAAAAAT");
        Node* n5 = graph.create_node("G");
        Node* n6 = graph.create_node("G");
        Node* n7 = graph.create_node("GAAAAAAAAAT");
        Node* n8 = graph.create_node("GAT");
        Node* n9 = graph.create_node("GATAAAAAAAAAAAAAAAAAAAAAAAAAAAAAAAAAAA");

        Edge* e1 = graph.create_edge(n1, n2);
        Edge* e2 = graph.create_edge(n1, n3);
        Edge* e3 = graph.create_edge(n2, n4);
        Edge* e4 = graph.create_edge(n3, n4);
        Edge* e5 = graph.create_edge(n3, n7, false, true);
        Edge* e6 = graph.create_edge(n4, n8, true, false);
        Edge* e7 = graph.create_edge(n4, n5);
        Edge* e8 = graph.create_edge(n4, n6);
        Edge* e9 = graph.create_edge(n5, n7);
        Edge* e10 = graph.create_edge(n6, n7);
        Edge* e11 = graph.create_edge(n7, n8);
        Edge* e12 = graph.create_edge(n8, n9);
        


        IntegratedSnarlFinder snarl_finder(graph);
        SnarlDistanceIndex distance_index;
        fill_in_distance_index(&distance_index, &graph, &snarl_finder);

        SECTION( "Multiple seeds in snarl" ) {
            vector<std::pair<pos_t, size_t>> positions;
            positions.emplace_back(make_pos_t(2, false, 0), 0);
            positions.emplace_back(make_pos_t(3, false, 0), 1);
            positions.emplace_back(make_pos_t(3, true,  0), 2);
            positions.emplace_back(make_pos_t(5, true,  0), 3);
            positions.emplace_back(make_pos_t(6, true,  0), 4);
            
            vector<SnarlDistanceIndexClusterer::Seed> seeds;
            vector<MinimizerMapper::Minimizer> minimizers;
            for (size_t i = 0 ; i < positions.size(); ++i) {
                auto pos = positions[i];
                ZipCode zipcode;
                zipcode.fill_in_zipcode_from_pos(distance_index, pos.first);
                zipcode.fill_in_full_decoder();
                seeds.push_back({ pos.first, i, zipcode});

                minimizers.emplace_back();
                minimizers.back().value.offset = pos.second;
                minimizers.back().value.is_reverse = false;
            }

            VectorView<MinimizerMapper::Minimizer> minimizer_vector(minimizers);

            ZipCodeForest zip_forest;
            zip_forest.fill_in_forest(seeds, minimizer_vector, distance_index, std::numeric_limits<size_t>::max());
            zip_forest.validate_zip_forest(distance_index, &seeds);
        }
    }
    TEST_CASE("Remove snarl and then a chain slice", "[zip_tree]") {
        VG graph;

        Node* n1 = graph.create_node("GTG");
        Node* n2 = graph.create_node("GTG");
        Node* n3 = graph.create_node("AAA");
        Node* n4 = graph.create_node("GAT");
        Node* n5 = graph.create_node("GAAT");
        Node* n6 = graph.create_node("GATAAAAA");
        Node* n7 = graph.create_node("GAT");
        Node* n8 = graph.create_node("GAT");
        Node* n9 = graph.create_node("GAT");
        Node* n10 = graph.create_node("GAT");
        Node* n11 = graph.create_node("GATAAAAAAAAAAAAAAAAAAAAAAAAAAAAAAAAAAA");

        Edge* e1 = graph.create_edge(n1, n2);
        Edge* e2 = graph.create_edge(n1, n11);
        Edge* e3 = graph.create_edge(n2, n3);
        Edge* e4 = graph.create_edge(n2, n4);
        Edge* e5 = graph.create_edge(n3, n5);
        Edge* e6 = graph.create_edge(n4, n5);
        Edge* e7 = graph.create_edge(n5, n6);
        Edge* e8 = graph.create_edge(n5, n7);
        Edge* e9 = graph.create_edge(n6, n7);
        Edge* e10 = graph.create_edge(n7, n8);
        Edge* e11 = graph.create_edge(n7, n9);
        Edge* e12 = graph.create_edge(n8, n10);
        Edge* e13 = graph.create_edge(n9, n10);
        Edge* e14 = graph.create_edge(n10, n11);
        

        //ofstream out ("testGraph.hg");
        //graph.serialize(out);

        IntegratedSnarlFinder snarl_finder(graph);
        SnarlDistanceIndex distance_index;
        fill_in_distance_index(&distance_index, &graph, &snarl_finder);

        SECTION( "Node first" ) {
            vector<pos_t> positions;
            positions.emplace_back(2, false, 0);
            positions.emplace_back(5, false, 0);
            positions.emplace_back(6, false, 4);
            positions.emplace_back(10, false, 0);
            
            vector<SnarlDistanceIndexClusterer::Seed> seeds;
            for (pos_t pos : positions) {
                ZipCode zipcode;
                zipcode.fill_in_zipcode_from_pos(distance_index, pos);
                zipcode.fill_in_full_decoder();
                seeds.push_back({ pos, 0, zipcode});
            }

            VectorView<MinimizerMapper::Minimizer> minimizers;

            ZipCodeForest zip_forest;
            zip_forest.fill_in_forest(seeds, minimizers, distance_index, std::numeric_limits<size_t>::max(), 3);
            zip_forest.validate_zip_forest(distance_index, &seeds, 3);
        }
        SECTION( "Snarl first" ) {
            vector<pos_t> positions;
            positions.emplace_back(3, false, 0);
            positions.emplace_back(6, false, 4);
            positions.emplace_back(10, false, 0);
            
            vector<SnarlDistanceIndexClusterer::Seed> seeds;
            for (pos_t pos : positions) {
                ZipCode zipcode;
                zipcode.fill_in_zipcode_from_pos(distance_index, pos);
                zipcode.fill_in_full_decoder();
                seeds.push_back({ pos, 0, zipcode});
            }

            VectorView<MinimizerMapper::Minimizer> minimizers;

            ZipCodeForest zip_forest;
            zip_forest.fill_in_forest(seeds, minimizers, distance_index, std::numeric_limits<size_t>::max(), 3);
            zip_forest.validate_zip_forest(distance_index, &seeds, 3);
        }
    }
    TEST_CASE("Remove a child of the top-level chain", "[zip_tree]") {
        VG graph;

        Node* n1 = graph.create_node("GTGGGGGGG");
        Node* n2 = graph.create_node("GGGGGGGTG");
        Node* n3 = graph.create_node("GGGGGGAAA");
        Node* n4 = graph.create_node("GGGGGGGAT");

        Edge* e1 = graph.create_edge(n1, n2);
        Edge* e2 = graph.create_edge(n1, n3);
        Edge* e3 = graph.create_edge(n2, n3);
        Edge* e4 = graph.create_edge(n3, n4);
       

        //ofstream out ("testGraph.hg");
        //graph.serialize(out);

        IntegratedSnarlFinder snarl_finder(graph);
        SnarlDistanceIndex distance_index;
        fill_in_distance_index(&distance_index, &graph, &snarl_finder);

        SECTION( "One tree on each node" ) {
            vector<pos_t> positions;
            positions.emplace_back(2, false, 7);
            positions.emplace_back(3, false, 3);
            positions.emplace_back(4, false, 7);
            
            vector<SnarlDistanceIndexClusterer::Seed> seeds;
            for (pos_t pos : positions) {
                ZipCode zipcode;
                zipcode.fill_in_zipcode_from_pos(distance_index, pos);
                zipcode.fill_in_full_decoder();
                seeds.push_back({ pos, 0, zipcode});
            }

            VectorView<MinimizerMapper::Minimizer> minimizers;

            ZipCodeForest zip_forest;
            zip_forest.fill_in_forest(seeds, minimizers, distance_index, std::numeric_limits<size_t>::max(), 3);
            zip_forest.validate_zip_forest(distance_index, &seeds, 3);
        }
        SECTION( "Remove second child of snarl" ) {
            vector<pos_t> positions;
            positions.emplace_back(3, false, 8);
            positions.emplace_back(4, false, 5);
            
            vector<SnarlDistanceIndexClusterer::Seed> seeds;
            for (pos_t pos : positions) {
                ZipCode zipcode;
                zipcode.fill_in_zipcode_from_pos(distance_index, pos);
                zipcode.fill_in_full_decoder();
                seeds.push_back({ pos, 0, zipcode});
            }

            VectorView<MinimizerMapper::Minimizer> minimizers;

            ZipCodeForest zip_forest;
            zip_forest.fill_in_forest(seeds, minimizers, distance_index, std::numeric_limits<size_t>::max(), 3);
            zip_forest.validate_zip_forest(distance_index, &seeds, 3);
        }
    }
    TEST_CASE("Remove a child of the top-level snarl", "[zip_tree]") {
        VG graph;

        Node* n1 = graph.create_node("GTGGGGGGG");
        Node* n2 = graph.create_node("GGGGGGGTG");
        Node* n3 = graph.create_node("GGGGGGAAA");
        Node* n4 = graph.create_node("GGGGGGGAT");

        Edge* e1 = graph.create_edge(n1, n2);
        Edge* e2 = graph.create_edge(n1, n3);
        Edge* e3 = graph.create_edge(n2, n3);
        Edge* e4 = graph.create_edge(n3, n4);
        Edge* e5 = graph.create_edge(n3, n4, false, true);
       

        ofstream out ("testGraph.hg");
        graph.serialize(out);

        IntegratedSnarlFinder snarl_finder(graph);
        SnarlDistanceIndex distance_index;
        fill_in_distance_index(&distance_index, &graph, &snarl_finder);

        SECTION( "One tree on each node" ) {
            vector<pos_t> positions;
            positions.emplace_back(1, false, 5);
            positions.emplace_back(2, false, 5);
            positions.emplace_back(3, false, 5);
            positions.emplace_back(4, false, 5);
            
            vector<SnarlDistanceIndexClusterer::Seed> seeds;
            for (pos_t pos : positions) {
                ZipCode zipcode;
                zipcode.fill_in_zipcode_from_pos(distance_index, pos);
                zipcode.fill_in_full_decoder();
                seeds.push_back({ pos, 0, zipcode});
            }

            VectorView<MinimizerMapper::Minimizer> minimizers;

            ZipCodeForest zip_forest;
            zip_forest.fill_in_forest(seeds, minimizers, distance_index, std::numeric_limits<size_t>::max(), 3);
            zip_forest.validate_zip_forest(distance_index, &seeds, 3);
        }
        SECTION( "Remove second child of snarl" ) {
            vector<pos_t> positions;
            positions.emplace_back(3, false, 8);
            positions.emplace_back(4, false, 5);
            
            vector<SnarlDistanceIndexClusterer::Seed> seeds;
            for (pos_t pos : positions) {
                ZipCode zipcode;
                zipcode.fill_in_zipcode_from_pos(distance_index, pos);
                zipcode.fill_in_full_decoder();
                seeds.push_back({ pos, 0, zipcode});
            }

            VectorView<MinimizerMapper::Minimizer> minimizers;

            ZipCodeForest zip_forest;
            zip_forest.fill_in_forest(seeds, minimizers, distance_index, std::numeric_limits<size_t>::max(), 3);
            zip_forest.validate_zip_forest(distance_index, &seeds, 3);
        }
        SECTION( "Remove first child of snarl" ) {
            vector<pos_t> positions;
            positions.emplace_back(3, false, 5);
            positions.emplace_back(4, false, 0);
            
            vector<SnarlDistanceIndexClusterer::Seed> seeds;
            for (pos_t pos : positions) {
                ZipCode zipcode;
                zipcode.fill_in_zipcode_from_pos(distance_index, pos);
                zipcode.fill_in_full_decoder();
                seeds.push_back({ pos, 0, zipcode});
            }

            VectorView<MinimizerMapper::Minimizer> minimizers;

            ZipCodeForest zip_forest;
            zip_forest.fill_in_forest(seeds, minimizers, distance_index, std::numeric_limits<size_t>::max(), 3);
            zip_forest.validate_zip_forest(distance_index, &seeds, 3);
        }
        SECTION( "Remove one chain" ) {
            vector<pos_t> positions;
            positions.emplace_back(4, false, 4);
            
            vector<SnarlDistanceIndexClusterer::Seed> seeds;
            for (pos_t pos : positions) {
                ZipCode zipcode;
                zipcode.fill_in_zipcode_from_pos(distance_index, pos);
                zipcode.fill_in_full_decoder();
                seeds.push_back({ pos, 0, zipcode});
            }

            VectorView<MinimizerMapper::Minimizer> minimizers;

            ZipCodeForest zip_forest;
            zip_forest.fill_in_forest(seeds, minimizers, distance_index, std::numeric_limits<size_t>::max(), 3);
            REQUIRE(zip_forest.trees.size()==1);
            zip_forest.validate_zip_forest(distance_index, &seeds, 3);
        }
    }
    TEST_CASE("Snp nested in looping snarl", "[zip_tree]") {
        VG graph;

        Node* n1 = graph.create_node("GTGGGGGGG");
        Node* n2 = graph.create_node("GGGGGGGTG");
        Node* n3 = graph.create_node("G");
        Node* n4 = graph.create_node("G");
        Node* n5 = graph.create_node("GGGGGGGAT");
        Node* n6 = graph.create_node("GGGGGGGAT");
        Node* n7 = graph.create_node("GGGGGGGATTTTTTTTTTTTTTTTTTTTTT");
        Node* n8 = graph.create_node("GGGGGGGAT");

        Edge* e1 = graph.create_edge(n1, n2);
        Edge* e2 = graph.create_edge(n2, n3);
        Edge* e3 = graph.create_edge(n2, n4);
        Edge* e4 = graph.create_edge(n3, n5);
        Edge* e5 = graph.create_edge(n4, n5);
        Edge* e6 = graph.create_edge(n5, n6);
        Edge* e7 = graph.create_edge(n6, n2);
        Edge* e8 = graph.create_edge(n6, n7);
        Edge* e9 = graph.create_edge(n1, n8);
        Edge* e10 = graph.create_edge(n8, n7);
       

        //ofstream out ("testGraph.hg");
        //graph.serialize(out);

        IntegratedSnarlFinder snarl_finder(graph);
        SnarlDistanceIndex distance_index;
        fill_in_distance_index(&distance_index, &graph, &snarl_finder);

        SECTION( "Snps alone" ) {
            vector<pair<pos_t, size_t>> positions;
            positions.emplace_back(make_pos_t(1, false, 0), 1);
            positions.emplace_back(make_pos_t(2, false, 8), 2);
            positions.emplace_back(make_pos_t(3, false, 0), 3);
            positions.emplace_back(make_pos_t(5, false, 0), 4);
            positions.emplace_back(make_pos_t(2, false, 8), 15);
            positions.emplace_back(make_pos_t(4, false, 5), 16);
            positions.emplace_back(make_pos_t(5, false, 0), 17);
            positions.emplace_back(make_pos_t(7, false, 0), 18);

            
            vector<SnarlDistanceIndexClusterer::Seed> seeds;
            vector<MinimizerMapper::Minimizer> minimizers;

            for (size_t i = 0 ; i < positions.size() ; ++i) {
                auto pos = positions[i];
                ZipCode zipcode;
                zipcode.fill_in_zipcode_from_pos(distance_index, pos.first);
                zipcode.fill_in_full_decoder();
                seeds.push_back({ pos.first, i, zipcode});

                minimizers.emplace_back();
                minimizers.back().value.offset = pos.second;
                minimizers.back().value.is_reverse = false;
            }
            VectorView<MinimizerMapper::Minimizer> minimizer_vector(minimizers);


            ZipCodeForest zip_forest;
            zip_forest.fill_in_forest(seeds, minimizer_vector, distance_index, 100, 100);
            zip_forest.validate_zip_forest(distance_index, &seeds, 100);
        }


    }
    /*

    TEST_CASE("Failed unit test", "[failed]") {
        //Load failed random graph
        HashGraph graph;
        graph.deserialize("testGraph.hg");

        IntegratedSnarlFinder snarl_finder(graph);
        SnarlDistanceIndex distance_index;
        fill_in_distance_index(&distance_index, &graph, &snarl_finder);

        vector<std::pair<pos_t, size_t>> positions;
        positions.emplace_back(make_pos_t(20, false, 7), 0);
        positions.emplace_back(make_pos_t(23, false, 0), 3);
        positions.emplace_back(make_pos_t(13, true, 3), 1);
        positions.emplace_back(make_pos_t(18, false, 0), 8);
        positions.emplace_back(make_pos_t(17, true, 0), 5);
        positions.emplace_back(make_pos_t(19, false, 1), 14);
        positions.emplace_back(make_pos_t(33, false, 0), 15);
        positions.emplace_back(make_pos_t(11, false, 0), 2);
        positions.emplace_back(make_pos_t(10, false, 3), 16);



        for (auto pos : positions) {
            ZipCode zipcode;
            zipcode.fill_in_zipcode_from_pos(distance_index, pos.first);
                zipcode.fill_in_full_decoder();
            seeds.push_back({ pos.first, pos.second, zipcode});
        }
        distance_index.for_each_child(distance_index.get_root(), [&](net_handle_t child) {
            cerr << distance_index.net_handle_as_string(child) << endl;
        });
        VectorView<MinimizerMapper::Minimizer> minimizers;

        ZipCodeForest zip_forest;
        zip_forest.fill_in_forest(seeds, minimizers, distance_index, std::numeric_limits<size_t>::max());
        zip_forest.print_self(&seeds, &minimizers);
        zip_forest.validate_zip_forest(distance_index, &seeds);
    }
    */

    TEST_CASE( "zipcode tree simple chain with multiple connected components",
                   "[zip_tree]" ) {
        VG graph;

        Node* n1 = graph.create_node("GCA");
        Node* n2 = graph.create_node("T");
        Node* n3 = graph.create_node("G");
        Node* n4 = graph.create_node("CTGA");
        Node* n5 = graph.create_node("GCA");
        Node* n6 = graph.create_node("T");
        Node* n7 = graph.create_node("T");
        Node* n8 = graph.create_node("TTTTTTTTT");

        Edge* e1 = graph.create_edge(n1, n2);
        Edge* e2 = graph.create_edge(n1, n3);
        Edge* e3 = graph.create_edge(n2, n4);
        Edge* e4 = graph.create_edge(n3, n4);
        Edge* e5 = graph.create_edge(n4, n5);
        Edge* e6 = graph.create_edge(n4, n6);
        Edge* e7 = graph.create_edge(n5, n7);
        Edge* e8 = graph.create_edge(n6, n7);

        IntegratedSnarlFinder snarl_finder(graph);
        SnarlDistanceIndex dist_index;
        fill_in_distance_index(&dist_index, &graph, &snarl_finder);
        
        //graph.to_dot(cerr);

        SECTION( "One cluster on the same node plus extra node" ) {
 
            vector<pair<pos_t, size_t>> positions;
            positions.emplace_back(make_pos_t(4, false, 0), 0);
            positions.emplace_back(make_pos_t(4, false, 1), 1);
            positions.emplace_back(make_pos_t(4, false, 3), 2);
            positions.emplace_back(make_pos_t(8, false, 3), 3);

            vector<SnarlDistanceIndexClusterer::Seed> seeds;
            vector<MinimizerMapper::Minimizer> minimizers;

            for (size_t i = 0 ; i < positions.size() ; ++i) {
                auto pos = positions[i];
                ZipCode zipcode;
                zipcode.fill_in_zipcode_from_pos(dist_index, pos.first);
                zipcode.fill_in_full_decoder();
                seeds.push_back({ pos.first, i, zipcode});

                minimizers.emplace_back();
                minimizers.back().value.offset = pos.second;
                minimizers.back().value.is_reverse = false;
            }
            VectorView<MinimizerMapper::Minimizer> minimizer_vector(minimizers);


            ZipCodeForest zip_forest;
            zip_forest.fill_in_forest(seeds, minimizer_vector, dist_index, 100, 100);
            zip_forest.validate_zip_forest(dist_index, &seeds, 100);
        }
    }
    TEST_CASE( "zipcode tree multicomponent chain nested in irregular snarl",
                   "[zip_tree][bug]" ) {
        VG graph;

        Node* n1 = graph.create_node("GCAAAAAAAAAAAAAAAAAAAAAAAAA");
        Node* n2 = graph.create_node("T");
        Node* n3 = graph.create_node("G");
        Node* n4 = graph.create_node("CTGA");
        Node* n5 = graph.create_node("GCA");
        Node* n6 = graph.create_node("T");
        Node* n7 = graph.create_node("T");
        Node* n8 = graph.create_node("TTTTTTTTT");
        Node* n9 = graph.create_node("TTTTTTTTT");
        Node* n10 = graph.create_node("GCAAAAAAAAAAAAA");
        Node* n11 = graph.create_node("TTT");
        Node* n12 = graph.create_node("GGGGGGGGGGGGGGGGGGGGGGGGGGGGGGGGGGGG");
        Node* n13 = graph.create_node("GGGGGGGGGGGGGGGGGGGGGGGGGGGGGGGGGGGG");

        Edge* e1 = graph.create_edge(n1, n2);
        Edge* e2 = graph.create_edge(n1, n12);
        Edge* e3 = graph.create_edge(n2, n3);
        Edge* e4 = graph.create_edge(n2, n10);
        Edge* e5 = graph.create_edge(n3, n4);
        Edge* e6 = graph.create_edge(n3, n5);
        Edge* e7 = graph.create_edge(n5, n6);
        Edge* e8 = graph.create_edge(n6, n7, true, false);
        Edge* e9 = graph.create_edge(n7, n8);
        Edge* e10 = graph.create_edge(n7, n9);
        Edge* e11 = graph.create_edge(n8, n9);
        Edge* e12 = graph.create_edge(n9, n11);
        Edge* e13 = graph.create_edge(n10, n11);
        Edge* e14 = graph.create_edge(n10, n10, false, true);
        Edge* e15 = graph.create_edge(n11, n12);
        Edge* e16 = graph.create_edge(n12, n13);

        IntegratedSnarlFinder snarl_finder(graph);
        SnarlDistanceIndex dist_index;
        fill_in_distance_index(&dist_index, &graph, &snarl_finder);
        
        //graph.to_dot(cerr);

        ofstream out ("testGraph.hg");
        graph.serialize(out);

        SECTION( "Cross unreachable chain" ) {
 
            vector<pair<pos_t, size_t>> positions;
            positions.emplace_back(make_pos_t(n3->id(), false, 0), 0);
            positions.emplace_back(make_pos_t(n4->id(), false, 0), 0);
            positions.emplace_back(make_pos_t(n5->id(), false, 1), 1);
            positions.emplace_back(make_pos_t(n7->id(), false, 0), 3);
            positions.emplace_back(make_pos_t(n8->id(), false, 0), 4);
            positions.emplace_back(make_pos_t(n9->id(), false, 0), 5);

            vector<SnarlDistanceIndexClusterer::Seed> seeds;
            vector<MinimizerMapper::Minimizer> minimizers;

            for (size_t i = 0 ; i < positions.size() ; ++i) {
                auto pos = positions[i];
                ZipCode zipcode;
                zipcode.fill_in_zipcode_from_pos(dist_index, pos.first);
                zipcode.fill_in_full_decoder();
                seeds.push_back({ pos.first, i, zipcode});

                minimizers.emplace_back();
                minimizers.back().value.offset = pos.second;
                minimizers.back().value.is_reverse = false;
            }
            VectorView<MinimizerMapper::Minimizer> minimizer_vector(minimizers);


            ZipCodeForest zip_forest;
            zip_forest.fill_in_forest(seeds, minimizer_vector, dist_index, 100, 100);
            zip_forest.validate_zip_forest(dist_index, &seeds, 100);
            vector<size_t> seed_order;
            for (size_t i = 0 ; i < zip_forest.trees[0].get_tree_size() ; i++) {
                if (zip_forest.trees[0].get_item_at_index(i).get_type() == ZipCodeTree::SEED) {
                    seed_order.emplace_back(zip_forest.trees[0].get_item_at_index(i).get_value());
                }
            }
            //The seeds should be in order of the chain, which is the order I put them in
            if (seed_order.front() == 0) {
                for (size_t i = 0 ; i < seed_order.size() ; i++) {
                    REQUIRE(seed_order[i] == i);
                }
            } else if (seed_order.front() == 6) {
                for (size_t i = 0 ; i < seed_order.size() ; i++) {
                    REQUIRE(seed_order[i] == 6-i);
                }
            } else {
                REQUIRE((seed_order.front() == 0 || seed_order.front() == 6));
            }
        }
        SECTION( "Cross unreachable chain including snarl that is not start-end reachable" ) {
 
            vector<pair<pos_t, size_t>> positions;
            positions.emplace_back(make_pos_t(n3->id(), false, 0), 0);
            positions.emplace_back(make_pos_t(n4->id(), false, 0), 0);
            positions.emplace_back(make_pos_t(n5->id(), false, 1), 1);
            positions.emplace_back(make_pos_t(n6->id(), false, 0), 2);
            positions.emplace_back(make_pos_t(n7->id(), false, 0), 3);
            positions.emplace_back(make_pos_t(n8->id(), false, 0), 4);
            positions.emplace_back(make_pos_t(n9->id(), false, 0), 5);

            vector<SnarlDistanceIndexClusterer::Seed> seeds;
            vector<MinimizerMapper::Minimizer> minimizers;

            for (size_t i = 0 ; i < positions.size() ; ++i) {
                auto pos = positions[i];
                ZipCode zipcode;
                zipcode.fill_in_zipcode_from_pos(dist_index, pos.first);
                zipcode.fill_in_full_decoder();
                seeds.push_back({ pos.first, i, zipcode});

                minimizers.emplace_back();
                minimizers.back().value.offset = pos.second;
                minimizers.back().value.is_reverse = false;
            }
            VectorView<MinimizerMapper::Minimizer> minimizer_vector(minimizers);


            ZipCodeForest zip_forest;
            zip_forest.fill_in_forest(seeds, minimizer_vector, dist_index, 100, 100);
            zip_forest.validate_zip_forest(dist_index, &seeds, 100);
        }
    }
            
    //TODO: we can't deal with this properly yet
    //TEST_CASE( "Looping chain zipcode tree", "[zip_tree]" ) {
    //    //TODO: This might change but it's a chain 2rev->2rev
    //    VG graph;

    //    Node* n1 = graph.create_node("ACACGTTGC");
    //    Node* n2 = graph.create_node("TCTCCACCGGCAAGTTTCACTTCACTT");
    //    Node* n3 = graph.create_node("A");
    //    Node* n4 = graph.create_node("AT");
    //    Node* n5 = graph.create_node("CGTGGGG");

    //    Edge* e1 = graph.create_edge(n1, n2);
    //    Edge* e2 = graph.create_edge(n1, n5);
    //    Edge* e3 = graph.create_edge(n2, n3);
    //    Edge* e4 = graph.create_edge(n2, n4);
    //    Edge* e5 = graph.create_edge(n3, n4);
    //    Edge* e6 = graph.create_edge(n4, n5);



    //    IntegratedSnarlFinder snarl_finder(graph);
    //    SnarlDistanceIndex dist_index;
    //    fill_in_distance_index(&dist_index, &graph, &snarl_finder);

    //    SECTION( "One cluster on the same node plus extra node" ) {
    //        net_handle_t n = dist_index.get_node_net_handle(n3->id());
    //        while (!dist_index.is_root(n)) {
    //            cerr << dist_index.net_handle_as_string(n) << endl;
    //            n = dist_index.get_parent(n);
    //        }
 
    //        vector<pair<pos_t, size_t>> positions;
    //        positions.emplace_back(make_pos_t(1, false, 0), 0);
    //        positions.emplace_back(make_pos_t(2, false, 0), 1);
    //        positions.emplace_back(make_pos_t(3, false, 0), 2);
    //        positions.emplace_back(make_pos_t(4, false, 0), 3);
    //        positions.emplace_back(make_pos_t(5, false, 0), 4);

    //        vector<SnarlDistanceIndexClusterer::Seed> seeds;
    //        vector<MinimizerMapper::Minimizer> minimizers;

    //        for (size_t i = 0 ; i < positions.size() ; ++i) {
    //            auto pos = positions[i];
    //            ZipCode zipcode;
    //            zipcode.fill_in_zipcode_from_pos(dist_index, pos.first);
    //            zipcode.fill_in_full_decoder();
    //            seeds.push_back({ pos.first, i, zipcode});

    //            minimizers.emplace_back();
    //            minimizers.back().value.offset = pos.second;
    //            minimizers.back().value.is_reverse = false;
    //        }
    //        VectorView<MinimizerMapper::Minimizer> minimizer_vector(minimizers);


    //        ZipCodeForest zip_forest;
    //        zip_forest.fill_in_forest(seeds, minimizer_vector, dist_index, 100, 100);
    //        zip_forest.validate_zip_forest(dist_index, &seeds, 100);
    //    }

 
    //}


    TEST_CASE("Random graphs zip tree", "[zip_tree][zip_tree_random]"){
    
        for (int i = 0; i < 0; i++) {
            // For each random graph
    
            default_random_engine generator(time(NULL));
            uniform_int_distribution<int> variant_count(1, 10);
            uniform_int_distribution<int> chrom_len(10, 200);
            uniform_int_distribution<int> distance_limit(5, 100);
    
            //Make a random graph with three chromosomes of random lengths
            HashGraph graph;
            random_graph({chrom_len(generator),chrom_len(generator),chrom_len(generator)}, 30, variant_count(generator), &graph);
            graph.serialize("testGraph.hg");

            IntegratedSnarlFinder snarl_finder(graph);
            SnarlDistanceIndex distance_index;
            fill_in_distance_index(&distance_index, &graph, &snarl_finder);

            vector<id_t> all_nodes;
            graph.for_each_handle([&](const handle_t& h)->bool{
                id_t id = graph.get_id(h);
                all_nodes.push_back(id);
                return true;
            });

            uniform_int_distribution<int> randPosIndex(0, all_nodes.size()-1);

            //Check k random sets of seeds
            for (size_t k = 0; k < 10 ; k++) {

                vector<SnarlDistanceIndexClusterer::Seed> seeds;
                vector<MinimizerMapper::Minimizer> minimizers;

                uniform_int_distribution<int> randPosCount(3, 70);
                for (int j = 0; j < randPosCount(generator); j++) {
                    //Check clusters of j random positions

                    id_t nodeID1 = all_nodes[randPosIndex(generator)];
                    handle_t node1 = graph.get_handle(nodeID1);

                    offset_t offset1 = uniform_int_distribution<int>(0,graph.get_length(node1) - 1)(generator);

                    pos_t pos = make_pos_t(nodeID1,
                                           uniform_int_distribution<int>(0,1)(generator) == 0,
                                           offset1 );

                    ZipCode zipcode;
                    zipcode.fill_in_zipcode_from_pos(distance_index, pos);
                    zipcode.fill_in_full_decoder();

                    seeds.push_back({ pos, (size_t)j, zipcode});

                    minimizers.emplace_back();
                    minimizers.back().value.offset = (size_t) j;
                    minimizers.back().value.is_reverse = false;

                }
                size_t limit = distance_limit(generator);

                VectorView<MinimizerMapper::Minimizer> minimizer_vector(minimizers);

                ZipCodeForest zip_forest;
                zip_forest.fill_in_forest(seeds, minimizer_vector, distance_index, limit, limit);
                zip_forest.validate_zip_forest(distance_index, &seeds, limit);
                REQUIRE(true); //Just to count
            }
        }
    }

}
}<|MERGE_RESOLUTION|>--- conflicted
+++ resolved
@@ -1471,18 +1471,6 @@
         SnarlDistanceIndex distance_index;
         fill_in_distance_index(&distance_index, &graph, &snarl_finder);
 
-<<<<<<< HEAD
-=======
-        SECTION("Traverse 3 backwards") {
-            // [1+0 3 {2  inf  0  inf  12  inf  inf  9  inf  inf  inf  2  inf
-            //     2  inf  inf  8  inf  8  5  0  inf [4+0][3-1rev 1 3-0rev]} 1 5+1]
-            vector<pos_t> positions;
-            positions.emplace_back(1, false, 0);
-            positions.emplace_back(4, false, 0);
-            positions.emplace_back(3, true, 0);
-            positions.emplace_back(3, true, 1);
-            positions.emplace_back(5, false, 1);
->>>>>>> c7b038d8
 
       
         //graph.to_dot(cerr);
@@ -1544,73 +1532,6 @@
                 REQUIRE(zip_forest.trees[0].get_item_at_index(17).get_type() == ZipCodeTree::SEED);
                 REQUIRE(zip_forest.trees[0].get_item_at_index(17).get_value() == 2);
 
-<<<<<<< HEAD
-=======
-            SECTION("Check iterator") {
-                // For each seed, what seeds and distances do we see in reverse from it?
-                auto reverse_views = get_reverse_views(zip_forest);
-                // All five seeds go R->L,
-                // and the three in the cyclic snarl also go L->R
-                REQUIRE(reverse_views.size() == 8);
-                if (!chain_is_reversed) {
-                    // 4+0 R->L can only leave the snarl; it skips all chains
-                    REQUIRE(reverse_views.count({1, false}));
-                    REQUIRE(reverse_views[{1, false}].size() == 1);
-                    // Edge to 1+0
-                    REQUIRE(reverse_views[{1, false}][0].seed == 0);
-                    REQUIRE(reverse_views[{1, false}][0].distance == 3);
-                    REQUIRE(reverse_views[{1, false}][0].is_reversed == false);
-
-                    // 4+0 L->R can see the other chain & outside the snarl
-                    REQUIRE(reverse_views.count({1, true}));
-                    REQUIRE(reverse_views[{1, true}].size() == 3);
-                    // Edge to 3-0rev
-                    REQUIRE(reverse_views[{1, true}][0].seed == 2);
-                    REQUIRE(reverse_views[{1, true}][0].distance == 2);
-                    REQUIRE(reverse_views[{1, true}][0].is_reversed == true);
-                    // Edge to 3-1rev
-                    REQUIRE(reverse_views[{1, true}][1].seed == 3);
-                    REQUIRE(reverse_views[{1, true}][1].distance == 3);
-                    REQUIRE(reverse_views[{1, true}][1].is_reversed == true);
-                    // Edge to 5+1rev (yes, rev - we're going L->R here)
-                    REQUIRE(reverse_views[{1, true}][2].seed == 4);
-                    REQUIRE(reverse_views[{1, true}][2].distance == 9);
-                    REQUIRE(reverse_views[{1, true}][2].is_reversed == true);
-
-                    // 3-1 can see the rest of its chain,
-                    // and should also exit the snarl to 1+0
-                    // Not rev since we're going L->R
-                    REQUIRE(reverse_views.count({3, false}));
-                    REQUIRE(reverse_views[{3, false}].size() == 2);
-                    // Edge to 3-0
-                    REQUIRE(reverse_views[{3, false}][0].seed == 2);
-                    REQUIRE(reverse_views[{3, false}][0].distance == 1);
-                    REQUIRE(reverse_views[{3, false}][0].is_reversed == false);
-                    // Edge to 1+0
-                    REQUIRE(reverse_views[{3, false}][1].seed == 0);
-                    REQUIRE(reverse_views[{3, false}][1].distance == 6);
-                    REQUIRE(reverse_views[{3, false}][1].is_reversed == false);
-
-                    // 3-1rev can see 5+1rev by exiting backwards
-                    REQUIRE(reverse_views.count({3, true}));
-                    REQUIRE(reverse_views[{3, true}].size() == 1);
-                    // Edge to 3-0
-                    REQUIRE(reverse_views[{3, true}][0].seed == 4);
-                    REQUIRE(reverse_views[{3, true}][0].distance == 6);
-                    REQUIRE(reverse_views[{3, true}][0].is_reversed == true);
-
-                    // 5+1 can see only see the seed on 1
-                    // (it skips over the cyclic snarl)
-                    REQUIRE(reverse_views.count({4, false}));
-                    REQUIRE(reverse_views[{4, false}].size() == 1);
-                    // Edge to 1+0
-                    REQUIRE(reverse_views[{4, false}][0].seed == 0);
-                    REQUIRE(reverse_views[{4, false}][0].distance == 12);
-                    REQUIRE(reverse_views[{4, false}][0].is_reversed == false);
-                } else {
-                    cerr << "Not testing reverse views since I didn't bother writing it" << endl;
-                }
->>>>>>> c7b038d8
             }
 
         }
