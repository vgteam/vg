#include <stdio.h>
#include <stdlib.h>
#include <iostream>
#include <set>
#include "../io/json2graph.hpp"
#include "../vg.hpp"
#include "catch.hpp"
#include "bdsg/hash_graph.hpp"
#include "../integrated_snarl_finder.hpp"
#include "random_graph.hpp"
#include "../minimizer_mapper.hpp"
#include <random>
#include <time.h>

//#define print

namespace vg {
namespace unittest {
    ZipCodeForest make_and_validate_forest(const vector<pos_t>& positions, const SnarlDistanceIndex& distance_index,
                                           size_t distance_limit = std::numeric_limits<size_t>::max()) {
        // Convert these into Seed type
        vector<SnarlDistanceIndexClusterer::Seed> seeds;
        for (const auto& pos : positions) {
            ZipCode zipcode;
            zipcode.fill_in_zipcode(distance_index, pos);
            zipcode.fill_in_full_decoder();
            seeds.push_back({pos, 0, zipcode});
        }

        // Next, make a ZipCodeForest for the graph/seeds, and validate it
        ZipCodeForest zip_forest;
        zip_forest.fill_in_forest(seeds, distance_index, distance_limit);
        zip_forest.validate_zip_forest(distance_index, &seeds, distance_limit);

        return zip_forest;
    }
    unordered_map<ZipCodeTree::oriented_seed_t, vector<ZipCodeTree::seed_result_t>> get_reverse_views(
        const ZipCodeForest& zip_forest, size_t distance_limit = std::numeric_limits<size_t>::max()) {
        // For each seed, what seeds and distances do we see in reverse from it?
        unordered_map<ZipCodeTree::oriented_seed_t, vector<ZipCodeTree::seed_result_t>> reverse_views;
        // Follow the the usual iteration process
        for (const auto& zip_tree : zip_forest.trees) {
            for (auto seed_itr = zip_tree.begin(); seed_itr != zip_tree.end(); ++seed_itr) {
                auto dest = *seed_itr;
                
                for (auto& d: dest) {
                    reverse_views[d] = vector<ZipCodeTree::seed_result_t>();
                }
                
                for (auto dist_itr = zip_tree.find_distances(seed_itr, distance_limit);
                     !dist_itr.done(); ++dist_itr) {
                    for (const auto& d: dest) {
                        reverse_views[d].push_back(*dist_itr);
                    }
                }
            }
        }
        return reverse_views;
    }
    TEST_CASE("zip tree one node", "[zip_tree]" ) {
        VG graph;

        // Define the graph structure at the top of the test
        Node* n1 = graph.create_node("GCA");

        // Construct a distance index once the graph is built
        IntegratedSnarlFinder snarl_finder(graph);
        SnarlDistanceIndex distance_index;
        fill_in_distance_index(&distance_index, &graph, &snarl_finder);

        SECTION("One seed") {
            // [1+0] (Section starts with the expected ziptree)

            // Define the seed positions at the top of the section
            vector<pos_t> positions;
            positions.emplace_back(1, false, 0);
            // Run make_and_validate_forest()
            ZipCodeForest zip_forest = make_and_validate_forest(positions, distance_index);

            // Finally, run any other spot checks as desired
            REQUIRE(zip_forest.trees.size() == 1);

            ZipCodeTree zip_tree = zip_forest.trees[0];
            REQUIRE(zip_tree.get_tree_size() == 3);
            REQUIRE(zip_tree.get_item_at_index(0).get_type() == ZipCodeTree::CHAIN_START);
            REQUIRE(zip_tree.get_item_at_index(0).get_value() == std::numeric_limits<size_t>::max());
            REQUIRE(zip_tree.get_item_at_index(1).get_type() == ZipCodeTree::SEED);
            REQUIRE(zip_tree.get_item_at_index(1).get_value() == 0);
            REQUIRE(zip_tree.get_item_at_index(2).get_type() == ZipCodeTree::CHAIN_END);
            REQUIRE(zip_tree.get_item_at_index(2).get_value() == std::numeric_limits<size_t>::max());

            // We see all the seeds in order
            std::vector<ZipCodeTree::oriented_seed_t> seed_indexes = zip_tree.get_all_seeds();
            REQUIRE(seed_indexes.size() == 1);
            REQUIRE(seed_indexes.at(0).seed == 0);

            SECTION("Check iterator") {
                // For each seed, what seeds and distances do we see in reverse from it?
                auto reverse_views = get_reverse_views(zip_forest);
                REQUIRE(reverse_views.size() == 1);
                // The only seed can't see any other seeds
                REQUIRE(reverse_views.count({0, false}));
                REQUIRE(reverse_views[{0, false}].empty());
            }
        }
        SECTION("Two seeds") {
            // [1+0 1 1+1]
            vector<pos_t> positions;
            positions.emplace_back(1, false, 0);
            positions.emplace_back(1, false, 1);

            ZipCodeForest zip_forest = make_and_validate_forest(positions, distance_index);

            REQUIRE(zip_forest.trees.size() == 1);
            ZipCodeTree zip_tree = zip_forest.trees[0];

            REQUIRE(zip_tree.get_tree_size() == 5);

            // Chain start
            REQUIRE(zip_tree.get_item_at_index(0).get_type() == ZipCodeTree::CHAIN_START);
            REQUIRE(zip_tree.get_item_at_index(0).get_value() == std::numeric_limits<size_t>::max());

            // Seed (either one)
            REQUIRE(zip_tree.get_item_at_index(1).get_type() == ZipCodeTree::SEED);
            REQUIRE((zip_tree.get_item_at_index(1).get_value() == 0 ||
                     zip_tree.get_item_at_index(1).get_value() == 1));

            // Distance between the seeds
            REQUIRE(zip_tree.get_item_at_index(2).get_type() == ZipCodeTree::EDGE);
            REQUIRE(zip_tree.get_item_at_index(2).get_value() == 1);

            // The other seed
            REQUIRE(zip_tree.get_item_at_index(3).get_type() == ZipCodeTree::SEED);
            REQUIRE((zip_tree.get_item_at_index(3).get_value() == 0 ||
                     zip_tree.get_item_at_index(3).get_value() == 1));

            // Chain end
            REQUIRE(zip_tree.get_item_at_index(4).get_type() == ZipCodeTree::CHAIN_END);
            REQUIRE(zip_tree.get_item_at_index(4).get_value() == std::numeric_limits<size_t>::max());

            // We see all the seeds in order
            std::vector<ZipCodeTree::oriented_seed_t> seed_indexes = zip_tree.get_all_seeds();
            REQUIRE(seed_indexes.size() == 2);
            REQUIRE(seed_indexes.at(0).seed == 0);
            REQUIRE(seed_indexes.at(1).seed == 1);

            SECTION("Check iterator") {
                // For each seed, what seeds and distances do we see in reverse from it?
                auto reverse_views = get_reverse_views(zip_forest);
                REQUIRE(reverse_views.size() == 2);
                // The first seed can't see any other seeds
                REQUIRE(reverse_views.count({0, false}));
                REQUIRE(reverse_views[{0, false}].empty());
                
                REQUIRE(reverse_views.count({1, false}));
                REQUIRE(reverse_views[{1, false}].size() == 1);
                // The second seed can see the first seed at distance 1
                REQUIRE(reverse_views[{1, false}][0].seed == 0);
                REQUIRE(reverse_views[{1, false}][0].distance == 1);
                REQUIRE(reverse_views[{1, false}][0].is_reversed == false);
            }
        }
        SECTION("Three seeds") {
            // [1+0 1 1+1 1 1+2]
            vector<pos_t> positions;
            positions.emplace_back(1, false, 0);
            positions.emplace_back(1, false, 1);
            positions.emplace_back(1, false, 2);

            ZipCodeForest zip_forest = make_and_validate_forest(positions, distance_index);

            REQUIRE(zip_forest.trees.size() == 1);
            ZipCodeTree zip_tree = zip_forest.trees[0];

            REQUIRE(zip_tree.get_tree_size() == 7);


            // Chain start
            REQUIRE(zip_tree.get_item_at_index(0).get_type() == ZipCodeTree::CHAIN_START);
            REQUIRE(zip_tree.get_item_at_index(0).get_value() == std::numeric_limits<size_t>::max());

            // Seed
            REQUIRE(zip_tree.get_item_at_index(1).get_type() == ZipCodeTree::SEED);
            REQUIRE(zip_tree.get_item_at_index(1).get_value() == 0);

            // Distance between the seeds
            REQUIRE(zip_tree.get_item_at_index(2).get_type() == ZipCodeTree::EDGE);
            REQUIRE(zip_tree.get_item_at_index(2).get_value() == 1);

            // The next seed
            REQUIRE(zip_tree.get_item_at_index(3).get_type() == ZipCodeTree::SEED);
            REQUIRE(zip_tree.get_item_at_index(3).get_value() == 1);

            // Distance between the seeds
            REQUIRE(zip_tree.get_item_at_index(4).get_type() == ZipCodeTree::EDGE);
            REQUIRE(zip_tree.get_item_at_index(4).get_value() == 1);

            // The final seed
            REQUIRE(zip_tree.get_item_at_index(5).get_type() == ZipCodeTree::SEED);
            REQUIRE(zip_tree.get_item_at_index(5).get_value() == 2);

            // Chain end
            REQUIRE(zip_tree.get_item_at_index(6).get_type() == ZipCodeTree::CHAIN_END);
            REQUIRE(zip_tree.get_item_at_index(6).get_value() == std::numeric_limits<size_t>::max());

            // We see all the seeds in order
            std::vector<ZipCodeTree::oriented_seed_t> seed_indexes = zip_tree.get_all_seeds();
            REQUIRE(seed_indexes.size() == 3);
            REQUIRE(seed_indexes.at(0).seed == 0);
            REQUIRE(seed_indexes.at(1).seed == 1);
            REQUIRE(seed_indexes.at(2).seed == 2);

            SECTION("Count dags") {
                pair<size_t, size_t> dag_non_dag_count = zip_tree.dag_and_cyclic_snarl_count();
                REQUIRE(dag_non_dag_count.first == 0);
                REQUIRE(dag_non_dag_count.second == 0);
            }

            SECTION("Check iterator") {
                // For each seed, what seeds and distances do we see in reverse from it?
                auto reverse_views = get_reverse_views(zip_forest);
                REQUIRE(reverse_views.size() == 3);
                // The first seed can't see any other seeds
                REQUIRE(reverse_views.count({0, false}));
                REQUIRE(reverse_views[{0, false}].empty());
                
                REQUIRE(reverse_views.count({1, false}));
                REQUIRE(reverse_views[{1, false}].size() == 1);
                // The second seed can see the first seed at distance 1
                REQUIRE(reverse_views[{1, false}][0].seed == 0);
                REQUIRE(reverse_views[{1, false}][0].distance == 1);
                REQUIRE(reverse_views[{1, false}][0].is_reversed == false);
                
                REQUIRE(reverse_views.count({2, false}));
                REQUIRE(reverse_views[{2, false}].size() == 2);
                // The third seed can see both previous seeds, in reverse order
                REQUIRE(reverse_views[{2, false}][0].seed == 1);
                REQUIRE(reverse_views[{2, false}][0].distance == 1);
                REQUIRE(reverse_views[{2, false}][0].is_reversed == false);
                REQUIRE(reverse_views[{2, false}][1].seed == 0);
                REQUIRE(reverse_views[{2, false}][1].distance == 2);
                REQUIRE(reverse_views[{2, false}][1].is_reversed == false);
            }
        }
    }
    TEST_CASE("zip tree two node chain", "[zip_tree]") {
        VG graph;

        Node* n1 = graph.create_node("GCA");
        Node* n2 = graph.create_node("GCAAGGT");

        Edge* e1 = graph.create_edge(n1, n2);

        IntegratedSnarlFinder snarl_finder(graph);
        SnarlDistanceIndex distance_index;
        fill_in_distance_index(&distance_index, &graph, &snarl_finder);

        SECTION("Three seeds") {
            // [1+0 1 1+1 4 2+2]
            vector<pos_t> positions;
            positions.emplace_back(1, false, 0);
            positions.emplace_back(1, false, 1);
            positions.emplace_back(2, false, 2);

            ZipCodeForest zip_forest = make_and_validate_forest(positions, distance_index);
            REQUIRE(zip_forest.trees.size() == 1);
            ZipCodeTree zip_tree = zip_forest.trees[0];

            REQUIRE(zip_tree.get_tree_size() == 7);

            // The order should either be 0-1-2, or 2-1-0
            bool is_rev = zip_tree.get_item_at_index(1).get_value() == 2;
            if (is_rev) {
                // Chain start
                REQUIRE(zip_tree.get_item_at_index(0).get_type() == ZipCodeTree::CHAIN_START);
                REQUIRE(zip_tree.get_item_at_index(0).get_value() == std::numeric_limits<size_t>::max());

                // First seed 
                REQUIRE(zip_tree.get_item_at_index(1).get_type() == ZipCodeTree::SEED);
                REQUIRE(zip_tree.get_item_at_index(1).get_value() == 2);
                REQUIRE(zip_tree.get_item_at_index(1).get_is_reversed() == true);

                // Distance between the seeds
                REQUIRE(zip_tree.get_item_at_index(2).get_type() == ZipCodeTree::EDGE);
                REQUIRE(zip_tree.get_item_at_index(2).get_value() == 4);

                // The next seed
                REQUIRE(zip_tree.get_item_at_index(3).get_type() == ZipCodeTree::SEED);
                REQUIRE(zip_tree.get_item_at_index(3).get_value() == 1);
                REQUIRE(zip_tree.get_item_at_index(3).get_is_reversed() == true);

                // Distance between the seeds
                REQUIRE(zip_tree.get_item_at_index(4).get_type() == ZipCodeTree::EDGE);
                REQUIRE(zip_tree.get_item_at_index(4).get_value() == 1);

                // The last seed
                REQUIRE(zip_tree.get_item_at_index(5).get_type() == ZipCodeTree::SEED);
                REQUIRE(zip_tree.get_item_at_index(5).get_value() == 0);
                REQUIRE(zip_tree.get_item_at_index(5).get_is_reversed() == true);

                // Chain end
                REQUIRE(zip_tree.get_item_at_index(6).get_type() == ZipCodeTree::CHAIN_END);
                REQUIRE(zip_tree.get_item_at_index(6).get_value() == std::numeric_limits<size_t>::max());
            } else {
                // Chain start
                REQUIRE(zip_tree.get_item_at_index(0).get_type() == ZipCodeTree::CHAIN_START);
                REQUIRE(zip_tree.get_item_at_index(0).get_value() == std::numeric_limits<size_t>::max());

                // First seed 
                REQUIRE(zip_tree.get_item_at_index(1).get_type() == ZipCodeTree::SEED);
                REQUIRE(zip_tree.get_item_at_index(1).get_value() == 0);
                REQUIRE(zip_tree.get_item_at_index(1).get_is_reversed() == false);

                // Distance between the seeds
                REQUIRE(zip_tree.get_item_at_index(2).get_type() == ZipCodeTree::EDGE);
                REQUIRE(zip_tree.get_item_at_index(2).get_value() == 1);

                // The next seed
                REQUIRE(zip_tree.get_item_at_index(3).get_type() == ZipCodeTree::SEED);
                REQUIRE(zip_tree.get_item_at_index(3).get_value() == 1);
                REQUIRE(zip_tree.get_item_at_index(3).get_is_reversed() == false);

                // Distance between the seeds
                REQUIRE(zip_tree.get_item_at_index(4).get_type() == ZipCodeTree::EDGE);
                REQUIRE(zip_tree.get_item_at_index(4).get_value() == 4);

                // The last seed
                REQUIRE(zip_tree.get_item_at_index(5).get_type() == ZipCodeTree::SEED);
                REQUIRE(zip_tree.get_item_at_index(5).get_value() == 2);
                REQUIRE(zip_tree.get_item_at_index(5).get_is_reversed() == false);

                // Chain end
                REQUIRE(zip_tree.get_item_at_index(6).get_type() == ZipCodeTree::CHAIN_END);
                REQUIRE(zip_tree.get_item_at_index(6).get_value() == std::numeric_limits<size_t>::max());
            }
            
            SECTION("Count dags") {
                pair<size_t, size_t> dag_non_dag_count = zip_tree.dag_and_cyclic_snarl_count();
                REQUIRE(dag_non_dag_count.first == 0);
                REQUIRE(dag_non_dag_count.second == 0);
            }

            SECTION("Check iterator") {
                // For each seed, what seeds and distances do we see in reverse from it?
                auto reverse_views = get_reverse_views(zip_forest);
                REQUIRE(reverse_views.size() == 3);
                // The first seed can't see any other seeds
                REQUIRE(reverse_views.count({0, false}));
                REQUIRE(reverse_views[{0, false}].empty());

                REQUIRE(reverse_views.count({1, false}));
                REQUIRE(reverse_views[{1, false}].size() == 1);
                // The second seed can see the first seed at distance 1
                REQUIRE(reverse_views[{1, false}][0].seed == 0);
                REQUIRE(reverse_views[{1, false}][0].distance == 1);
                REQUIRE(reverse_views[{1, false}][0].is_reversed == false);
                
                REQUIRE(reverse_views.count({2, false}));
                REQUIRE(reverse_views[{2, false}].size() == 2);
                // The third seed can see both previous seeds, in reverse order, at distances 4 and 5.
                REQUIRE(reverse_views[{2, false}][0].seed == 1);
                REQUIRE(reverse_views[{2, false}][0].distance == 4);
                REQUIRE(reverse_views[{2, false}][0].is_reversed == false);
                REQUIRE(reverse_views[{2, false}][1].seed == 0);
                REQUIRE(reverse_views[{2, false}][1].distance == 5);
                REQUIRE(reverse_views[{2, false}][1].is_reversed == false);
            }

            SECTION("Check iterator with distance limit") {
                // For each seed, what seeds and distances do we see in reverse from it?
                auto reverse_views = get_reverse_views(zip_forest, 2);
                REQUIRE(reverse_views.size() == 3);
                // The first seed can't see any other seeds
                REQUIRE(reverse_views.count({0, false}));
                REQUIRE(reverse_views[{0, false}].empty());

                REQUIRE(reverse_views.count({1, false}));
                REQUIRE(reverse_views[{1, false}].size() == 1);
                // The second seed can see the first seed at distance 1
                REQUIRE(reverse_views[{1, false}][0].seed == 0);
                REQUIRE(reverse_views[{1, false}][0].distance == 1);
                REQUIRE(reverse_views[{1, false}][0].is_reversed == false);

                // The third seed can't see any other seeds
                REQUIRE(reverse_views.count({2, false}));
                REQUIRE(reverse_views[{2, false}].empty());
            }
        }
        SECTION("Two buckets") {
            // [1+2 1 2+0] and [2+6]
            vector<pos_t> positions;
            positions.emplace_back(1, false, 2);
            positions.emplace_back(2, false, 0);
            // New tree with distance limit 4
            positions.emplace_back(2, false, 6);
            
            ZipCodeForest zip_forest = make_and_validate_forest(positions, distance_index, 4);
            REQUIRE(zip_forest.trees.size() == 2);
        }
    }
    TEST_CASE("zip tree two two node chains", "[zip_tree]") {
        VG graph;

        Node* n1 = graph.create_node("GCA");
        Node* n2 = graph.create_node("GCAAGGT");
        Node* n3 = graph.create_node("GCA");
        Node* n4 = graph.create_node("GCAAGGT");

        Edge* e1 = graph.create_edge(n1, n2);
        Edge* e2 = graph.create_edge(n3, n4);

        IntegratedSnarlFinder snarl_finder(graph);
        SnarlDistanceIndex distance_index;
        fill_in_distance_index(&distance_index, &graph, &snarl_finder);

        SECTION("One seed on each component") {
            // [3+0] and [1+0]
            vector<pos_t> positions;
            positions.emplace_back(1, false, 0);
            positions.emplace_back(3, false, 0);

            ZipCodeForest zip_forest = make_and_validate_forest(positions, distance_index);
            REQUIRE(zip_forest.trees.size() == 2);
            for (auto& zip_tree : zip_forest.trees) {
                REQUIRE(zip_tree.get_tree_size() == 3);

                // Chain start
                REQUIRE(zip_tree.get_item_at_index(0).get_type() == ZipCodeTree::CHAIN_START);

                // First seed 
                REQUIRE(zip_tree.get_item_at_index(1).get_type() == ZipCodeTree::SEED);

                // Chain end
                REQUIRE(zip_tree.get_item_at_index(2).get_type() == ZipCodeTree::CHAIN_END);
            }
                
            SECTION("Count dags") {
                for (auto& zip_tree : zip_forest.trees) {
                    pair<size_t, size_t> dag_non_dag_count = zip_tree.dag_and_cyclic_snarl_count();
                    REQUIRE(dag_non_dag_count.first == 0);
                    REQUIRE(dag_non_dag_count.second == 0);
                }
            }

            SECTION("Check iterator") {
                // For each seed, what seeds and distances do we see in reverse from it?
                auto reverse_views = get_reverse_views(zip_forest);
                REQUIRE(reverse_views.size() == 2);
                // Neither seed can see any other seeds
                REQUIRE(reverse_views.count({0, false}));
                REQUIRE(reverse_views[{0, false}].empty());
                REQUIRE(reverse_views.count({1, false}));
                REQUIRE(reverse_views[{1, false}].empty());
            }
        }
        SECTION("Four seeds") {
            // [3+0 5 4+2] and [1+0 5 2+2]
            vector<pos_t> positions;
            positions.emplace_back(1, false, 0);
            positions.emplace_back(2, false, 2);
            positions.emplace_back(3, false, 0);
            positions.emplace_back(4, false, 2);

            ZipCodeForest zip_forest = make_and_validate_forest(positions, distance_index);
            REQUIRE(zip_forest.trees.size() == 2);

            for (auto& zip_tree : zip_forest.trees) {
                REQUIRE(zip_tree.get_tree_size() == 5);

                // Chain start
                REQUIRE(zip_tree.get_item_at_index(0).get_type() == ZipCodeTree::CHAIN_START);

                // First seed 
                REQUIRE(zip_tree.get_item_at_index(1).get_type() == ZipCodeTree::SEED);

                // Distance between the seeds
                REQUIRE(zip_tree.get_item_at_index(2).get_type() == ZipCodeTree::EDGE);
                REQUIRE(zip_tree.get_item_at_index(2).get_value() == 5);

                // The next seed
                REQUIRE(zip_tree.get_item_at_index(3).get_type() == ZipCodeTree::SEED);

                // Chain end
                REQUIRE(zip_tree.get_item_at_index(4).get_type() == ZipCodeTree::CHAIN_END);
            }

            SECTION("Count dags") {
                for (auto& zip_tree : zip_forest.trees) {
                    pair<size_t, size_t> dag_non_dag_count = zip_tree.dag_and_cyclic_snarl_count();
                    REQUIRE(dag_non_dag_count.first == 0);
                    REQUIRE(dag_non_dag_count.second == 0);
                }
            }
        }
        SECTION("Four buckets") {
            // [3+0], [4+5], [1+0], and [2+5]
            vector<pos_t> positions;
            positions.emplace_back(1, false, 0);
            positions.emplace_back(2, false, 5);
            positions.emplace_back(3, false, 0);
            positions.emplace_back(4, false, 5);

            ZipCodeForest zip_forest = make_and_validate_forest(positions, distance_index, 3);
            REQUIRE(zip_forest.trees.size() == 4);
        }
    }
    TEST_CASE("zip tree simple bubbles in chains", "[zip_tree]") {
        VG graph;

        Node* n1 = graph.create_node("GCA");
        Node* n2 = graph.create_node("GCAAGGT");
        Node* n3 = graph.create_node("GCA");
        Node* n4 = graph.create_node("GCA");
        Node* n5 = graph.create_node("GCA");
        Node* n6 = graph.create_node("GCA");

        Edge* e1 = graph.create_edge(n1, n2);
        Edge* e2 = graph.create_edge(n1, n3);
        Edge* e3 = graph.create_edge(n2, n3);
        Edge* e4 = graph.create_edge(n3, n4);
        Edge* e5 = graph.create_edge(n3, n5);
        Edge* e6 = graph.create_edge(n4, n6);
        Edge* e7 = graph.create_edge(n5, n6);

        IntegratedSnarlFinder snarl_finder(graph);
        SnarlDistanceIndex distance_index;
        fill_in_distance_index(&distance_index, &graph, &snarl_finder);

        SECTION("Seeds on chain nodes") {
            // [6+0rev 6 3+0rev 3 1+0rev]
            // Note that the ziptree may also be reversed
            vector<pos_t> positions;
            positions.emplace_back(1, false, 0);
            positions.emplace_back(3, false, 0);
            positions.emplace_back(6, false, 0);

            ZipCodeForest zip_forest = make_and_validate_forest(positions, distance_index);
            REQUIRE(zip_forest.trees.size() == 1);
            ZipCodeTree zip_tree = zip_forest.trees[0];

            REQUIRE(zip_tree.get_tree_size() == 7);

            // Chain start
            REQUIRE(zip_tree.get_item_at_index(0).get_type() == ZipCodeTree::CHAIN_START);

            // First seed 
            REQUIRE(zip_tree.get_item_at_index(1).get_type() == ZipCodeTree::SEED);
            if (zip_tree.get_item_at_index(1).get_is_reversed()) {
                REQUIRE(zip_tree.get_item_at_index(1).get_value() == 2);
            } else {
                REQUIRE(zip_tree.get_item_at_index(1).get_value() == 0);
            }

            // Distance between them
            REQUIRE(zip_tree.get_item_at_index(2).get_type() == ZipCodeTree::EDGE);
            REQUIRE((zip_tree.get_item_at_index(2).get_value() == 3 ||
                    zip_tree.get_item_at_index(2).get_value() == 6));

            // The next seed
            REQUIRE(zip_tree.get_item_at_index(3).get_type() == ZipCodeTree::SEED);
            REQUIRE(zip_tree.get_item_at_index(3).get_value() == 1);

            // Distance between them
            REQUIRE(zip_tree.get_item_at_index(4).get_type() == ZipCodeTree::EDGE);
            REQUIRE((zip_tree.get_item_at_index(4).get_value() == 3 ||
                    zip_tree.get_item_at_index(4).get_value() == 6));

            // The last seed
            REQUIRE(zip_tree.get_item_at_index(5).get_type() == ZipCodeTree::SEED);
            if (zip_tree.get_item_at_index(5).get_is_reversed()) {
                REQUIRE(zip_tree.get_item_at_index(5).get_value() == 0);
            } else {
                REQUIRE(zip_tree.get_item_at_index(5).get_value() == 2);
            }

            // Chain end
            REQUIRE(zip_tree.get_item_at_index(6).get_type() == ZipCodeTree::CHAIN_END);
            
            SECTION("Count dags") {
                pair<size_t, size_t> dag_non_dag_count = zip_tree.dag_and_cyclic_snarl_count();
                REQUIRE(dag_non_dag_count.first == 0);
                REQUIRE(dag_non_dag_count.second == 0);
            }

            // We see all the seeds in order
            std::vector<ZipCodeTree::oriented_seed_t> seed_indexes = zip_tree.get_all_seeds();
            REQUIRE(seed_indexes.size() == 3);
            if (seed_indexes.at(0).is_reversed) {
                REQUIRE(seed_indexes.at(0).seed == 2);
                REQUIRE(seed_indexes.at(1).seed == 1);
                REQUIRE(seed_indexes.at(2).seed == 0);
            } else {
                REQUIRE(seed_indexes.at(0).seed == 0);
                REQUIRE(seed_indexes.at(1).seed == 1);
                REQUIRE(seed_indexes.at(2).seed == 2);    
            }

            SECTION("Check iterator") {
                // For each seed, what seeds and distances do we see in reverse from it?
                auto reverse_views = get_reverse_views(zip_forest);
                REQUIRE(reverse_views.size() == 3);
                if (seed_indexes.at(0).is_reversed) {
                    // The first seed can't see any other seeds
                    REQUIRE(reverse_views.count({2, true}));
                    REQUIRE(reverse_views[{2, true}].empty());

                    REQUIRE(reverse_views.count({1, true}));
                    REQUIRE(reverse_views[{1, true}].size() == 1);
                    // The second seed can see the first seed at distance 6
                    REQUIRE(reverse_views[{1, true}][0].seed == 2);
                    REQUIRE(reverse_views[{1, true}][0].distance == 6);
                    REQUIRE(reverse_views[{1, true}][0].is_reversed == true);

                    REQUIRE(reverse_views.count({0, true}));
                    REQUIRE(reverse_views[{0, true}].size() == 2);
                    // The third seed can't see both the others at distances 3 and 9
                    REQUIRE(reverse_views[{0, true}][0].seed == 1);
                    REQUIRE(reverse_views[{0, true}][0].distance == 3);
                    REQUIRE(reverse_views[{0, true}][0].is_reversed == true);
                    REQUIRE(reverse_views[{0, true}][1].seed == 2);
                    REQUIRE(reverse_views[{0, true}][1].distance == 9);
                    REQUIRE(reverse_views[{0, true}][1].is_reversed == true);
                } else {
                    cerr << "Not testing reverse views since I didn't bother writing it" << endl;
                }
            }
        }
        SECTION("Seeds on chain nodes one reversed") {
            // [6+0rev 6 3+0rev 2 1-2]
            vector<pos_t> positions;
            positions.emplace_back(1, true, 2);
            positions.emplace_back(3, false, 0);
            positions.emplace_back(6, false, 0);

            ZipCodeForest zip_forest = make_and_validate_forest(positions, distance_index);
            REQUIRE(zip_forest.trees.size() == 1);
            ZipCodeTree zip_tree = zip_forest.trees[0];;

            REQUIRE(zip_tree.get_tree_size() == 7);

            // Chain start
            REQUIRE(zip_tree.get_item_at_index(0).get_type() == ZipCodeTree::CHAIN_START);

            // First seed 
            // Either seed on 1 going backwards, or seed on 6 going backwards
            REQUIRE(zip_tree.get_item_at_index(1).get_type() == ZipCodeTree::SEED);
            if (zip_tree.get_item_at_index(1).get_value() == 0) {
                REQUIRE(zip_tree.get_item_at_index(1).get_is_reversed());
            } else {
                REQUIRE(zip_tree.get_item_at_index(1).get_value() == 2);
                REQUIRE(zip_tree.get_item_at_index(1).get_is_reversed());
            }

            // Distance between them
            REQUIRE(zip_tree.get_item_at_index(2).get_type() == ZipCodeTree::EDGE);
            REQUIRE((zip_tree.get_item_at_index(2).get_value() == 2 ||
                    zip_tree.get_item_at_index(2).get_value() == 6));

            // The next seed
            REQUIRE(zip_tree.get_item_at_index(3).get_type() == ZipCodeTree::SEED);
            REQUIRE(zip_tree.get_item_at_index(3).get_value() == 1);

            // Distance between them
            REQUIRE(zip_tree.get_item_at_index(4).get_type() == ZipCodeTree::EDGE);
            REQUIRE((zip_tree.get_item_at_index(4).get_value() == 2 ||
                    zip_tree.get_item_at_index(4).get_value() == 6));

            // The last seed
            REQUIRE(zip_tree.get_item_at_index(5).get_type() == ZipCodeTree::SEED);
            if (zip_tree.get_item_at_index(5).get_value() == 0) {
                REQUIRE(!zip_tree.get_item_at_index(5).get_is_reversed());
            } else {
                REQUIRE(zip_tree.get_item_at_index(5).get_value() == 2);
                REQUIRE(!zip_tree.get_item_at_index(5).get_is_reversed());
            }

            // Chain end
            REQUIRE(zip_tree.get_item_at_index(6).get_type() == ZipCodeTree::CHAIN_END);

            SECTION("Count dags") {
                pair<size_t, size_t> dag_non_dag_count = zip_tree.dag_and_cyclic_snarl_count();
                REQUIRE(dag_non_dag_count.first == 0);
                REQUIRE(dag_non_dag_count.second == 0);
            }
        }
        SECTION("One seed on snarl") {
            // [6+0rev 6 (1  6  0  1 [2+1rev]) 3 1+0rev]
            vector<pos_t> positions;
            positions.emplace_back(1, false, 0);
            positions.emplace_back(2, false, 1);
            positions.emplace_back(6, false, 0);

            ZipCodeForest zip_forest = make_and_validate_forest(positions, distance_index);
            REQUIRE(zip_forest.trees.size() == 1);

            ZipCodeTree zip_tree = zip_forest.trees[0];
            REQUIRE(zip_tree.get_tree_size() == 15);

            SECTION("Count dags") {
                pair<size_t, size_t> dag_non_dag_count = zip_tree.dag_and_cyclic_snarl_count();
                REQUIRE(dag_non_dag_count.first == 1);
                REQUIRE(dag_non_dag_count.second == 0);
            }

            SECTION("Check iterator") {
                // For each seed, what seeds and distances do we see in reverse from it?
                auto reverse_views = get_reverse_views(zip_forest);
                REQUIRE(reverse_views.size() == 3);
                if (zip_tree.get_item_at_index(1).get_is_reversed()) {
                    // The first seed can't see any other seeds
                    REQUIRE(reverse_views.count({2, true}));
                    REQUIRE(reverse_views[{2, true}].empty());

                    REQUIRE(reverse_views.count({1, true}));
                    REQUIRE(reverse_views[{1, true}].size() == 1);
                    // The second seed can see the first seed at distance 12
                    REQUIRE(reverse_views[{1, true}][0].seed == 2);
                    REQUIRE(reverse_views[{1, true}][0].distance == 12);
                    REQUIRE(reverse_views[{1, true}][0].is_reversed == true);

                    REQUIRE(reverse_views.count({0, true}));
                    REQUIRE(reverse_views[{0, true}].size() == 2);
                    // The third seed can't see both the others at distances 4 and 9
                    REQUIRE(reverse_views[{0, true}][0].seed == 1);
                    REQUIRE(reverse_views[{0, true}][0].distance == 4);
                    REQUIRE(reverse_views[{0, true}][0].is_reversed == true);
                    REQUIRE(reverse_views[{0, true}][1].seed == 2);
                    REQUIRE(reverse_views[{0, true}][1].distance == 9);
                    REQUIRE(reverse_views[{0, true}][1].is_reversed == true);
                } else {
                    cerr << "Not testing reverse views since I didn't bother writing it" << endl;
                }
            }
        }
        SECTION("Reversed chain in snarl") {
            // [(1  1  0  6 [2-1]) 0 1-0]
            vector<pos_t> positions;
            positions.emplace_back(1, true, 0);
            positions.emplace_back(2, true, 1);

            ZipCodeForest zip_forest = make_and_validate_forest(positions, distance_index);
            REQUIRE(zip_forest.trees.size() == 1);
            ZipCodeTree zip_tree = zip_forest.trees[0];
            REQUIRE(zip_tree.get_tree_size() == 13);
            // Make sure the distance matrix is OK
            // (Reversed chains used to have inf dist-to-end bugs)
            // C1->start
            REQUIRE(zip_tree.get_item_at_index(3).get_type() == ZipCodeTree::EDGE);
            REQUIRE(zip_tree.get_item_at_index(3).get_value() == 1);
            // end->start
            REQUIRE(zip_tree.get_item_at_index(4).get_type() == ZipCodeTree::EDGE);
            REQUIRE(zip_tree.get_item_at_index(4).get_value() == 0);
            // end->C1
            REQUIRE(zip_tree.get_item_at_index(5).get_type() == ZipCodeTree::EDGE);
            REQUIRE(zip_tree.get_item_at_index(5).get_value() == 6);

            SECTION("Check iterator") {
                auto reverse_views = get_reverse_views(zip_forest);
                REQUIRE(reverse_views.size() == 2);
                if (!zip_forest.trees[0].get_item_at_index(11).get_is_reversed()) {
                    // The first seed can't see any other seeds
                    REQUIRE(reverse_views.count({1, false}));
                    REQUIRE(reverse_views[{1, false}].empty());

                    REQUIRE(reverse_views.count({0, false}));
                    REQUIRE(reverse_views[{0, false}].size() == 1);
                    // The second seed can see the first seed at distance 6
                    REQUIRE(reverse_views[{0, false}][0].seed == 1);
                    REQUIRE(reverse_views[{0, false}][0].distance == 6);
                    REQUIRE(reverse_views[{0, false}][0].is_reversed == false);
                } else {
                    cerr << "Not testing reverse views since I didn't bother writing it" << endl;
                }
            }

            SECTION("Check iterator with distance limit") {
                auto reverse_views = get_reverse_views(zip_forest, 2);
                REQUIRE(reverse_views.size() == 2);
                if (!zip_forest.trees[0].get_item_at_index(11).get_is_reversed()) {
                    // Neither seed can see any other
                    REQUIRE(reverse_views.count({1, false}));
                    REQUIRE(reverse_views[{1, false}].empty());

                    REQUIRE(reverse_views.count({0, false}));
                    REQUIRE(reverse_views[{0, false}].empty());
                } else {
                    cerr << "Not testing reverse views since I didn't bother writing it" << endl;
                }
            }
        }
        SECTION("Three seeds on snarl") {
            // [6+0rev 6 3+0rev 0 (1  3  0  1 [2+4rev 2 2+2rev 1 2+1rev]) 3 1+0rev]
            vector<pos_t> positions;
            positions.emplace_back(1, false, 0);
            positions.emplace_back(2, false, 1);
            positions.emplace_back(2, false, 2);
            positions.emplace_back(2, false, 4);
            positions.emplace_back(3, false, 0);
            positions.emplace_back(6, false, 0);

            ZipCodeForest zip_forest = make_and_validate_forest(positions, distance_index);
            REQUIRE(zip_forest.trees.size() == 1);

            ZipCodeTree zip_tree = zip_forest.trees[0];
            REQUIRE(zip_tree.get_tree_size() == 21);

            SECTION("Count dags") {
                pair<size_t, size_t> dag_non_dag_count = zip_tree.dag_and_cyclic_snarl_count();
                REQUIRE(dag_non_dag_count.first == 1);
                REQUIRE(dag_non_dag_count.second == 0);
            }
        }
        SECTION("Two children of a snarl") {
            // [6+0rev 0 (2  3  2  inf  3  0  0 [4+0rev][5+1rev 1 5+0rev]) 3 3+0rev 3 1+0rev]
            vector<pos_t> positions;
            positions.emplace_back(1, false, 0);
            positions.emplace_back(3, false, 0);
            positions.emplace_back(4, false, 0);
            positions.emplace_back(5, false, 0);
            positions.emplace_back(5, false, 1);
            positions.emplace_back(6, false, 0);

            ZipCodeForest zip_forest = make_and_validate_forest(positions, distance_index);
            REQUIRE(zip_forest.trees.size() == 1);

            ZipCodeTree zip_tree = zip_forest.trees[0];
            REQUIRE(zip_tree.get_tree_size() == 25);

            SECTION("Count dags") {
                pair<size_t, size_t> dag_non_dag_count = zip_tree.dag_and_cyclic_snarl_count();
                REQUIRE(dag_non_dag_count.first == 1);
                REQUIRE(dag_non_dag_count.second == 0);
            }

            SECTION("Check iterator") {
                // For each seed, what seeds and distances do we see in reverse from it?
                auto reverse_views = get_reverse_views(zip_forest);
                REQUIRE(reverse_views.size() == 6);
                if (zip_tree.get_item_at_index(1).get_is_reversed()) {
                    // Only checking to make sure we skip the chains correctly
                    
                    // Seed right after the snarl
                    REQUIRE(reverse_views.count({1, true}));
                    // We see all the seeds to the left, not skipping any
                    REQUIRE(reverse_views[{1, true}].size() == 4);

                    // Seed in the first chain
                    REQUIRE(reverse_views.count({3, true}));
                    // We see the other seed in this chain, skip the other chain
                    // and finally see the leftmost seed
                    REQUIRE(reverse_views[{3, true}].size() == 2);
                    REQUIRE(reverse_views[{3, true}][0].seed == 4);
                    REQUIRE(reverse_views[{3, true}][0].distance == 1);
                    REQUIRE(reverse_views[{3, true}][0].is_reversed == true);
                    REQUIRE(reverse_views[{3, true}][1].seed == 5);
                    REQUIRE(reverse_views[{3, true}][1].distance == 3);
                    REQUIRE(reverse_views[{3, true}][1].is_reversed == true);
                } else {
                    cerr << "Not testing reverse views since I didn't bother writing it" << endl;
                }
            }
        }
        SECTION("Only snarls in a chain" ) {
            // [(2  3  2  inf  3  0  0 [4+0rev][5+1rev 1 5+0rev]) 3 (1  7  0  0 [2+0rev])]
            vector<pos_t> positions;
            positions.emplace_back(2, false, 0);
            positions.emplace_back(4, false, 0);
            positions.emplace_back(5, false, 0);
            positions.emplace_back(5, false, 1);

            ZipCodeForest zip_forest = make_and_validate_forest(positions, distance_index);
            REQUIRE(zip_forest.trees.size() == 1);

            ZipCodeTree zip_tree = zip_forest.trees[0];
            REQUIRE(zip_tree.get_tree_size() == 29);

            SECTION("Count dags") {
                pair<size_t, size_t> dag_non_dag_count = zip_tree.dag_and_cyclic_snarl_count();
                REQUIRE(dag_non_dag_count.first == 2);
                REQUIRE(dag_non_dag_count.second == 0);
            }
        }
        SECTION("Seeds on chain nodes bucket") {
            // [6+0rev] and [3+0rev 3 1+0rev]
            vector<pos_t> positions;
            positions.emplace_back(1, false, 0);
            positions.emplace_back(3, false, 0);
            positions.emplace_back(6, false, 0);

            ZipCodeForest zip_forest = make_and_validate_forest(positions, distance_index, 4);
            REQUIRE(zip_forest.trees.size() == 2);
        }
        SECTION("Only snarls in two buckets") {
            // 0: [(2  3  2  inf  3  0  1 [4+0rev][5+1rev])]
            // 1: [(1  7  0  0 [2+0rev])]
            vector<pos_t> positions;
            positions.emplace_back(2, false, 0);
            positions.emplace_back(4, false, 0);
            positions.emplace_back(5, false, 1);

            ZipCodeForest zip_forest = make_and_validate_forest(positions, distance_index, 2);
            REQUIRE(zip_forest.trees.size() == 2);
        }
        SECTION("Snarls and nodes in three buckets") {
            // 0: [(2  3  2  inf  3  0  1 [4+0rev][5+1rev])]
            // 1: [(1  7  0  0 [2+0rev])]
            // 2: [1+0rev]
            vector<pos_t> positions;
            positions.emplace_back(1, false, 0);
            positions.emplace_back(2, false, 0);
            positions.emplace_back(4, false, 0);
            positions.emplace_back(5, false, 1);

            ZipCodeForest zip_forest = make_and_validate_forest(positions, distance_index, 1);
            REQUIRE(zip_forest.trees.size() == 3);
        }
        SECTION("Chain in snarl in a separate bucket") {
            // [3+0rev 1 1+2rev] and [2+3rev 2+3rev]
            vector<pos_t> positions;
            positions.emplace_back(1, false, 2);
            positions.emplace_back(2, false, 3);
            positions.emplace_back(2, false, 3);
            positions.emplace_back(3, false, 0);

            ZipCodeForest zip_forest = make_and_validate_forest(positions, distance_index, 2);
            REQUIRE(zip_forest.trees.size() == 2);
            REQUIRE(zip_forest.trees[0].get_tree_size() == 5);
            // Seeds on the same position should have no edge
            REQUIRE(zip_forest.trees[1].get_tree_size() == 4);
        }
        SECTION("Chain in snarl in a separate bucket another connected to end (or maybe start)") {
            // 0: [3+0rev 0 (1  7  0  0 [2+0rev]) 1 1+2rev]
            // 1: [2+3rev]
            vector<pos_t> positions;
            positions.emplace_back(1, false, 2);
            positions.emplace_back(2, false, 0);
            positions.emplace_back(2, false, 3);
            positions.emplace_back(3, false, 0);

            ZipCodeForest zip_forest = make_and_validate_forest(positions, distance_index, 2);
            REQUIRE(zip_forest.trees.size() == 2);
        }
    }
    TEST_CASE("zip tree simple nested bubbles in chains", "[zip_tree]") {
        VG graph;

        Node* n1 = graph.create_node("GCA");
        Node* n2 = graph.create_node("GCAAGGT");
        Node* n3 = graph.create_node("GCAAGGT");
        Node* n4 = graph.create_node("GCAGCAAGGT");
        Node* n5 = graph.create_node("GCA");
        Node* n6 = graph.create_node("GCA");
        Node* n7 = graph.create_node("GGCAGCAAGGTCA");

        Edge* e1 = graph.create_edge(n1, n2);
        Edge* e2 = graph.create_edge(n1, n5);
        Edge* e3 = graph.create_edge(n2, n3);
        Edge* e4 = graph.create_edge(n2, n4);
        Edge* e5 = graph.create_edge(n3, n4);
        Edge* e6 = graph.create_edge(n4, n5);
        Edge* e7 = graph.create_edge(n5, n6);
        Edge* e8 = graph.create_edge(n5, n7);
        Edge* e9 = graph.create_edge(n6, n7);

        IntegratedSnarlFinder snarl_finder(graph);
        SnarlDistanceIndex distance_index;
        fill_in_distance_index(&distance_index, &graph, &snarl_finder);

        SECTION("Slice of snarl removed") {
            // 0: [1+0 3 (1  0  0  inf [2+0]) 0 5+0]
            // 1: [(1  6  0  1 [3+6]) 0 4+0]
            vector<pos_t> positions;
            positions.emplace_back(1, false, 0);
            positions.emplace_back(2, false, 0);
            positions.emplace_back(3, false, 6);
            positions.emplace_back(4, false, 0);
            positions.emplace_back(5, false, 0);

            ZipCodeForest zip_forest = make_and_validate_forest(positions, distance_index, 4);
            REQUIRE(zip_forest.trees.size() == 2);

            ZipCodeTree zip_tree = zip_forest.trees[0];
            REQUIRE(zip_tree.get_tree_size() == 15);
            // The inf edge
            REQUIRE(zip_tree.get_item_at_index(7).get_type() == ZipCodeTree::EDGE);
            REQUIRE(zip_tree.get_item_at_index(7).get_value() == std::numeric_limits<size_t>::max());

            SECTION("Check iterator") {
                // For each seed, what seeds and distances do we see in reverse from it?
                auto reverse_views = get_reverse_views(zip_forest);
                REQUIRE(reverse_views.size() == 5);
                // Only checking to make sure 5+0 skips the snarl's chain
                if (!zip_tree.get_item_at_index(1).get_is_reversed()) {
                    REQUIRE(reverse_views.count({4, false}));
                    // Go straight to 1+0
                    REQUIRE(reverse_views[{4, false}].size() == 1);
                    REQUIRE(reverse_views[{4, false}][0].seed == 0);
                    REQUIRE(reverse_views[{4, false}][0].distance == 3);
                    REQUIRE(reverse_views[{4, false}][0].is_reversed == false);
                } else {
                    cerr << "Not testing reverse views since I didn't bother writing it" << endl;
                }
            }
        }
    }
    TEST_CASE("zip tree bubble in cyclic snarl", "[zip_tree]") {
        VG graph;

        Node* n1 = graph.create_node("GCA");
        Node* n2 = graph.create_node("GCA");
        Node* n3 = graph.create_node("GCA");
        Node* n4 = graph.create_node("GCA");
        Node* n5 = graph.create_node("GCAAAAAAAAA");
        Node* n6 = graph.create_node("GCA");
        Node* n7 = graph.create_node("GGCAAAAAAAAAAAAAAAAAAAAA");

        Edge* e1 = graph.create_edge(n1, n2);
        Edge* e2 = graph.create_edge(n1, n6);
        Edge* e3 = graph.create_edge(n2, n3);
        Edge* e4 = graph.create_edge(n2, n4);
        Edge* e5 = graph.create_edge(n3, n5);
        Edge* e6 = graph.create_edge(n4, n5);
        Edge* e7 = graph.create_edge(n5, n6);
        Edge* e8 = graph.create_edge(n6, n7);
        Edge* e9 = graph.create_edge(n2, n5, true, true);

        IntegratedSnarlFinder snarl_finder(graph);
        SnarlDistanceIndex distance_index;
        fill_in_distance_index(&distance_index, &graph, &snarl_finder);

        SECTION("Two sides of nested snp unordered along read") {
            // 0: [[1+0 3 {1  inf  3  inf  inf  17  inf  0  inf  inf  inf [(2  0  0  inf  3  3  3 [3+0][4+0])]}]
            // 1: [5+5 5+5]
            vector<pos_t> positions;
            positions.emplace_back(1, false, 0);
            positions.emplace_back(5, false, 5);
            positions.emplace_back(4, false, 0);
            positions.emplace_back(5, false, 5);
            positions.emplace_back(3, false, 0);

            ZipCodeForest zip_forest = make_and_validate_forest(positions, distance_index, 4);
        }
    }
    TEST_CASE("zip tree bubble nested in inversion", "[zip_tree]") {
        VG graph;

        Node* n1 = graph.create_node("GCAAAAAAAAAA");
        Node* n2 = graph.create_node("GCAA");
        Node* n3 = graph.create_node("GCAG");
        Node* n4 = graph.create_node("GCA");
        Node* n5 = graph.create_node("GCAAAAAAAAAAAAAAA");

        Edge* e1 = graph.create_edge(n1, n2);
        Edge* e2 = graph.create_edge(n1, n4, false, true);
        Edge* e3 = graph.create_edge(n2, n3);
        Edge* e4 = graph.create_edge(n2, n4);
        Edge* e5 = graph.create_edge(n2, n5, true, false);
        Edge* e6 = graph.create_edge(n3, n4);
        Edge* e7 = graph.create_edge(n4, n5);

        IntegratedSnarlFinder snarl_finder(graph);
        SnarlDistanceIndex distance_index;
        fill_in_distance_index(&distance_index, &graph, &snarl_finder);

        SECTION("Traverse nested chain forwards but the orientation of the chain is backwards in the snarl tree") {
            // [1+0 5 1+5 7 {1  inf  3  inf  0  inf  inf  7  3  0  inf
            //     [4+0rev 0 (1  4  0  0 [3+0rev]) 4 2+0rev]} 0 5+0 4 5+4]
            vector<pos_t> positions;
            positions.emplace_back(1, false, 0);
            positions.emplace_back(1, false, 5);
            positions.emplace_back(2, false, 0);
            positions.emplace_back(3, false, 0);
            positions.emplace_back(4, false, 0);
            positions.emplace_back(5, false, 0);
            positions.emplace_back(5, false, 4);

            ZipCodeForest zip_forest = make_and_validate_forest(positions, distance_index);
            REQUIRE(zip_forest.trees.size() == 1);
        }
    }
    TEST_CASE("zip tree bubble nested in cyclic snarl", "[zip_tree]") {
        VG graph;

        Node* n1 = graph.create_node("GCAAAAAAAAAA");
        Node* n2 = graph.create_node("GCAA");
        Node* n3 = graph.create_node("GCAG");
        Node* n4 = graph.create_node("GCA");
        Node* n5 = graph.create_node("GCAAAAAAAAAAAAAAA");

        Edge* e1 = graph.create_edge(n1, n2);
        Edge* e2 = graph.create_edge(n1, n5);
        Edge* e3 = graph.create_edge(n2, n3);
        Edge* e4 = graph.create_edge(n2, n4);
        Edge* e5 = graph.create_edge(n5, n5, true, false);
        Edge* e6 = graph.create_edge(n3, n4);
        Edge* e7 = graph.create_edge(n4, n5);

        IntegratedSnarlFinder snarl_finder(graph);
        SnarlDistanceIndex distance_index;
        fill_in_distance_index(&distance_index, &graph, &snarl_finder);

        SECTION("Traverse nested chain forwards but the orientation of the chain is backwards in the snarl tree") {
            // [1+0 5 1+5 7 {1  inf  0  inf  inf  inf  inf  0  inf  3  inf
            //     [2+0 4 (1  0  0  4 [3+0]) 0 4+0]} 0 5+0 4 5+4]
            vector<pos_t> positions;
            positions.emplace_back(1, false, 0);
            positions.emplace_back(1, false, 5);
            positions.emplace_back(2, false, 0);
            positions.emplace_back(3, false, 0);
            positions.emplace_back(4, false, 0);
            positions.emplace_back(5, false, 0);
            positions.emplace_back(5, false, 4);

            ZipCodeForest zip_forest = make_and_validate_forest(positions, distance_index);
            REQUIRE(zip_forest.trees.size() == 1);
        }
    }
    TEST_CASE("zip tree snarl with inversion", "[zip_tree]") {
        VG graph;

        Node* n1 = graph.create_node("GCA");
        Node* n2 = graph.create_node("GCAA");
        Node* n3 = graph.create_node("GCAGGT");
        Node* n4 = graph.create_node("GC");
        Node* n5 = graph.create_node("GCCCCCCCCCCCCCCCCCCCC");

        Edge* e1 = graph.create_edge(n1, n2, false, true);
        Edge* e2 = graph.create_edge(n1, n4);
        Edge* e3 = graph.create_edge(n2, n3, true, false);
        Edge* e4 = graph.create_edge(n3, n4, false, true);
        Edge* e5 = graph.create_edge(n3, n5);
        Edge* e6 = graph.create_edge(n3, n5, true, false);

        IntegratedSnarlFinder snarl_finder(graph);
        SnarlDistanceIndex distance_index;
        fill_in_distance_index(&distance_index, &graph, &snarl_finder);

        SECTION("Traverse 3 backwards") {
            // [1+0 3 {2  inf  0  inf  12  inf  inf  9  inf  inf  inf  2  inf
            //     2  inf  inf  8  inf  8  5  0  inf [4+0][3-1rev 1 3-0rev]} 0 5+0]
            vector<pos_t> positions;
            positions.emplace_back(1, false, 0);
            positions.emplace_back(4, false, 0);
            positions.emplace_back(3, true, 0);
            positions.emplace_back(3, true, 1);
            positions.emplace_back(5, false, 0);

            ZipCodeForest zip_forest = make_and_validate_forest(positions, distance_index);
            REQUIRE(zip_forest.trees.size() == 1);

            bool chain_is_reversed = distance_index.is_reversed_in_parent(distance_index.get_node_net_handle(n1->id()));
            if (chain_is_reversed) {
                cerr << "This test didn't get run because I'm lazy and didn't write it for a reversed chain" << endl;           
            } else {
                // Check some random elements

                // First seed
                REQUIRE(zip_forest.trees[0].get_item_at_index(1).get_type() == ZipCodeTree::SEED);
                REQUIRE(zip_forest.trees[0].get_item_at_index(1).get_value() == 0);
                // Chain count
                REQUIRE(zip_forest.trees[0].get_item_at_index(4).get_type() == ZipCodeTree::CHAIN_COUNT);
                // Chain start
                REQUIRE(zip_forest.trees[0].get_item_at_index(26).get_type() == ZipCodeTree::CHAIN_START);
                // Second seed (4)
                REQUIRE(zip_forest.trees[0].get_item_at_index(27).get_type() == ZipCodeTree::SEED);
                REQUIRE(zip_forest.trees[0].get_item_at_index(27).get_value() == 1);
                // Third seed (3-1)
                REQUIRE(zip_forest.trees[0].get_item_at_index(30).get_type() == ZipCodeTree::SEED);
                // Second chain within snarl may be reversed
                if (zip_forest.trees[0].get_item_at_index(30).get_value() == 2) {
                    REQUIRE(!zip_forest.trees[0].get_item_at_index(30).get_is_reversed());
                } else {
                    REQUIRE(zip_forest.trees[0].get_item_at_index(30).get_is_reversed());
                    REQUIRE(zip_forest.trees[0].get_item_at_index(30).get_value() == 3);
                }
            }

            SECTION("Check iterator") {
                // For each seed, what seeds and distances do we see in reverse from it?
                auto reverse_views = get_reverse_views(zip_forest);
                // All five seeds go R->L,
                // and the three in the cyclic snarl also go L->R
                REQUIRE(reverse_views.size() == 8);
                if (!chain_is_reversed) {
                    // 4+0 R->L can only leave the snarl; it skips all chains
                    REQUIRE(reverse_views.count({1, false}));
                    REQUIRE(reverse_views[{1, false}].size() == 1);
                    // Edge to 1+0
                    REQUIRE(reverse_views[{1, false}][0].seed == 0);
                    REQUIRE(reverse_views[{1, false}][0].distance == 3);
                    REQUIRE(reverse_views[{1, false}][0].is_reversed == false);

                    // 4+0 L->R can see the other chain & outside the snarl
                    REQUIRE(reverse_views.count({1, true}));
                    REQUIRE(reverse_views[{1, true}].size() == 3);
                    // Edge to 3-0rev
                    REQUIRE(reverse_views[{1, true}][0].seed == 2);
                    REQUIRE(reverse_views[{1, true}][0].distance == 2);
                    REQUIRE(reverse_views[{1, true}][0].is_reversed == true);
                    // Edge to 3-1rev
                    REQUIRE(reverse_views[{1, true}][1].seed == 3);
                    REQUIRE(reverse_views[{1, true}][1].distance == 3);
                    REQUIRE(reverse_views[{1, true}][1].is_reversed == true);
                    // Edge to 5+0rev (yes, rev - we're going L->R here)
                    REQUIRE(reverse_views[{1, true}][2].seed == 4);
                    REQUIRE(reverse_views[{1, true}][2].distance == 8);
                    REQUIRE(reverse_views[{1, true}][2].is_reversed == true);

                    // 3-1 can see the rest of its chain & the other chain
                    // Not rev since we're going L->R
                    REQUIRE(reverse_views.count({3, false}));
                    REQUIRE(reverse_views[{3, false}].size() == 2);
                    // Edge to 3-0
                    REQUIRE(reverse_views[{3, false}][0].seed == 2);
                    REQUIRE(reverse_views[{3, false}][0].distance == 1);
                    REQUIRE(reverse_views[{3, false}][0].is_reversed == false);
                    // Edge to 4+0
                    REQUIRE(reverse_views[{3, false}][1].seed == 1);
                    REQUIRE(reverse_views[{3, false}][1].distance == 3);
                    REQUIRE(reverse_views[{3, false}][1].is_reversed == false);

                    // 5+0 can see all other seeds once
                    REQUIRE(reverse_views.count({4, false}));
                    REQUIRE(reverse_views[{4, false}].size() == 4);
                    // Edge to 3-1 (not rev since going L->R)
                    REQUIRE(reverse_views[{4, false}][0].seed == 3);
                    REQUIRE(reverse_views[{4, false}][0].distance == 5);
                    REQUIRE(reverse_views[{4, false}][0].is_reversed == false);
                    // Edge to 3-0
                    REQUIRE(reverse_views[{4, false}][1].seed == 2);
                    REQUIRE(reverse_views[{4, false}][1].distance == 6);
                    REQUIRE(reverse_views[{4, false}][1].is_reversed == false);
                    // Edge to 4+0
                    REQUIRE(reverse_views[{4, false}][2].seed == 1);
                    REQUIRE(reverse_views[{4, false}][2].distance == 8);
                    REQUIRE(reverse_views[{4, false}][2].is_reversed == false);
                    // Edge to 1+0
                    REQUIRE(reverse_views[{4, false}][3].seed == 0);
                    REQUIRE(reverse_views[{4, false}][3].distance == 11);
                    REQUIRE(reverse_views[{4, false}][3].is_reversed == false);
                } else {
                    cerr << "Not testing reverse views since I didn't bother writing it" << endl;
                }
            }
        }
    }
    TEST_CASE("zip tree non-simple DAG", "[zip_tree]") {
        // bubble between 1 and 3, non-simple dag between 3 and 8 
        // containing node 7 and chain 4-6
        VG graph;

        Node* n1 = graph.create_node("GCA");
        Node* n2 = graph.create_node("GCAA");
        Node* n3 = graph.create_node("GCAGGT");
        Node* n4 = graph.create_node("GC");
        Node* n5 = graph.create_node("GC");
        Node* n6 = graph.create_node("GCA");
        Node* n7 = graph.create_node("GCA");
        Node* n8 = graph.create_node("GCAGGGGGGGGGGGGAA");

        Edge* e1 = graph.create_edge(n1, n2);
        Edge* e2 = graph.create_edge(n1, n3);
        Edge* e3 = graph.create_edge(n2, n3);
        Edge* e4 = graph.create_edge(n3, n4);
        Edge* e5 = graph.create_edge(n3, n7);
        Edge* e6 = graph.create_edge(n3, n8);
        Edge* e7 = graph.create_edge(n4, n5);
        Edge* e8 = graph.create_edge(n4, n6);
        Edge* e9 = graph.create_edge(n5, n6);
        Edge* e10 = graph.create_edge(n6, n7);
        Edge* e11 = graph.create_edge(n7, n8);

        IntegratedSnarlFinder snarl_finder(graph);
        SnarlDistanceIndex distance_index;
        fill_in_distance_index(&distance_index, &graph, &snarl_finder);

        SECTION("Make the zip tree") {
            // [1+0 3 (1  0  0  4 [2+0]) 0 3+0 1 3+1 5 (2  0  1  4  0  6  2
            //     [4+0 2 (1  0  0  2 [5+0]) 0 6+0][7+1]) 0 8+0 2 8+2]
            vector<pos_t> positions;
            positions.emplace_back(1, false, 0);
            positions.emplace_back(2, false, 0);
            positions.emplace_back(3, false, 0);
            positions.emplace_back(3, false, 1);
            positions.emplace_back(4, false, 0);
            positions.emplace_back(5, false, 0);
            positions.emplace_back(6, false, 0);
            positions.emplace_back(7, false, 1);
            positions.emplace_back(8, false, 0);
            positions.emplace_back(8, false, 2);

            ZipCodeForest zip_forest = make_and_validate_forest(positions, distance_index);
            REQUIRE(zip_forest.trees.size() == 1);
            ZipCodeTree zip_tree = zip_forest.trees[0];

            bool chain_is_reversed = distance_index.is_reversed_in_parent(distance_index.get_node_net_handle(n1->id()));
            if (!chain_is_reversed) {
                // Check some random elements

                // First seed
                REQUIRE(zip_forest.trees[0].get_item_at_index(1).get_type() == ZipCodeTree::SEED);
                REQUIRE(zip_forest.trees[0].get_item_at_index(1).get_value() == 0);
                // Start of snarl
                REQUIRE(zip_forest.trees[0].get_item_at_index(17).get_type() == ZipCodeTree::SNARL_START);
                
                // Parts of distance matrix
                REQUIRE(zip_forest.trees[0].get_item_at_index(20).get_type() == ZipCodeTree::EDGE);
                REQUIRE(zip_forest.trees[0].get_item_at_index(20).get_value() == 1);
                REQUIRE(zip_forest.trees[0].get_item_at_index(21).get_type() == ZipCodeTree::EDGE);
                REQUIRE(zip_forest.trees[0].get_item_at_index(21).get_value() == 4);

                REQUIRE(zip_forest.trees[0].get_item_at_index(34).get_type() == ZipCodeTree::SEED);
                REQUIRE(zip_forest.trees[0].get_item_at_index(34).get_value() == 5);

                REQUIRE(zip_forest.trees[0].get_item_at_index(36).get_type() == ZipCodeTree::SNARL_END);
            }

            SECTION("Count dags") {
                pair<size_t, size_t> dag_non_dag_count = zip_tree.dag_and_cyclic_snarl_count();
                REQUIRE(dag_non_dag_count.first == 3);
                REQUIRE(dag_non_dag_count.second == 0);
            }
        }
        SECTION("Three buckets") {
            // 0: [1+0 3 (1  0  0  4 [2+0]) 0 3+0]
            // 1: [(2  0  1  4  0  6  2 [4+0 2 (1  0  0  2 [5+0]) 0 6+0][7+1]) 0 8+0]
            // 2: [8-0rev]
            vector<pos_t> positions;
            positions.emplace_back(1, false, 0);
            positions.emplace_back(2, false, 0);
            positions.emplace_back(3, false, 0);
            positions.emplace_back(4, false, 0);
            positions.emplace_back(5, false, 0);
            positions.emplace_back(6, false, 0);
            positions.emplace_back(7, false, 1);
            positions.emplace_back(8, false, 0);
            positions.emplace_back(8, true, 0);

            ZipCodeForest zip_forest = make_and_validate_forest(positions, distance_index, 3);
            REQUIRE(zip_forest.trees.size() == 3);
        }
    }
    TEST_CASE("zip tree three-chain DAG") {
        VG graph;

        Node* n1 = graph.create_node("GCA");
        Node* n2 = graph.create_node("GCAA");
        Node* n3 = graph.create_node("GCAGGT");
        Node* n4 = graph.create_node("GC");
        Node* n5 = graph.create_node("GC");

        Edge* e1 = graph.create_edge(n1, n2);
        Edge* e2 = graph.create_edge(n1, n3);
        Edge* e3 = graph.create_edge(n1, n4);
        Edge* e4 = graph.create_edge(n2, n4);
        Edge* e5 = graph.create_edge(n3, n4);
        Edge* e6 = graph.create_edge(n3, n5);
        Edge* e7 = graph.create_edge(n4, n5);

        IntegratedSnarlFinder snarl_finder(graph);
        SnarlDistanceIndex distance_index;
        fill_in_distance_index(&distance_index, &graph, &snarl_finder);

        SECTION("One seed on each node") {
            // [5+0rev 0 (3  2  6  6  6  4  inf  2  0  0  0
            //     [4+0rev][3+0rev][2+0rev]) 3 1+0rev]
            vector<pos_t> positions;
            positions.emplace_back(1, false, 0);
            positions.emplace_back(2, false, 0);
            positions.emplace_back(3, false, 0);
            positions.emplace_back(4, false, 0);
            positions.emplace_back(5, false, 0);
            
            ZipCodeForest zip_forest = make_and_validate_forest(positions, distance_index);
            REQUIRE(zip_forest.trees.size() == 1);

            SECTION("Check iterator") {
                auto reverse_views = get_reverse_views(zip_forest);
                REQUIRE(reverse_views.size() == 5);
                if (zip_forest.trees[0].get_item_at_index(1).get_is_reversed()) {
                    // 2+0rev skips 3+0rev's chain but sees the rest on the left
                    REQUIRE(reverse_views.count({1, true}));
                    REQUIRE(reverse_views[{1, true}].size() == 2);
                    // Edge to 4+0rev
                    REQUIRE(reverse_views[{1, true}][0].seed == 3);
                    REQUIRE(reverse_views[{1, true}][0].distance == 4);
                    REQUIRE(reverse_views[{1, true}][0].is_reversed == true);
                    // Edge to 5+0rev
                    REQUIRE(reverse_views[{1, true}][1].seed == 4);
                    REQUIRE(reverse_views[{1, true}][1].distance == 6);
                    REQUIRE(reverse_views[{1, true}][1].is_reversed == true);
                } else {
                    cerr << "Not testing reverse views since I didn't bother writing it" << endl;
                }
            }
        }
    }
    TEST_CASE("zip tree deeply nested bubbles", "[zip_tree]") {
        // top-level chain 1-12-13-16
        // bubble 2-10 containing two bubbles 3-5 and 6-9
        VG graph;

        Node* n1 = graph.create_node("GCA");
        Node* n2 = graph.create_node("GCA");
        Node* n3 = graph.create_node("GCA");
        Node* n4 = graph.create_node("GCA");
        Node* n5 = graph.create_node("GAC");
        Node* n6 = graph.create_node("GCA");
        Node* n7 = graph.create_node("GCA");
        Node* n8 = graph.create_node("GCA");
        Node* n9 = graph.create_node("GCA");
        Node* n10 = graph.create_node("GCA");
        Node* n11 = graph.create_node("GCA");
        Node* n12 = graph.create_node("GCA");
        Node* n13 = graph.create_node("GCA");
        Node* n14 = graph.create_node("GCA");
        Node* n15 = graph.create_node("GCA");
        Node* n16 = graph.create_node("GCGGGGGGGGGGGGGGGA");

        Edge* e1 = graph.create_edge(n1, n2);
        Edge* e2 = graph.create_edge(n1, n11);
        Edge* e3 = graph.create_edge(n2, n3);
        Edge* e4 = graph.create_edge(n2, n6);
        Edge* e5 = graph.create_edge(n3, n4);
        Edge* e6 = graph.create_edge(n3, n5);
        Edge* e7 = graph.create_edge(n4, n5);
        Edge* e8 = graph.create_edge(n5, n10);
        Edge* e9 = graph.create_edge(n6, n7);
        Edge* e10 = graph.create_edge(n6, n8);
        Edge* e11 = graph.create_edge(n7, n9);
        Edge* e12 = graph.create_edge(n8, n9);
        Edge* e13 = graph.create_edge(n9, n10);
        Edge* e14 = graph.create_edge(n10, n12);
        Edge* e15 = graph.create_edge(n11, n12);
        Edge* e16 = graph.create_edge(n12, n13);
        Edge* e17 = graph.create_edge(n13, n14);
        Edge* e18 = graph.create_edge(n13, n15);
        Edge* e19 = graph.create_edge(n14, n16);
        Edge* e20 = graph.create_edge(n15, n16);

        IntegratedSnarlFinder snarl_finder(graph);
        SnarlDistanceIndex distance_index;
        fill_in_distance_index(&distance_index, &graph, &snarl_finder);

        SECTION("Make the zip tree with a seed on each node") {
            // [1+0 3 (2  2  0  inf  3  1  1 [11+2][2+0 3 (2  0  0  inf  6  1  3
            //     [6+0 3 (2  1  0  inf  3  2  3 [7+1][8+0]) 2 9+2][3+0 3 (1  0  0  3 [4+0]) 0 5+0])
            //     2 10+2]) 2 12+2 3 13+2 1 (2  2  2  inf  3  1  1 [14+2][15+2]) 2 16+2]
            vector<pos_t> positions;
            positions.emplace_back(1, false, 0);
            positions.emplace_back(2, false, 0);
            positions.emplace_back(3, false, 0);
            positions.emplace_back(4, false, 0);
            positions.emplace_back(5, false, 0);
            positions.emplace_back(6, false, 0);
            positions.emplace_back(7, false, 1);
            positions.emplace_back(8, false, 0);
            positions.emplace_back(9, false, 2);
            positions.emplace_back(10, false, 2);
            positions.emplace_back(11, false, 2);
            positions.emplace_back(12, false, 2);
            positions.emplace_back(13, false, 2);
            positions.emplace_back(14, false, 2);
            positions.emplace_back(15, false, 2);
            positions.emplace_back(16, false, 2);

            ZipCodeForest zip_forest = make_and_validate_forest(positions, distance_index);
            REQUIRE(zip_forest.trees.size() == 1);
            ZipCodeTree zip_tree = zip_forest.trees[0];

            SECTION("Count dags") {
                pair<size_t, size_t> dag_non_dag_count = zip_tree.dag_and_cyclic_snarl_count();
                REQUIRE(dag_non_dag_count.first == 5);
                REQUIRE(dag_non_dag_count.second == 0);
            }
        }
        SECTION("Make the zip tree with a few seeds") {
            // [1+0 3 (1  3  3  3 [(2  0  0  inf  6  9  3 [6+0][3+0 3 5+0])])
            //     5 13+2 1 (1  2  3  1 [15+2])]
            vector<pos_t> positions;
            positions.emplace_back(1, false, 0);
            positions.emplace_back(3, false, 0);
            positions.emplace_back(5, false, 0);
            positions.emplace_back(6, false, 0);
            positions.emplace_back(13, false, 2);
            positions.emplace_back(15, false, 2);

            ZipCodeForest zip_forest = make_and_validate_forest(positions, distance_index);
            REQUIRE(zip_forest.trees.size() == 1);

            SECTION("Count dags") {
                pair<size_t, size_t> dag_non_dag_count = zip_forest.trees[0].dag_and_cyclic_snarl_count();
                REQUIRE(dag_non_dag_count.first == 3);
                REQUIRE(dag_non_dag_count.second == 0);
            }
        }
        SECTION("3 buckets") {
            // [1+2 1 (1  9  3  3 [10+0])], [13+2], and [16+5]
            vector<pos_t> positions;
            positions.emplace_back(1, false, 2);
            positions.emplace_back(10, false, 0);
            positions.emplace_back(13, false, 2);
            positions.emplace_back(16, false, 5);

            ZipCodeForest zip_forest = make_and_validate_forest(positions, distance_index, 4);
            REQUIRE(zip_forest.trees.size() == 3);
        }
        SECTION("Remove empty snarls") {
            // 0: [1+2]
            // 1: [(1  1  0  2 [4+1])]
            // 2: [(1  1  6  3 [6+1 2 (1  1  3  2 [7+1])])]
            vector<pos_t> positions;
            positions.emplace_back(1, false, 2);
            positions.emplace_back(6, false, 1);
            positions.emplace_back(7, false, 1);
            positions.emplace_back(4, false, 1);

            ZipCodeForest zip_forest = make_and_validate_forest(positions, distance_index, 2);
            REQUIRE(zip_forest.trees.size() == 3);
        }
        SECTION("Chain connected on one end") {
            // 0: [1+2 1 (1  0  3  3 [2+0 2 2+2 1 (1  1  6  3 [6+1 2 (1  1  3  2 [7+1])])])]
            // 1: [(1  1  0  2 [4+1])]
            vector<pos_t> positions;
            positions.emplace_back(1, false, 2);
            positions.emplace_back(2, false, 0);
            positions.emplace_back(2, false, 2);
            positions.emplace_back(6, false, 1);
            positions.emplace_back(7, false, 1);
            positions.emplace_back(4, false, 1);

            ZipCodeForest zip_forest = make_and_validate_forest(positions, distance_index, 2);
            REQUIRE(zip_forest.trees.size() == 2);
        }
        SECTION("Chain connected on the other end") {
            // 0: [1+2 1 (1  3  3  1 [(1  3  6  2 [(1  1  3  2 [7+1]) 1 9+1]) 0 10+0 2 10+2])]
            // 1: [(1  1  0  2 [4+1])]
            vector<pos_t> positions;
            positions.emplace_back(1, false, 2);
            positions.emplace_back(10, false, 0);
            positions.emplace_back(10, false, 2);
            positions.emplace_back(9, false, 1);
            positions.emplace_back(7, false, 1);
            positions.emplace_back(4, false, 1);

            ZipCodeForest zip_forest = make_and_validate_forest(positions, distance_index, 2);
            REQUIRE(zip_forest.trees.size() == 2);
        }
        SECTION("One chain removed from a snarl") {
            // 0: [1+2 1 (1  1  3  2 [11+1])]
            // 1: [(2  1  1  inf  3  2  2 [7+1][8+1])]
            // 2: [(1  0  0  3 [4+0])]
            vector<pos_t> positions;
            positions.emplace_back(1, false, 2);
            positions.emplace_back(8, false, 1);
            positions.emplace_back(7, false, 1);
            positions.emplace_back(4, false, 0);
            positions.emplace_back(11, false, 1);

            ZipCodeForest zip_forest = make_and_validate_forest(positions, distance_index, 2);
            REQUIRE(zip_forest.trees.size() == 3);
        }
    }
    TEST_CASE("zip tree long nested chain", "[zip_tree]") {
        // top-level chain 1-12-13-16
        // bubble 2-10 containing two bubbles 3-5 and 6-9
        VG graph;

        Node* n1 = graph.create_node("GCA");
        Node* n2 = graph.create_node("GCA");
        Node* n3 = graph.create_node("GCA");
        Node* n4 = graph.create_node("GCA");
        Node* n5 = graph.create_node("GAC");
        Node* n6 = graph.create_node("GCA");
        Node* n7 = graph.create_node("GCA");
        Node* n8 = graph.create_node("GCA");
        Node* n9 = graph.create_node("GCA");
        Node* n10 = graph.create_node("GCA");
        Node* n11 = graph.create_node("GCA");
        Node* n12 = graph.create_node("GCA");
        Node* n13 = graph.create_node("GCA");
        Node* n14 = graph.create_node("GCA");
        Node* n15 = graph.create_node("GCA");
        Node* n16 = graph.create_node("GCG");
        Node* n17 = graph.create_node("GCA");
        Node* n18 = graph.create_node("GCA");
        Node* n19 = graph.create_node("GCA");
        Node* n20 = graph.create_node("GCA");
        Node* n21 = graph.create_node("GCA");
        Node* n22 = graph.create_node("GCA");
        Node* n23 = graph.create_node("GCAAAAAAAAAAAAAAAAAAAAAAA");

        Edge* e1 = graph.create_edge(n1, n2);
        Edge* e2 = graph.create_edge(n2, n3);
        Edge* e3 = graph.create_edge(n2, n14);
        Edge* e4 = graph.create_edge(n3, n4);
        Edge* e5 = graph.create_edge(n3, n5);
        Edge* e6 = graph.create_edge(n4, n6);
        Edge* e7 = graph.create_edge(n5, n6);
        Edge* e8 = graph.create_edge(n6, n7);
        Edge* e9 = graph.create_edge(n6, n8);
        Edge* e10 = graph.create_edge(n7, n8);
        Edge* e11 = graph.create_edge(n7, n9);
        Edge* e12 = graph.create_edge(n8, n10);
        Edge* e13 = graph.create_edge(n9, n10);
        Edge* e14 = graph.create_edge(n10, n11);
        Edge* e15 = graph.create_edge(n10, n12);
        Edge* e16 = graph.create_edge(n11, n12);
        Edge* e17 = graph.create_edge(n12, n13);
        Edge* e18 = graph.create_edge(n13, n21);
        Edge* e19 = graph.create_edge(n14, n15);
        Edge* e20 = graph.create_edge(n14, n16);
        Edge* e21 = graph.create_edge(n15, n16);
        Edge* e22 = graph.create_edge(n16, n17);
        Edge* e23 = graph.create_edge(n16, n20);
        Edge* e24 = graph.create_edge(n17, n18);
        Edge* e25 = graph.create_edge(n17, n19);
        Edge* e26 = graph.create_edge(n18, n19);
        Edge* e27 = graph.create_edge(n19, n20);
        Edge* e28 = graph.create_edge(n20, n21);
        Edge* e29 = graph.create_edge(n21, n22);
        Edge* e30 = graph.create_edge(n21, n23);
        Edge* e31 = graph.create_edge(n22, n23);

        IntegratedSnarlFinder snarl_finder(graph);
        SnarlDistanceIndex distance_index;
        fill_in_distance_index(&distance_index, &graph, &snarl_finder);

        SECTION("One slice from nodes in the middle of a nested chain") {
            // 0: [1+0 3 2+0 3 (2  0  0  inf  9  3  3 [14+0 3 16+0 3 20+0][3+0 inf 13+0]) 0 21+0]
            // 1: [10+0]
            vector<pos_t> positions;
            positions.emplace_back(1, false, 0);
            positions.emplace_back(2, false, 0);
            positions.emplace_back(3, false, 0);
            positions.emplace_back(10, false, 0);
            positions.emplace_back(13, false, 0);
            positions.emplace_back(21, false, 0);
            positions.emplace_back(14, false, 0);
            positions.emplace_back(16, false, 0);
            positions.emplace_back(20, false, 0);  

            ZipCodeForest zip_forest = make_and_validate_forest(positions, distance_index, 3);
            REQUIRE(zip_forest.trees.size() == 2);

        }
        SECTION("Two slices from snarls in the middle of a nested chain") {
            // 0: [1+2 1 2+0]
            // 1: [21+0]
            // 2: [(1  0  3  3 [4+0]) 1 6+1 2 (1  0  3  6 [7+0])]
            // 3: [(1  0  0  3 [11+0]) 0 12+0]
            vector<pos_t> positions;
            positions.emplace_back(1, false, 2);
            positions.emplace_back(2, false, 0);
            positions.emplace_back(4, false, 0);
            positions.emplace_back(6, false, 1);
            positions.emplace_back(7, false, 0);
            positions.emplace_back(11, false, 0);
            positions.emplace_back(12, false, 0);
            positions.emplace_back(21, false, 0);  

            ZipCodeForest zip_forest = make_and_validate_forest(positions, distance_index, 2);
            REQUIRE(zip_forest.trees.size() == 4);
        }
        SECTION("One slice from the start of a chain, connected to the end") {
            // 0: [1+2 1 2+0 3 (1  16  9  3 [12+1 2 13+0]) 0 21+0]
            // 1: [(1  0  3  6 [7+0])]
            vector<pos_t> positions;
            positions.emplace_back(1, false, 2);
            positions.emplace_back(2, false, 0);
            positions.emplace_back(7, false, 0);
            positions.emplace_back(12, false, 1);
            positions.emplace_back(13, false, 0);
            positions.emplace_back(21, false, 0);    

            ZipCodeForest zip_forest = make_and_validate_forest(positions, distance_index, 3);
            REQUIRE(zip_forest.trees.size() == 2);
        }
        SECTION("One slice from the end of a chain, connected to the start") {
            // 0: [1+2 1 2+0 3 (2  0  0  inf  9  3  inf [14+0 3 16+0 3 20+0][3+0]) 0 21+0]
            // 1: [(1  0  3  6 [7+0])]
            vector<pos_t> positions;
            positions.emplace_back(1, false, 2);
            positions.emplace_back(2, false, 0);
            positions.emplace_back(3, false, 0);
            positions.emplace_back(7, false, 0);
            positions.emplace_back(14, false, 0);    
            positions.emplace_back(16, false, 0);    
            positions.emplace_back(20, false, 0);    
            positions.emplace_back(21, false, 0);    

            ZipCodeForest zip_forest = make_and_validate_forest(positions, distance_index, 3);
            REQUIRE(zip_forest.trees.size() == 2);
        }
    }
    TEST_CASE("zip tree non-dag", "[zip_tree]") {
        VG graph;

        Node* n1 = graph.create_node("GCA");
        Node* n2 = graph.create_node("GCA");
        Node* n3 = graph.create_node("GCA");
        Node* n4 = graph.create_node("GCA");
        Node* n5 = graph.create_node("GAC");
        Node* n6 = graph.create_node("GCA");

        Edge* e1 = graph.create_edge(n1, n2);
        Edge* e2 = graph.create_edge(n1, n3);
        Edge* e3 = graph.create_edge(n2, n3, false, true);
        Edge* e4 = graph.create_edge(n2, n4);
        Edge* e5 = graph.create_edge(n3, n4);
        Edge* e6 = graph.create_edge(n4, n5);
        Edge* e7 = graph.create_edge(n4, n6);
        Edge* e8 = graph.create_edge(n5, n6);

        IntegratedSnarlFinder snarl_finder(graph);
        SnarlDistanceIndex distance_index;
        fill_in_distance_index(&distance_index, &graph, &snarl_finder);

        SECTION("Make the zip tree with a seed on each node") {
            // [1+0 3 {2  inf  0  inf  6  inf  inf  0  inf  inf  inf  6  inf  6  inf
            //     inf  3  inf  3  inf  3  inf [3+0][2+0]} 0 4+0 3 (1  0  0  3 [5+0]) 0 6+0]
            vector<pos_t> positions;
            positions.emplace_back(1, false, 0);
            positions.emplace_back(2, false, 0);
            positions.emplace_back(3, false, 0);
            positions.emplace_back(4, false, 0);
            positions.emplace_back(5, false, 0);
            positions.emplace_back(6, false, 0);

            ZipCodeForest zip_forest = make_and_validate_forest(positions, distance_index);
            REQUIRE(zip_forest.trees.size() == 1);

            SECTION("Count dags") {
                pair<size_t, size_t> dag_non_dag_count = zip_forest.trees[0].dag_and_cyclic_snarl_count();
                REQUIRE(dag_non_dag_count.first == 1);
                REQUIRE(dag_non_dag_count.second == 1);
            }
        }
    }
    TEST_CASE("zip tree nested cyclic non-dag", "[zip_tree]") {
        VG graph;
        Node* n1 = graph.create_node("GCA");
        Node* n2 = graph.create_node("GCA");
        Node* n3 = graph.create_node("GCA");
        Node* n4 = graph.create_node("GCA");
        Node* n5 = graph.create_node("GAC");
        Node* n6 = graph.create_node("AAAAAAAAAAAAAAAGCA");

        Edge* e1 = graph.create_edge(n1, n2);
        Edge* e2 = graph.create_edge(n1, n5);
        Edge* e3 = graph.create_edge(n2, n3);
        Edge* e4 = graph.create_edge(n2, n4);
        Edge* e5 = graph.create_edge(n3, n4);
        Edge* e6 = graph.create_edge(n3, n3);
        Edge* e7 = graph.create_edge(n4, n2);
        Edge* e8 = graph.create_edge(n4, n5);
        Edge* e9 = graph.create_edge(n5, n6);

        IntegratedSnarlFinder snarl_finder(graph);
        SnarlDistanceIndex distance_index;
        fill_in_distance_index(&distance_index, &graph, &snarl_finder);

        SECTION("Make the zip tree with a seed on each node") {
            // [1+0 3 {1  inf  0  inf  inf  3  inf  0  inf  3  inf [2+0 3
            //     {1  inf  0  inf  inf  3  inf  0  inf  3  inf [3+0]} 0 4+0]} 0 5+0 3 6+0]
            vector<pos_t> positions;
            positions.emplace_back(1, false, 0);
            positions.emplace_back(2, false, 0);
            positions.emplace_back(3, false, 0);
            positions.emplace_back(4, false, 0);
            positions.emplace_back(5, false, 0);
            positions.emplace_back(6, false, 0);

            ZipCodeForest zip_forest = make_and_validate_forest(positions, distance_index);
            REQUIRE(zip_forest.trees.size() == 1);

            SECTION("Count dags") {
                pair<size_t, size_t> dag_non_dag_count = zip_forest.trees[0].dag_and_cyclic_snarl_count();
                REQUIRE(dag_non_dag_count.first == 0);
                REQUIRE(dag_non_dag_count.second == 2);
            }
        }

    }
    TEST_CASE("zip tree nested inversions", "[zip_tree]") {
        VG graph;

        Node* n1 = graph.create_node("GCA");
        Node* n2 = graph.create_node("GCA");
        Node* n3 = graph.create_node("GCA");
        Node* n4 = graph.create_node("GCA");
        Node* n5 = graph.create_node("GAC");
        Node* n6 = graph.create_node("AAAAAAAAAAAAAAAGCA");

        Edge* e1 = graph.create_edge(n1, n2);
        Edge* e2 = graph.create_edge(n1, n4, false, true);
        Edge* e3 = graph.create_edge(n2, n3);
        Edge* e4 = graph.create_edge(n2, n3, false, true);
        Edge* e5 = graph.create_edge(n2, n5, true, false);
        Edge* e6 = graph.create_edge(n3, n4);
        Edge* e7 = graph.create_edge(n3, n4, true, false);
        Edge* e8 = graph.create_edge(n4, n5);
        Edge* e9 = graph.create_edge(n5, n6);

        IntegratedSnarlFinder snarl_finder(graph);
        SnarlDistanceIndex distance_index;
        fill_in_distance_index(&distance_index, &graph, &snarl_finder);

        SECTION("Go forward through the inversions") {
            // [1+0 3 {1  inf  3  inf  0  inf  inf  9  3  0  inf [4+0rev 0
            //     {1  inf  0  inf  2  inf  inf  3  0  2  inf [3+0 1 3+1]} 3 2+0rev]} 0 5+0 3 6+0]
            vector<pos_t> positions;
            positions.emplace_back(1, false, 0);
            positions.emplace_back(2, false, 0);
            positions.emplace_back(3, false, 0);
            positions.emplace_back(3, false, 1);
            positions.emplace_back(4, false, 0);
            positions.emplace_back(5, false, 0);
            positions.emplace_back(6, false, 0);

            ZipCodeForest zip_forest = make_and_validate_forest(positions, distance_index);
            REQUIRE(zip_forest.trees.size() == 1);
            ZipCodeTree zip_tree = zip_forest.trees[0];

            assert(zip_tree.get_tree_size() == 45);

            SECTION("Count dags") {
                pair<size_t, size_t> dag_non_dag_count = zip_tree.dag_and_cyclic_snarl_count();
                REQUIRE(dag_non_dag_count.first == 0);
                REQUIRE(dag_non_dag_count.second == 2);
            }

            SECTION("Check iterator memorization") {
                auto reverse_views = get_reverse_views(zip_forest);
                // 5+0 should only see 3+1 once due to memorization
                REQUIRE(reverse_views.count({5, false}));
                size_t seen_3 = 0;
                for (auto& view : reverse_views[{5, false}]) {
                    if (view.seed == 3) seen_3++;
                }
                REQUIRE(seen_3 == 1);
            }
        }
        SECTION("Reverse both inversions") {
            // [1+0 3 {1  inf  0  inf  3  inf  inf  9  0  3  inf [4-0 3
            //     {1  inf  0  inf  2  inf  inf  3  0  2  inf [3+0 1 3+1]} 0 2-0]} 0 5+0 3 6+0]
            vector<pos_t> positions;
            positions.emplace_back(1, false, 0);
            positions.emplace_back(4, true, 0);
            positions.emplace_back(3, false, 0);
            positions.emplace_back(3, false, 1);
            positions.emplace_back(2, true, 0);
            positions.emplace_back(5, false, 0);
            positions.emplace_back(6, false, 0);

            ZipCodeForest zip_forest = make_and_validate_forest(positions, distance_index);
            REQUIRE(zip_forest.trees.size() == 1);
            ZipCodeTree zip_tree = zip_forest.trees[0];

            SECTION("Count dags") {
                pair<size_t, size_t> dag_non_dag_count = zip_tree.dag_and_cyclic_snarl_count();
                REQUIRE(dag_non_dag_count.first == 0);
                REQUIRE(dag_non_dag_count.second == 2);
            }
        }
    }
    TEST_CASE("zip tree cyclic snarl with overlapping seeds", "[zip_tree]") {
        VG graph;

        Node* n1 = graph.create_node("GCAAAAAAAAAAAAAAAAAAAAAA");
        Node* n2 = graph.create_node("AAAGCA");
        Node* n3 = graph.create_node("GCAAAA");
        Node* n4 = graph.create_node("GCAAAA");
        Node* n5 = graph.create_node("GACAAAAAAAAAAAAAAAAAAAA");

        Edge* e1 = graph.create_edge(n1, n2);
        Edge* e2 = graph.create_edge(n1, n3);
        Edge* e3 = graph.create_edge(n2, n3, false, true);
        Edge* e4 = graph.create_edge(n2, n4);
        Edge* e5 = graph.create_edge(n3, n5, true, false);
        Edge* e6 = graph.create_edge(n4, n5);

        IntegratedSnarlFinder snarl_finder(graph);
        SnarlDistanceIndex distance_index;
        fill_in_distance_index(&distance_index, &graph, &snarl_finder);

        SECTION("Cyclic snarl with seeds on either side") {
            // [5+4rev 4 {3  inf  2  inf  inf  inf  inf  0  inf  inf  inf  inf
            //     inf  inf  inf  inf  inf  inf  inf  inf  inf  inf  8  inf  2
            //     inf  4  inf  inf  12  inf  6  0  8  0  8  inf
            //     [4+4rev 4+4rev 2 4+2rev 4+2rev 2 4+0rev 4+0rev]
            //     [3+0 3+0 2 3+2 3+2 2 3+4 3+4][2+0 2+0 2 2+2 2+2 2 2+4 2+4]}
            vector<pos_t> positions;
            positions.emplace_back(1, false, 0);
            positions.emplace_back(2, false, 0);
            positions.emplace_back(2, false, 2);
            positions.emplace_back(2, false, 4);
            positions.emplace_back(2, false, 0);
            positions.emplace_back(2, false, 2);
            positions.emplace_back(2, false, 4);

            positions.emplace_back(3, false, 0);
            positions.emplace_back(3, false, 2);
            positions.emplace_back(3, false, 4);
            positions.emplace_back(3, false, 0);
            positions.emplace_back(3, false, 2);
            positions.emplace_back(3, false, 4);

            positions.emplace_back(4, false, 0);
            positions.emplace_back(4, false, 2);
            positions.emplace_back(4, false, 4);
            positions.emplace_back(4, false, 0);
            positions.emplace_back(4, false, 2);
            positions.emplace_back(4, false, 4);
            positions.emplace_back(5, false, 4);

            ZipCodeForest zip_forest = make_and_validate_forest(positions, distance_index);
            REQUIRE(zip_forest.trees.size() == 1);
        }
    }
    TEST_CASE("zip tree duplication", "[zip_tree]") {
        VG graph;

        Node* n1 = graph.create_node("GCAAAAAAAAAAAAAAAAAAAAAA");
        Node* n2 = graph.create_node("AAAGCAAAAAA");
        Node* n3 = graph.create_node("GACAAAAAAAAAAAAAAAAAAAA");

        Edge* e1 = graph.create_edge(n1, n2);
        Edge* e2 = graph.create_edge(n2, n2);
        Edge* e3 = graph.create_edge(n2, n3);

        IntegratedSnarlFinder snarl_finder(graph);
        SnarlDistanceIndex distance_index;
        fill_in_distance_index(&distance_index, &graph, &snarl_finder);

        SECTION("Cyclic snarl with seeds on either side") {
            // [3+0rev 0 {1  inf  9  inf  inf  9  inf  11  inf  0  inf 
            //     [2+2rev 2+2rev 1 2+1rev 2+1rev 1 2+0rev 2+0rev]} 24 1+0rev]
            vector<pos_t> positions;
            positions.emplace_back(1, false, 0);
            positions.emplace_back(2, false, 0);
            positions.emplace_back(2, false, 1);
            positions.emplace_back(2, false, 2);
            positions.emplace_back(2, false, 0);
            positions.emplace_back(2, false, 1);
            positions.emplace_back(2, false, 2);
            positions.emplace_back(3, false, 0);

            ZipCodeForest zip_forest = make_and_validate_forest(positions, distance_index);
            REQUIRE(zip_forest.trees.size() == 1);

            ZipCodeTree zip_tree = zip_forest.trees[0];
            // Make sure that duplicated seeds get collapsed on each other
            REQUIRE(zip_tree.get_tree_size() == 29);
            auto seeds_in_order = zip_tree.get_all_seeds();
            
            SECTION("Check iterator") {
                // For each seed, what seeds and distances do we see in reverse from it?
                auto reverse_views = get_reverse_views(zip_forest);
                // All eight seeds go R->L,
                // and the six in the cyclic snarl also go L->R
                REQUIRE(reverse_views.size() == 14);
                 if (zip_tree.get_item_at_index(1).get_is_reversed()) {
                    // Checking that middle seed can loop around
                    REQUIRE(reverse_views[seeds_in_order[3]].size() == 9);
                    // Edge to 2+2rev
                    REQUIRE(reverse_views[seeds_in_order[3]][0].seed == seeds_in_order[2].seed);
                    REQUIRE(reverse_views[seeds_in_order[3]][0].distance == 1);
                    REQUIRE(reverse_views[seeds_in_order[3]][0].is_reversed == true);
                    REQUIRE(reverse_views[seeds_in_order[3]][1].seed == seeds_in_order[1].seed);
                    REQUIRE(reverse_views[seeds_in_order[3]][1].distance == 1);
                    REQUIRE(reverse_views[seeds_in_order[3]][1].is_reversed == true);
                    // Edge to 2+0rev (loop around)
                    REQUIRE(reverse_views[seeds_in_order[3]][2].seed == seeds_in_order[6].seed);
                    REQUIRE(reverse_views[seeds_in_order[3]][2].distance == 10);
                    REQUIRE(reverse_views[seeds_in_order[3]][2].is_reversed == true);
                    REQUIRE(reverse_views[seeds_in_order[3]][3].seed == seeds_in_order[5].seed);
                    REQUIRE(reverse_views[seeds_in_order[3]][3].distance == 10);
                    REQUIRE(reverse_views[seeds_in_order[3]][3].is_reversed == true);
                    // Edge to 2+1rev (self-loop)
                    REQUIRE(reverse_views[seeds_in_order[3]][4].seed == seeds_in_order[4].seed);
                    REQUIRE(reverse_views[seeds_in_order[3]][4].distance == 11);
                    REQUIRE(reverse_views[seeds_in_order[3]][4].is_reversed == true);
                    REQUIRE(reverse_views[seeds_in_order[3]][5].seed == seeds_in_order[3].seed);
                    REQUIRE(reverse_views[seeds_in_order[3]][5].distance == 11);
                    REQUIRE(reverse_views[seeds_in_order[3]][5].is_reversed == true);
                    // Edge to 3+0rev
                    REQUIRE(reverse_views[seeds_in_order[3]][8].seed == seeds_in_order[0].seed);
                    REQUIRE(reverse_views[seeds_in_order[3]][8].distance == 10);
                    REQUIRE(reverse_views[seeds_in_order[3]][8].is_reversed == true);
                } else {
                    cerr << "Not testing reverse views since I didn't bother writing it" << endl;
                }
            }
        }
    }
    TEST_CASE("zip tree self loops", "[zip_tree]") {
        VG graph;

        Node* n1 = graph.create_node("GCAAAAAAAAAAAAAAAAAAAAAA");
        Node* n2 = graph.create_node("AAAGCAAAAAA");
        Node* n3 = graph.create_node("TT");
        Node* n4 = graph.create_node("GACAAAAAAAAAAAAAAAAAAAA");

        Edge* e1 = graph.create_edge(n1, n2);
        Edge* e2 = graph.create_edge(n2, n2, true, false);
        Edge* e3 = graph.create_edge(n2, n3);
        Edge* e4 = graph.create_edge(n3, n2, false, true);
        Edge* e5 = graph.create_edge(n2, n4, true, false);

        IntegratedSnarlFinder snarl_finder(graph);
        SnarlDistanceIndex distance_index;
        fill_in_distance_index(&distance_index, &graph, &snarl_finder);

        SECTION("One position") {
            // [{1  inf  0  0  24  24  24  24  0  24  inf [2+0 0 2-11rev]}]
            vector<pos_t> positions;
            // Same position, but going in either direction
            positions.emplace_back(2, false, 0);
            positions.emplace_back(2, true, 11);

            ZipCodeForest zip_forest = make_and_validate_forest(positions, distance_index);
            REQUIRE(zip_forest.trees.size() == 1);

            SECTION("Check iterator") {
                auto reverse_views = get_reverse_views(zip_forest);
                // Both seeds have two entries, going R->L and L->R
                REQUIRE(reverse_views.size() == 4);

                // 2+0 sees 2-ll and then itself
                REQUIRE(reverse_views[{0, false}].size() == 1);
                // Edge to 2-11rev taking C1L->C1L self-loop is ignored
                // (due to having distance 0)
                // Edge to self now circling back around
                REQUIRE(reverse_views[{0, false}][0].seed == 0);
                REQUIRE(reverse_views[{0, false}][0].distance == 24);
                REQUIRE(reverse_views[{0, false}][0].is_reversed == false);

                // 2+0rev sees self and then 2-11rev
                REQUIRE(reverse_views[{0, true}].size() == 2);
                // Edge to self taking C1R->C1L self-loop
                REQUIRE(reverse_views[{0, true}][0].seed == 0);
                REQUIRE(reverse_views[{0, true}][0].distance == 24);
                REQUIRE(reverse_views[{0, true}][0].is_reversed == true);
                // Edge to 2-11rev now circling back around
                REQUIRE(reverse_views[{0, true}][1].seed == 1);
                REQUIRE(reverse_views[{0, true}][1].distance == 24);
                REQUIRE(reverse_views[{0, true}][1].is_reversed == true);
            }
        }
        SECTION("Cyclic snarl with seeds on either side") {
            // [4+0rev 0 {1  inf  0  0  22  22  20  24  0  22  inf 
            //     [2+0 0 2-11rev 1 2+1 0 2-10rev 1 2+2 0 2-9rev]} 24 1+0rev]
            vector<pos_t> positions;
            positions.emplace_back(1, false, 0);
            positions.emplace_back(2, false, 0);
            positions.emplace_back(2, false, 1);
            positions.emplace_back(2, false, 2);
            positions.emplace_back(2, true, 11);
            positions.emplace_back(2, true, 10);
            positions.emplace_back(2, true, 9);
            positions.emplace_back(4, false, 0);

            ZipCodeForest zip_forest = make_and_validate_forest(positions, distance_index);
            REQUIRE(zip_forest.trees.size() == 1);

            // Check self-loop distances
            // c1_left -> c1_left
            REQUIRE(zip_forest.trees[0].get_item_at_index(7).get_value() == 0);
            // c1_left -> c1_right
            REQUIRE(zip_forest.trees[0].get_item_at_index(9).get_value() == 22);
            // c1_right -> c1_right
            REQUIRE(zip_forest.trees[0].get_item_at_index(10).get_value() == 20);
        }
        SECTION("Duplicate seed with reversed in between") {
            // [{1  inf  0  0  24  24  24  24  0  24  inf [2+0 2+0 0 2-11rev]}]
            vector<pos_t> positions;
            positions.emplace_back(2, false, 0);
            positions.emplace_back(2, true, 11);
            positions.emplace_back(2, false, 0);

            ZipCodeForest zip_forest = make_and_validate_forest(positions, distance_index);
            REQUIRE(zip_forest.trees.size() == 1);
            ZipCodeTree zip_tree = zip_forest.trees[0];
            REQUIRE(zip_tree.get_tree_size() == 21);
            // Check items in chain
            REQUIRE(zip_tree.get_item_at_index(14).get_type() == ZipCodeTree::SEED);
            REQUIRE(zip_tree.get_item_at_index(14).get_value() == 0);
            REQUIRE(zip_tree.get_item_at_index(15).get_type() == ZipCodeTree::SEED);
            REQUIRE(zip_tree.get_item_at_index(15).get_value() == 2);
            REQUIRE(zip_tree.get_item_at_index(16).get_type() == ZipCodeTree::EDGE);
            REQUIRE(zip_tree.get_item_at_index(16).get_value() == 0);
            REQUIRE(zip_tree.get_item_at_index(17).get_type() == ZipCodeTree::SEED);
            REQUIRE(zip_tree.get_item_at_index(17).get_value() == 1);
        }
    }
    TEST_CASE("zip tree handles complicated nested snarls", "[zip_tree]") {
        // Load an example graph
        VG graph;
        io::json2graph(R"({"node":[{"id": "1","sequence":"AAAAAAAAAAAAAAAAAAAAAAAAAAAAAAAAAAAAA"},
                                   {"id":"2","sequence":"AAAAAAAAAAAAAAAAAAAAAAAAAAAAAAAAAAAAAAAAAAA"},
                                   {"id":"3","sequence":"T"},
                                   {"id":"4","sequence":"T"},
                                   {"id":"5","sequence":"ATATCTATACATATAATACAG"},
                                   {"id":"6","sequence":"AT"},
                                   {"id":"7","sequence":"T"},
                                   {"id":"8","sequence":"A"},
                                   {"id":"9","sequence":"C"},
                                   {"id":"10","sequence":"AT"},
                                   {"id":"11","sequence":"A"},
                                   {"id":"12","sequence":"C"}],
                           "edge":[{"from":"3","to":"10"},
                                   {"from":"4","to":"5"},
                                   {"from":"5","to":"11"},
                                   {"from":"6","to":"7"},
                                   {"from":"7","to":"11"},
                                   {"from":"7","to":"12","to_end":true},
                                   {"from":"7","to":"8"},
                                   {"from":"8","to":"4"},
                                   {"from":"9","to":"10"},
                                   {"from":"11","to":"3"},
                                   {"from":"11","to":"9"},
                                   {"from":"12","from_start":true,"to":"3"},
                                   {"from":"1","to":"6"},
                                   {"from":"10","to":"2"}]})", &graph);

        IntegratedSnarlFinder snarl_finder(graph);
        SnarlDistanceIndex distance_index;
        fill_in_distance_index(&distance_index, &graph, &snarl_finder);

        SECTION("Three seeds") {
            // [6+0 3 (1  3  2  22 [5+1]) 1 10+1]
            vector<pos_t> positions;
            positions.emplace_back(6, false, 0);
            positions.emplace_back(5, false, 1);
            positions.emplace_back(10, false, 1);
            
            ZipCodeForest zip_forest = make_and_validate_forest(positions, distance_index);
            REQUIRE(zip_forest.trees.size() == 1);
        }
    }
    TEST_CASE("Root snarl", "[zip_tree]") {
        VG graph;

        Node* n1 = graph.create_node("GTGCACA");//8
        Node* n2 = graph.create_node("GTGCACA");
        Node* n3 = graph.create_node("GT");
        Node* n4 = graph.create_node("GATTCTTATAG");//11

        Edge* e1 = graph.create_edge(n1, n3);
        Edge* e2 = graph.create_edge(n1, n4);
        Edge* e3 = graph.create_edge(n3, n2);
        Edge* e4 = graph.create_edge(n3, n4, false, true);
        Edge* e5 = graph.create_edge(n2, n4);

        IntegratedSnarlFinder snarl_finder(graph);
        SnarlDistanceIndex distance_index;
        fill_in_distance_index(&distance_index, &graph, &snarl_finder);

        SECTION("One seed on each node") {
            // ([3-0rev][4+0][2+0][1+0])
            vector<pos_t> positions;
            positions.emplace_back(1, false, 0);
            positions.emplace_back(2, false, 0);
            positions.emplace_back(3, true, 0);
            positions.emplace_back(4, false, 0);
            
            ZipCodeForest zip_forest = make_and_validate_forest(positions, distance_index);
            REQUIRE(zip_forest.trees.size() == 1);

            SECTION("Check iterator") {
                auto reverse_views = get_reverse_views(zip_forest);
                // None of the four seeds can see anything
                REQUIRE(reverse_views.size() == 4);
                for (auto& rv : reverse_views) {
                    REQUIRE(rv.second.size() == 0);
                }
            }
        }
        SECTION("Splice out chain") {
            // ([1+6]) and [1+3]
            vector<pos_t> positions;
            positions.emplace_back(1, false, 3);
            positions.emplace_back(1, false, 6);
            
            ZipCodeForest zip_forest = make_and_validate_forest(positions, distance_index, 2);
            REQUIRE(zip_forest.trees.size() == 2);
        }
    }
    TEST_CASE("One nested dag snarl", "[zip_tree]") {
        VG graph;

        Node* n1 = graph.create_node("TGTTTAAGGCTCGATCATCCGCTCACAGTCCGTCGTAGACGCATCAGACTTGGTTTCCCAAGC");
        Node* n2 = graph.create_node("G");
        Node* n3 = graph.create_node("A");
        Node* n4 = graph.create_node("CTCGCGG");
        Node* n5 = graph.create_node("G");
        Node* n6 = graph.create_node("ACCAGGCAGAATCGAGGGATGTTC");
        Node* n7 = graph.create_node("AACAGTGTCCAACACTGG");

        //Inversion
        Edge* e1 = graph.create_edge(n1, n2);
        Edge* e2 = graph.create_edge(n1, n3);
        Edge* e3 = graph.create_edge(n2, n4);
        Edge* e4 = graph.create_edge(n3, n4);
        Edge* e5 = graph.create_edge(n3, n7);
        Edge* e6 = graph.create_edge(n4, n5);
        Edge* e7 = graph.create_edge(n4, n6);
        Edge* e8 = graph.create_edge(n5, n6);
        Edge* e9 = graph.create_edge(n6, n7); 

        IntegratedSnarlFinder snarl_finder(graph);
        SnarlDistanceIndex distance_index;
        fill_in_distance_index(&distance_index, &graph, &snarl_finder);

        SECTION("One seed in nested snarl and one outside") {
            // [7+17rev 17 (1  24  1  8 [(1  1  0  0 [5+0rev])])]
            vector<pos_t> positions;
            positions.emplace_back(5, false, 0);
            positions.emplace_back(7, false, 17);
            
            make_and_validate_forest(positions, distance_index, 61);
        }
    }
    TEST_CASE("Components of root", "[zip_tree]") {
        VG graph;

        Node* n1 = graph.create_node("GTGCACA");//8
        Node* n2 = graph.create_node("GTGAAAAAAAAAAAAAAACACA");
        Node* n3 = graph.create_node("AAAAAAAAAAAAGT");
        Node* n4 = graph.create_node("GATTCTTATAG");//11
        Node* n5 = graph.create_node("GATTCTTATAG");//11

        //Inversion
        Edge* e1 = graph.create_edge(n1, n2);
        Edge* e2 = graph.create_edge(n1, n2, false, true);
        Edge* e3 = graph.create_edge(n2, n3);
        Edge* e4 = graph.create_edge(n2, n3, true, false);
        
        ofstream out ("testGraph.hg");
        graph.serialize(out);

        IntegratedSnarlFinder snarl_finder(graph);
        SnarlDistanceIndex distance_index;
        fill_in_distance_index(&distance_index, &graph, &snarl_finder);

        SECTION("Five buckets") {
            // 0: [1+0 3 1+3 2 1+5 2 {1  inf  0  inf  inf  inf  inf  22  0  inf  inf [2+0]}]
            // 1: [2+7 2 2+9 1 2+10]
            // 2: [3-3rev]
            // 3: [5+0]
            // 4: [4+0]
            vector<pos_t> positions;
            positions.emplace_back(1, false, 0);
            positions.emplace_back(1, false, 3);
            positions.emplace_back(1, false, 5);
            positions.emplace_back(2, false, 0);
            positions.emplace_back(2, false, 7);
            positions.emplace_back(2, false, 9);
            positions.emplace_back(2, false, 10);
            positions.emplace_back(3, true, 3);
            positions.emplace_back(4, false, 0);
            positions.emplace_back(5, false, 0);
            
            ZipCodeForest zip_forest = make_and_validate_forest(positions, distance_index, 5);
            REQUIRE(zip_forest.trees.size() == 5);
        }
    }
    TEST_CASE("Another non-dag snarl", "[zip_tree]") {
        VG graph;

        Node* n1 = graph.create_node("GTG");
        Node* n2 = graph.create_node("G");
        Node* n3 = graph.create_node("A");
        Node* n4 = graph.create_node("GAAAAAAAAT");
        Node* n5 = graph.create_node("G");
        Node* n6 = graph.create_node("G");
        Node* n7 = graph.create_node("GAAAAAAAAAT");
        Node* n8 = graph.create_node("GAT");
        Node* n9 = graph.create_node("GATAAAAAAAAAAAAAAAAAAAAAAAAAAAAAAAAAAA");

        Edge* e1 = graph.create_edge(n1, n2);
        Edge* e2 = graph.create_edge(n1, n3);
        Edge* e3 = graph.create_edge(n2, n4);
        Edge* e4 = graph.create_edge(n3, n4);
        Edge* e5 = graph.create_edge(n3, n7, false, true);
        Edge* e6 = graph.create_edge(n4, n8, true, false);
        Edge* e7 = graph.create_edge(n4, n5);
        Edge* e8 = graph.create_edge(n4, n6);
        Edge* e9 = graph.create_edge(n5, n7);
        Edge* e10 = graph.create_edge(n6, n7);
        Edge* e11 = graph.create_edge(n7, n8);
        Edge* e12 = graph.create_edge(n8, n9);
        
        IntegratedSnarlFinder snarl_finder(graph);
        SnarlDistanceIndex distance_index;
        fill_in_distance_index(&distance_index, &graph, &snarl_finder);

        SECTION("Multiple seeds in snarl") {
            // [{3  inf  0  inf  23  inf  22  12  inf  11  inf  11  inf  10  inf 
            //     inf  0  inf  inf  inf  inf  inf  24  inf  23  inf  11  inf
            //     inf  23  inf  22  11  10  inf  23  inf [3+0 1 3-0rev]
            //     [(2  0  0  inf  1  1  1 [6-0][5-0])][2+0]}]
            vector<pos_t> positions;
            positions.emplace_back(2, false, 0);
            positions.emplace_back(3, false, 0);
            positions.emplace_back(3, true,  0);
            positions.emplace_back(5, true,  0);
            positions.emplace_back(6, true,  0);
            
            make_and_validate_forest(positions, distance_index);
        }
    }
    TEST_CASE("Remove snarl and then a chain slice", "[zip_tree]") {
        VG graph;

        Node* n1 = graph.create_node("GTG");
        Node* n2 = graph.create_node("GTG");
        Node* n3 = graph.create_node("AAA");
        Node* n4 = graph.create_node("GAT");
        Node* n5 = graph.create_node("GAAT");
        Node* n6 = graph.create_node("GATAAAAA");
        Node* n7 = graph.create_node("GAT");
        Node* n8 = graph.create_node("GAT");
        Node* n9 = graph.create_node("GAT");
        Node* n10 = graph.create_node("GAT");
        Node* n11 = graph.create_node("GATAAAAAAAAAAAAAAAAAAAAAAAAAAAAAAAAAAA");

        Edge* e1 = graph.create_edge(n1, n2);
        Edge* e2 = graph.create_edge(n1, n11);
        Edge* e3 = graph.create_edge(n2, n3);
        Edge* e4 = graph.create_edge(n2, n4);
        Edge* e5 = graph.create_edge(n3, n5);
        Edge* e6 = graph.create_edge(n4, n5);
        Edge* e7 = graph.create_edge(n5, n6);
        Edge* e8 = graph.create_edge(n5, n7);
        Edge* e9 = graph.create_edge(n6, n7);
        Edge* e10 = graph.create_edge(n7, n8);
        Edge* e11 = graph.create_edge(n7, n9);
        Edge* e12 = graph.create_edge(n8, n10);
        Edge* e13 = graph.create_edge(n9, n10);
        Edge* e14 = graph.create_edge(n10, n11);
        
        //ofstream out ("testGraph.hg");
        //graph.serialize(out);

        IntegratedSnarlFinder snarl_finder(graph);
        SnarlDistanceIndex distance_index;
        fill_in_distance_index(&distance_index, &graph, &snarl_finder);

        SECTION("Node first") {
            // [(1  0  0  3 [2+0 inf 10+0])], [5+0], and [6+4]
            vector<pos_t> positions;
            positions.emplace_back(2, false, 0);
            positions.emplace_back(5, false, 0);
            positions.emplace_back(6, false, 4);
            positions.emplace_back(10, false, 0);
            
            make_and_validate_forest(positions, distance_index, 3);
        }
        SECTION("Snarl first") {
            // [(1  3  0  3 [(1  0  3  3 [3+0]) 10 10+0])], [6+4]
            vector<pos_t> positions;
            positions.emplace_back(3, false, 0);
            positions.emplace_back(6, false, 4);
            positions.emplace_back(10, false, 0);
            
            make_and_validate_forest(positions, distance_index, 3);
        }
    }
    TEST_CASE("Remove a child of the top-level chain", "[zip_tree]") {
        VG graph;

        Node* n1 = graph.create_node("GTGGGGGGG");
        Node* n2 = graph.create_node("GGGGGGGTG");
        Node* n3 = graph.create_node("GGGGGGAAA");
        Node* n4 = graph.create_node("GGGGGGGAT");

        Edge* e1 = graph.create_edge(n1, n2);
        Edge* e2 = graph.create_edge(n1, n3);
        Edge* e3 = graph.create_edge(n2, n3);
        Edge* e4 = graph.create_edge(n3, n4);
       
        //ofstream out ("testGraph.hg");
        //graph.serialize(out);

        IntegratedSnarlFinder snarl_finder(graph);
        SnarlDistanceIndex distance_index;
        fill_in_distance_index(&distance_index, &graph, &snarl_finder);

        SECTION("One tree on each node") {
            // [(1  7  0  2 [2+7]) 3 3+3] and [4+7]
            vector<pos_t> positions;
            positions.emplace_back(2, false, 7);
            positions.emplace_back(3, false, 3);
            positions.emplace_back(4, false, 7);
            
            make_and_validate_forest(positions, distance_index, 3);
        }
        SECTION("Remove second child of snarl") {
            // [3+8] and [4+5]
            vector<pos_t> positions;
            positions.emplace_back(3, false, 8);
            positions.emplace_back(4, false, 5);
            
            make_and_validate_forest(positions, distance_index, 3);
        }
    }
    TEST_CASE("Remove a child of the top-level snarl", "[zip_tree]") {
        VG graph;

        Node* n1 = graph.create_node("GTGGGGGGG");
        Node* n2 = graph.create_node("GGGGGGGTG");
        Node* n3 = graph.create_node("GGGGGGAAA");
        Node* n4 = graph.create_node("GGGGGGGAT");

        Edge* e1 = graph.create_edge(n1, n2);
        Edge* e2 = graph.create_edge(n1, n3);
        Edge* e3 = graph.create_edge(n2, n3);
        Edge* e4 = graph.create_edge(n3, n4);
        Edge* e5 = graph.create_edge(n3, n4, false, true);

        ofstream out ("testGraph.hg");
        graph.serialize(out);

        IntegratedSnarlFinder snarl_finder(graph);
        SnarlDistanceIndex distance_index;
        fill_in_distance_index(&distance_index, &graph, &snarl_finder);

        SECTION("One tree on each node") {
            // [4+5], [1+5], [2+5], and [3+5]
            vector<pos_t> positions;
            positions.emplace_back(1, false, 5);
            positions.emplace_back(2, false, 5);
            positions.emplace_back(3, false, 5);
            positions.emplace_back(4, false, 5);
            
            make_and_validate_forest(positions, distance_index, 3);
        }
        SECTION("Remove second child of snarl") {
            // ([3+8]) and [4+5]
            vector<pos_t> positions;
            positions.emplace_back(3, false, 8);
            positions.emplace_back(4, false, 5);
            
            make_and_validate_forest(positions, distance_index, 3);
        }
        SECTION("Remove first child of snarl") {
            // ([4+0]) and [3+5]
            vector<pos_t> positions;
            positions.emplace_back(3, false, 5);
            positions.emplace_back(4, false, 0);
            
            make_and_validate_forest(positions, distance_index, 3);
        }
        SECTION("Remove one chain") {
            // [4+4]
            vector<pos_t> positions;
            positions.emplace_back(4, false, 4);
            
            make_and_validate_forest(positions, distance_index, 3);
        }
    }
    TEST_CASE("Snp nested in looping snarl", "[zip_tree]") {
        VG graph;

        Node* n1 = graph.create_node("GTGGGGGGG");
        Node* n2 = graph.create_node("GGGGGGGTG");
        Node* n3 = graph.create_node("G");
        Node* n4 = graph.create_node("G");
        Node* n5 = graph.create_node("GGGGGGGAT");
        Node* n6 = graph.create_node("GGGGGGGAT");
        Node* n7 = graph.create_node("GGGGGGGATTTTTTTTTTTTTTTTTTTTTT");
        Node* n8 = graph.create_node("GGGGGGGAT");

        Edge* e1 = graph.create_edge(n1, n2);
        Edge* e2 = graph.create_edge(n2, n3);
        Edge* e3 = graph.create_edge(n2, n4);
        Edge* e4 = graph.create_edge(n3, n5);
        Edge* e5 = graph.create_edge(n4, n5);
        Edge* e6 = graph.create_edge(n5, n6);
        Edge* e7 = graph.create_edge(n6, n2);
        Edge* e8 = graph.create_edge(n6, n7);
        Edge* e9 = graph.create_edge(n1, n8);
        Edge* e10 = graph.create_edge(n8, n7);
       
        //ofstream out ("testGraph.hg");
        //graph.serialize(out);

        IntegratedSnarlFinder snarl_finder(graph);
        SnarlDistanceIndex distance_index;
        fill_in_distance_index(&distance_index, &graph, &snarl_finder);

        SECTION("Snps alone") {
            // [1+0 9 {1  inf  8  inf  inf  26  inf  9  inf  18  inf
            //     [2+8 2+8 1 (2  0  0  inf  1  1  1 [3+0][4+0]) 0 5+0<6/3>]} 0 7+0]
            vector<pos_t> positions;
            positions.emplace_back(1, false, 0);
            positions.emplace_back(2, false, 8);
            positions.emplace_back(3, false, 0);
            positions.emplace_back(5, false, 0);
            positions.emplace_back(2, false, 8);
            positions.emplace_back(4, false, 0);
            positions.emplace_back(5, false, 0);
            positions.emplace_back(7, false, 0);
            
            ZipCodeForest zip_forest = make_and_validate_forest(positions, distance_index, 100);
        }
    }
    TEST_CASE("zipcode tree simple chain with multiple connected components", "[zip_tree]") {
        VG graph;

        Node* n1 = graph.create_node("GCA");
        Node* n2 = graph.create_node("T");
        Node* n3 = graph.create_node("G");
        Node* n4 = graph.create_node("CTGA");
        Node* n5 = graph.create_node("GCA");
        Node* n6 = graph.create_node("T");
        Node* n7 = graph.create_node("T");
        Node* n8 = graph.create_node("TTTTTTTTT");

        Edge* e1 = graph.create_edge(n1, n2);
        Edge* e2 = graph.create_edge(n1, n3);
        Edge* e3 = graph.create_edge(n2, n4);
        Edge* e4 = graph.create_edge(n3, n4);
        Edge* e5 = graph.create_edge(n4, n5);
        Edge* e6 = graph.create_edge(n4, n6);
        Edge* e7 = graph.create_edge(n5, n7);
        Edge* e8 = graph.create_edge(n6, n7);

        IntegratedSnarlFinder snarl_finder(graph);
        SnarlDistanceIndex distance_index;
        fill_in_distance_index(&distance_index, &graph, &snarl_finder);

        SECTION("One cluster on the same node plus extra node") {
            // [8+3] and [4+3rev 2 4+1rev 1 4+0rev]
            vector<pos_t> positions;
            positions.emplace_back(4, false, 0);
            positions.emplace_back(4, false, 1);
            positions.emplace_back(4, false, 3);
            positions.emplace_back(8, false, 3);

            make_and_validate_forest(positions, distance_index, 100);
        }
    }
<<<<<<< HEAD
    TEST_CASE( "zipcode tree multicomponent chain nested in irregular snarl",
                   "[zip_tree]" ) {
=======
    TEST_CASE("zipcode tree multicomponent chain nested in irregular snarl", "[zip_tree]" ) {
>>>>>>> 7479e04b
        VG graph;

        Node* n1 = graph.create_node("GCAAAAAAAAAAAAAAAAAAAAAAAAA");
        Node* n2 = graph.create_node("T");
        Node* n3 = graph.create_node("G");
        Node* n4 = graph.create_node("CTGA");
        Node* n5 = graph.create_node("GCA");
        Node* n6 = graph.create_node("T");
        Node* n7 = graph.create_node("T");
        Node* n8 = graph.create_node("TTTTTTTTT");
        Node* n9 = graph.create_node("TTTTTTTTT");
        Node* n10 = graph.create_node("GCAAAAAAAAAAAAA");
        Node* n11 = graph.create_node("TTT");
        Node* n12 = graph.create_node("GGGGGGGGGGGGGGGGGGGGGGGGGGGGGGGGGGGG");
        Node* n13 = graph.create_node("GGGGGGGGGGGGGGGGGGGGGGGGGGGGGGGGGGGG");

        Edge* e1 = graph.create_edge(n1, n2);
        Edge* e2 = graph.create_edge(n1, n12);
        Edge* e3 = graph.create_edge(n2, n3);
        Edge* e4 = graph.create_edge(n2, n10);
        Edge* e5 = graph.create_edge(n3, n4);
        Edge* e6 = graph.create_edge(n3, n5);
        Edge* e7 = graph.create_edge(n5, n6);
        Edge* e8 = graph.create_edge(n6, n7, true, false);
        Edge* e9 = graph.create_edge(n7, n8);
        Edge* e10 = graph.create_edge(n7, n9);
        Edge* e11 = graph.create_edge(n8, n9);
        Edge* e12 = graph.create_edge(n9, n11);
        Edge* e13 = graph.create_edge(n10, n11);
        Edge* e14 = graph.create_edge(n10, n10, false, true);
        Edge* e15 = graph.create_edge(n11, n12);
        Edge* e16 = graph.create_edge(n12, n13);

        IntegratedSnarlFinder snarl_finder(graph);
        SnarlDistanceIndex distance_index;
        fill_in_distance_index(&distance_index, &graph, &snarl_finder);

        ofstream out ("testGraph.hg");
        graph.serialize(out);

        SECTION("Cross unreachable chain") {
            // [{1  inf  1  inf  inf  inf  inf  0  inf  3  inf
            //    [{1  inf  0  inf  inf  inf  inf  15  inf  9  inf
            //    [3+0 1 (1  0  0  inf [4+0]) 1 5+1 inf 7+0 1 (1  0  0  9 [8+0]) 0 9+0]}]}]
            vector<pos_t> positions;
            positions.emplace_back(n3->id(), false, 0);
            positions.emplace_back(n4->id(), false, 0);
            positions.emplace_back(n5->id(), false, 1);
            positions.emplace_back(n7->id(), false, 0);
            positions.emplace_back(n8->id(), false, 0);
            positions.emplace_back(n9->id(), false, 0);

            make_and_validate_forest(positions, distance_index, 100);
        }
        SECTION("Cross unreachable chain including snarl that is not start-end reachable") {
            // 0: [{1  inf  1  inf  inf  inf  inf  0  inf  3  inf
            //        [{1  inf  0  inf  inf  inf  inf  15  inf  9  inf 
            //        [3+0 1 (1  0  0  inf [4+0]) 1 5+1 inf 7+0 1 (1  0  0  9 [8+0]) 0 9+0]}]}]
            // 1: [(1  inf  inf  0 [6+0rev])]
            vector<pos_t> positions;
            positions.emplace_back(n3->id(), false, 0);
            positions.emplace_back(n4->id(), false, 0);
            positions.emplace_back(n5->id(), false, 1);
            positions.emplace_back(n6->id(), false, 0);
            positions.emplace_back(n7->id(), false, 0);
            positions.emplace_back(n8->id(), false, 0);
            positions.emplace_back(n9->id(), false, 0);

            make_and_validate_forest(positions, distance_index, 100);
        }
    }
    /*
    This test case will "pass" if you run it, but the forest will be weird
    because the snarl finder gets very confused by the looping chain,
    so the snarl/chain decomposition is quite odd.

         3             <-- the graph looks like this, but the distance index
        / \                thinks that 1/5 are in an irregular snarl,
       2 - 4               with 2 outside; then it makes an irregular snarl
      /     \              with 3 inside and 4 outside in a separate section.
    1 ------- 5
    TEST_CASE("Looping chain zipcode tree", "[zip_tree]") {
        // chain 2rev->2rev
        VG graph;

        Node* n1 = graph.create_node("ACACGTTGC");
        Node* n2 = graph.create_node("TCTCCACCGGCAAGTTTCACTTCACTT");
        Node* n3 = graph.create_node("A");
        Node* n4 = graph.create_node("AT");
        Node* n5 = graph.create_node("CGTGGGG");

        Edge* e1 = graph.create_edge(n1, n2);
        Edge* e2 = graph.create_edge(n1, n5);
        Edge* e3 = graph.create_edge(n2, n3);
        Edge* e4 = graph.create_edge(n2, n4);
        Edge* e5 = graph.create_edge(n3, n4);
        Edge* e6 = graph.create_edge(n4, n5);

        IntegratedSnarlFinder snarl_finder(graph);
        SnarlDistanceIndex dist_index;
        fill_in_distance_index(&dist_index, &graph, &snarl_finder);

        SECTION("One cluster on the same node plus extra node") {
            // 0: [2+0rev 0 (2  inf  9  9  inf  0  inf [5+0rev][1+0rev])]
            // 1: [4+0rev 0 (1  1  0  0 [3+0rev])]
            vector<pos_t> positions;
            positions.emplace_back(1, false, 0);
            positions.emplace_back(2, false, 0);
            positions.emplace_back(3, false, 0);
            positions.emplace_back(4, false, 0);
            positions.emplace_back(5, false, 0);

            make_and_validate_forest(positions, distance_index, 100);
        }
    }
    */
    TEST_CASE("ziptree with inversion inside of duplication", "[zip_tree]") {
        VG graph;

        Node* n1 = graph.create_node("AAA");
        Node* n2 = graph.create_node("C");
        Node* n3 = graph.create_node("GAT");
        Node* n4 = graph.create_node("AT");
        Node* n5 = graph.create_node("CCC");

        Edge* e1 = graph.create_edge(n1, n2);
        Edge* e2 = graph.create_edge(n2, n3);
        Edge* e3 = graph.create_edge(n2, n3, false, true);
        Edge* e4 = graph.create_edge(n3, n4);
        Edge* e5 = graph.create_edge(n3, n4, true, false);
        Edge* e6 = graph.create_edge(n4, n5);
        Edge* e7 = graph.create_edge(n4, n2);

        IntegratedSnarlFinder snarl_finder(graph);
        SnarlDistanceIndex distance_index;
        fill_in_distance_index(&distance_index, &graph, &snarl_finder);

        SECTION("One seed in inversion") {
            // [{1  inf  7  3  1  6  9  6  2  8  inf
            //     [{1  inf  0  3  3  6  9  3  0  3  inf [3+0]}]}]
            vector<pos_t> positions;
            positions.emplace_back(3, false, 0);

            make_and_validate_forest(positions, distance_index);
        }
        SECTION("One seed outside inversion") {
            // [{1  inf  7  9  4  6  3  6  2  11  inf [4+0rev]}]
            vector<pos_t> positions;
            positions.emplace_back(4, false, 0);

            make_and_validate_forest(positions, distance_index);
        }
        SECTION("One seed inside and one seed outside inversion") {
            // [{1  inf  7  9  1  6  9  6  2  8  inf [4+0rev 0
            //     {1  inf  0  3  3  6  9  3  0  3  inf [3+0]}]}]
            vector<pos_t> positions;
            positions.emplace_back(3, false, 0);
            positions.emplace_back(4, false, 0);

            vector<SnarlDistanceIndexClusterer::Seed> seeds;

            make_and_validate_forest(positions, distance_index);
        }
        SECTION("One seed on either side of inversion") {
            // [{1  inf  7  9  0  2  7  6  2  7  inf [4+0rev 4 2+0rev]}]
            vector<pos_t> positions;
            positions.emplace_back(2, false, 0);
            positions.emplace_back(4, false, 0);

            vector<SnarlDistanceIndexClusterer::Seed> seeds;

            make_and_validate_forest(positions, distance_index);
        }
        SECTION("One seed on each node") {
            // [1+0 3 {1  inf  7  9  0  2  7  6  2  7  inf [4+0rev 0
            //     {1  inf  0  3  3  6  9  3  0  3  inf [3+0]} 1 2+0rev]} 0 5+0]
            vector<pos_t> positions;
            positions.emplace_back(1, false, 0);
            positions.emplace_back(2, false, 0);
            positions.emplace_back(3, false, 0);
            positions.emplace_back(4, false, 0);
            positions.emplace_back(5, false, 0);

            vector<SnarlDistanceIndexClusterer::Seed> seeds;

            make_and_validate_forest(positions, distance_index);
        }
    }
    TEST_CASE("ziptree with duplications sharing a start point", "[zip_tree]") {
        VG graph;

        Node* n1 = graph.create_node("AA");
        Node* n2 = graph.create_node("T");
        Node* n3 = graph.create_node("CGC");
        Node* n4 = graph.create_node("GT");
        Node* n5 = graph.create_node("AA");
        Node* n6 = graph.create_node("ACAC");

        Edge* e1 = graph.create_edge(n1, n2);
        Edge* e2 = graph.create_edge(n2, n3);
        Edge* e3 = graph.create_edge(n3, n4);
        Edge* e4 = graph.create_edge(n4, n5);
        Edge* e5 = graph.create_edge(n5, n6);
        // Backtracks to n2
        Edge* e6 = graph.create_edge(n4, n2);
        Edge* e7 = graph.create_edge(n5, n2);

        IntegratedSnarlFinder snarl_finder(graph);
        SnarlDistanceIndex distance_index;
        fill_in_distance_index(&distance_index, &graph, &snarl_finder);

        SECTION("One seed on each node") {
            // [1+0 2 {2  inf  6  inf  inf  8  inf  0  inf  2  inf  inf  2  inf
            //     2  inf  8  inf  2  inf  4  inf [5+0][2+0 1 3+0 3 4+0]} 0 6+0]
            vector<pos_t> positions;
            positions.emplace_back(1, false, 0);
            positions.emplace_back(2, false, 0);
            positions.emplace_back(3, false, 0);
            positions.emplace_back(4, false, 0);
            positions.emplace_back(5, false, 0);
            positions.emplace_back(6, false, 0);

            make_and_validate_forest(positions, distance_index);
        }
    }
    TEST_CASE("ziptree with properly nested duplications", "[zip_tree]") {
        VG graph;

        Node* n1 = graph.create_node("AA");
        Node* n2 = graph.create_node("T");
        Node* n3 = graph.create_node("CGC");
        Node* n4 = graph.create_node("GT");
        Node* n5 = graph.create_node("AA");

        Edge* e1 = graph.create_edge(n1, n2);
        Edge* e2 = graph.create_edge(n2, n3);
        Edge* e3 = graph.create_edge(n3, n4);
        Edge* e4 = graph.create_edge(n4, n5);
        Edge* e6 = graph.create_edge(n4, n2);
        Edge* e7 = graph.create_edge(n3, n3);

        IntegratedSnarlFinder snarl_finder(graph);
        SnarlDistanceIndex distance_index;
        fill_in_distance_index(&distance_index, &graph, &snarl_finder);

        SECTION("One seed in inner duplication") {
            // [{1  inf  1  inf  inf  0  inf  6  inf  2  inf
            //     [{1  inf  0  inf  inf  3  inf  3  inf  3  inf [3+0]}]}]
            vector<pos_t> positions;
            positions.emplace_back(3, false, 0);

            make_and_validate_forest(positions, distance_index);
        }
        SECTION("One seed in each duplication") {
            // [{1  inf  0  inf  inf  2  inf  6  inf  2  inf
            //     [2+0 1 {1  inf  0  inf  inf  3  inf  3  inf  3  inf [3+0]}]}]
            vector<pos_t> positions;
            positions.emplace_back(2, false, 0);
            positions.emplace_back(3, false, 0);

            make_and_validate_forest(positions, distance_index);
        }
        SECTION("One seed on either side of inner duplication") {
            // [{1  inf  0  inf  inf  2  inf  6  inf  2  inf [2+0 4 4+0]}]
            vector<pos_t> positions;
            positions.emplace_back(2, false, 0);
            positions.emplace_back(4, false, 0);

            make_and_validate_forest(positions, distance_index);
        }
        SECTION("One seed on each node") {
            // [1+0 2 {1  inf  0  inf  inf  2  inf  6  inf  2  inf [2+0 1
            //     {1  inf  0  inf  inf  3  inf  3  inf  3  inf [3+0]} 0 4+0]} 0 5+0]
            vector<pos_t> positions;
            positions.emplace_back(1, false, 0);
            positions.emplace_back(2, false, 0);
            positions.emplace_back(3, false, 0);
            positions.emplace_back(4, false, 0);
            positions.emplace_back(5, false, 0);

            make_and_validate_forest(positions, distance_index);
        }
    }
    TEST_CASE("ziptree with duplication around an insertion", "[zip_tree]") {
        VG graph;

        Node* n1 = graph.create_node("AA");
        Node* n2 = graph.create_node("T");
        Node* n3 = graph.create_node("CGC");
        Node* n4 = graph.create_node("GT");
        Node* n5 = graph.create_node("AA");

        // Main chain
        Edge* e1 = graph.create_edge(n1, n2);
        Edge* e2 = graph.create_edge(n2, n3);
        Edge* e3 = graph.create_edge(n3, n5);
        // Insertion
        Edge* e5 = graph.create_edge(n2, n4);
        Edge* e6 = graph.create_edge(n4, n3);
        // Duplication
        Edge* e7 = graph.create_edge(n3, n2);

        IntegratedSnarlFinder snarl_finder(graph);
        SnarlDistanceIndex distance_index;
        fill_in_distance_index(&distance_index, &graph, &snarl_finder);

        SECTION("One seed inside insertion") {
            // [{1  inf  1  inf  inf  4  inf  4  inf  3  inf [(1  0  0  2 [4+0])]}]
            vector<pos_t> positions;
            positions.emplace_back(4, false, 0);

            make_and_validate_forest(positions, distance_index);
        }
        SECTION("One seed in insertion and one right outside") {
            // [{1  inf  0  inf  inf  3  inf  4  inf  3  inf
            //     [2+0 1 (1  2  0  0 [4-0rev])]}]
            vector<pos_t> positions;
            positions.emplace_back(2, false, 0);
            positions.emplace_back(4, true, 0);

            make_and_validate_forest(positions, distance_index);
        }
        SECTION("One seed in insertion and two right outside") {
            // [{1  inf  1  inf  inf  2  inf  4  inf  1  inf
            //     [(1  2  0  0 [4-0rev]) 0 3+0 2 3+2]}]
            vector<pos_t> positions;
            positions.emplace_back(3, false, 0);
            positions.emplace_back(3, false, 2);
            positions.emplace_back(4, true, 0);

            make_and_validate_forest(positions, distance_index);
        }
        SECTION("One seed on each node") {
            // [1+0 2 {1  inf  0  inf  inf  3  inf  4  inf  3  inf
            //     [2+0 1 (1  0  0  2 [4+0]) 0 3+0]} 0 5+0]
            vector<pos_t> positions;
            positions.emplace_back(1, false, 0);
            positions.emplace_back(2, false, 0);
            positions.emplace_back(3, false, 0);
            positions.emplace_back(4, false, 0);
            positions.emplace_back(5, false, 0);

            make_and_validate_forest(positions, distance_index);
        }
    }
    TEST_CASE("ziptree with wacky cyclic snarl stuff", "[zip_tree]") {
        VG graph;

        Node* n1 = graph.create_node("AA");
        Node* n2 = graph.create_node("T");
        Node* n3 = graph.create_node("CGC");
        Node* n4 = graph.create_node("GT");
        Node* n5 = graph.create_node("ACAC");
        Node* n6 = graph.create_node("AA");

        // A regular snarl
        Edge* e1 = graph.create_edge(n2, n3);
        Edge* e2 = graph.create_edge(n2, n4);
        Edge* e3 = graph.create_edge(n3, n5);
        Edge* e4 = graph.create_edge(n4, n5);
        // + a duplication
        Edge* e5 = graph.create_edge(n5, n2);
        // Edges leave snarl
        Edge* e6 = graph.create_edge(n1, n2);
        Edge* e7 = graph.create_edge(n5, n6);
        // Reversion
        Edge* e8 = graph.create_edge(n6, n6);

        IntegratedSnarlFinder snarl_finder(graph);
        SnarlDistanceIndex distance_index;
        fill_in_distance_index(&distance_index, &graph, &snarl_finder);

        SECTION("One seed on each node") {
            // [2+0rev 0 {2  inf  2  inf  inf  inf  inf  inf  inf  inf  inf  inf
            //     inf  inf  2  inf  0  inf  inf  inf  0  inf [1+0rev][6+0rev]}
            //     4 5+0rev 0 (2  3  2  inf  2  0  0 [3+0rev][4+0rev])]
            vector<pos_t> positions;
            positions.emplace_back(1, false, 0);
            positions.emplace_back(2, false, 0);
            positions.emplace_back(3, false, 0);
            positions.emplace_back(4, false, 0);
            positions.emplace_back(5, false, 0);
            positions.emplace_back(6, false, 0);

            make_and_validate_forest(positions, distance_index);
        }
    }
    TEST_CASE("Snarl within child chain", "[zip_tree]") {
        VG graph;

        Node* n1 = graph.create_node("AAAAAAAAAAAAA");
        Node* n2 = graph.create_node("T");
        Node* n3 = graph.create_node("CGCTTTTGA");
        Node* n4 = graph.create_node("C");
        Node* n5 = graph.create_node("G");
        Node* n6 = graph.create_node("AAAAAAAAAAAA");

        // Inner snarl (insertion)
        Edge* e1 = graph.create_edge(n2, n3);
        Edge* e2 = graph.create_edge(n2, n4);
        Edge* e3 = graph.create_edge(n3, n5);
        Edge* e4 = graph.create_edge(n4, n5);
        // Outer snarl (deletion)
        Edge* e5 = graph.create_edge(n1, n2);
        Edge* e6 = graph.create_edge(n1, n6);
        Edge* e7 = graph.create_edge(n5, n6);

        IntegratedSnarlFinder snarl_finder(graph);
        SnarlDistanceIndex distance_index;
        fill_in_distance_index(&distance_index, &graph, &snarl_finder);

        SECTION("One seed on each node") {
            // [6+0rev 0 (1  1  0  0 [5+0rev 0 (2  5  1  inf  1  4  0 
            //     [3+4rev][4+0rev]) 1 2+0rev]) 13 1+0rev]
            vector<pos_t> positions;
            positions.emplace_back(1, false, 0);
            positions.emplace_back(2, false, 0);
            positions.emplace_back(3, false, 4);
            positions.emplace_back(4, false, 0);
            positions.emplace_back(5, false, 0);
            positions.emplace_back(6, false, 0);

            make_and_validate_forest(positions, distance_index);
        }
        SECTION("Snip out inner snarl") {
            // [6+0rev 0 (1  3  0  0 [2+0rev]) 1 1+12rev] and [3+4rev]
            vector<pos_t> positions;
            positions.emplace_back(1, false, 12);
            positions.emplace_back(2, false, 0);
            positions.emplace_back(3, false, 4);
            positions.emplace_back(6, false, 0);

            ZipCodeForest zip_forest = make_and_validate_forest(positions, distance_index, 3);
            REQUIRE(zip_forest.trees.size() == 2);
        }
    }
    TEST_CASE("Random graphs zip tree", "[zip_tree][zip_tree_random]") {
        for (int i = 0; i < 10; i++) {
            // For each random graph
    
            default_random_engine generator(time(NULL));
            uniform_int_distribution<int> variant_count(1, 10);
            uniform_int_distribution<int> chrom_len(10, 200);
            uniform_int_distribution<int> distance_limit(5, 100);
    
            // Make a random graph with three chromosomes of random lengths
            HashGraph graph;
            random_graph({chrom_len(generator),chrom_len(generator),chrom_len(generator)}, 30, variant_count(generator), &graph);
            graph.serialize("testGraph.hg");

            IntegratedSnarlFinder snarl_finder(graph);
            SnarlDistanceIndex distance_index;
            fill_in_distance_index(&distance_index, &graph, &snarl_finder);

            vector<id_t> all_nodes;
            graph.for_each_handle([&](const handle_t& h)->bool{
                id_t id = graph.get_id(h);
                all_nodes.push_back(id);
                return true;
            });

            uniform_int_distribution<int> randPosIndex(0, all_nodes.size()-1);

            // Check k random sets of seeds
            for (size_t k = 0; k < 10 ; k++) {
                vector<pos_t> positions;

                uniform_int_distribution<int> randPosCount(3, 70);
                for (int j = 0; j < randPosCount(generator); j++) {
                    // Check clusters of j random positions

                    id_t nodeID1 = all_nodes[randPosIndex(generator)];
                    handle_t node1 = graph.get_handle(nodeID1);

                    offset_t offset1 = uniform_int_distribution<int>(0,graph.get_length(node1) - 1)(generator);

                    positions.emplace_back(nodeID1,
                                           uniform_int_distribution<int>(0,1)(generator) == 0,
                                           offset1);
                }
                size_t limit = distance_limit(generator);

                make_and_validate_forest(positions, distance_index, limit);
                REQUIRE(true); // Just to count
            }
        }
    }
    /*
    TEST_CASE("Failed zip tree unit test", "[failed]") {
        // Load failed random graph
        HashGraph graph;
        graph.deserialize("testGraph.hg");
        // print with vg view -j testGraph.hg

        IntegratedSnarlFinder snarl_finder(graph);
        SnarlDistanceIndex distance_index;
        fill_in_distance_index(&distance_index, &graph, &snarl_finder);

        vector<pos_t> positions;
        // add seeds as needed

        make_and_validate_forest(positions, distance_index);
    }
    */
}
}<|MERGE_RESOLUTION|>--- conflicted
+++ resolved
@@ -2543,12 +2543,7 @@
             make_and_validate_forest(positions, distance_index, 100);
         }
     }
-<<<<<<< HEAD
-    TEST_CASE( "zipcode tree multicomponent chain nested in irregular snarl",
-                   "[zip_tree]" ) {
-=======
     TEST_CASE("zipcode tree multicomponent chain nested in irregular snarl", "[zip_tree]" ) {
->>>>>>> 7479e04b
         VG graph;
 
         Node* n1 = graph.create_node("GCAAAAAAAAAAAAAAAAAAAAAAAAA");
