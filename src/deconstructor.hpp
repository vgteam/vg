#ifndef DECON_HPP
#define DECON_HPP
#include <vector>
#include <string>
#include <sstream>
#include <ostream>
#include <sstream>
#include "genotypekit.hpp"
#include "path_index.hpp"
#include "Variant.h"
#include "path.hpp"
#include "vg.hpp"
#include "genotypekit.hpp"
#include "vg.pb.h"
#include "Fasta.h"

/** \file
* Deconstruct is getting rewritten.
* New functionality:
* -Detect superbubbles and bubbles
* -Fix command line interface.
* -harmonize on XG / raw graph (i.e. deprecate index)
* -Use unroll/DAGify if needed to avoid cycles

** Much of this is taken from Brankovic's
** "Linear-Time Superbubble Identification Algorithm for Genome Assembly"
*/
namespace vg{
    using namespace std;
          class Deconstructor{
        public:

            Deconstructor();
            ~Deconstructor();
<<<<<<< HEAD

            pair<bool, vector<string> > get_alleles(vector<SnarlTraversal> travs, string refpath, vg::VG* graph);

=======
            string vcf_header(string ref, vg::VG* graph);
>>>>>>> e8da9908
            void deconstruct(string refpath, vg::VG* graph);
            void deconstruct(vector<string> refpaths, vg::VG* graph); 
            map<string, PathIndex*> pindexes;

        private:
            bool headered = false;
    };
}
#endif<|MERGE_RESOLUTION|>--- conflicted
+++ resolved
@@ -32,13 +32,8 @@
 
             Deconstructor();
             ~Deconstructor();
-<<<<<<< HEAD
-
             pair<bool, vector<string> > get_alleles(vector<SnarlTraversal> travs, string refpath, vg::VG* graph);
 
-=======
-            string vcf_header(string ref, vg::VG* graph);
->>>>>>> e8da9908
             void deconstruct(string refpath, vg::VG* graph);
             void deconstruct(vector<string> refpaths, vg::VG* graph); 
             map<string, PathIndex*> pindexes;
