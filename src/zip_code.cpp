#include "zip_code.hpp"

//#define DEBUG_ZIPCODE

namespace vg{
using namespace std;

void ZipCode::fill_in_zipcode (const SnarlDistanceIndex& distance_index, const pos_t& pos, bool fill_in_decoder) {

    std::vector<net_handle_t> ancestors;
    net_handle_t current_handle = distance_index.get_node_net_handle(id(pos));

    //Put all ancestors of the node in a vector, starting from the node, and not including the root
    while (!distance_index.is_root(current_handle)) {
        ancestors.emplace_back(current_handle);
        current_handle = distance_index.get_parent(current_handle);
    }


    //Now add the root-level snarl or chain
    if (distance_index.is_root_snarl(current_handle)) {
        //FIrst thing is a snarl, so add the snarl's connected component number
        zipcode.add_value(0);
#ifdef DEBUG_ZIPCODE
        cerr << "Adding code for top-level snarl " << distance_index.net_handle_as_string(current_handle) << endl;
#endif
        zipcode.add_value(distance_index.get_connected_component_number(current_handle));
    } else {
        //FIrst thing is a chain so add its connected component number and remove the chain from the stack
        zipcode.add_value(1);

        //If the root-level structure is actually a chain, then save the connected component number and take out
        //the chain from the stack
        //If the root-level structure is a trivial chain, then just store the node (as a chain, which will have the 
        //connected-component number as the rank in the snarl anyways)
        zipcode.add_value(distance_index.get_connected_component_number(ancestors.back()));
        if (ancestors.size() == 2 && distance_index.is_trivial_chain(ancestors.back())) {
#ifdef DEBUG_ZIPCODE
           cerr << "Adding code for top-level trivial chain" << endl;
#endif
            zipcode.add_value(distance_index.minimum_length(ancestors.back())+1);
            size_t connectivity = 0;
            if ( distance_index.is_externally_start_end_connected(ancestors.back())) {
                connectivity = connectivity | 1;
            }
            if ( distance_index.is_externally_start_start_connected(ancestors.back())) {
                connectivity = connectivity | 2;
            }
            if ( distance_index.is_externally_end_end_connected(ancestors.back())) {
                connectivity = connectivity | 4;
            }
 
            zipcode.add_value(connectivity);
            if (fill_in_decoder) {
                fill_in_full_decoder();
            }
            return;
        } else {
#ifdef DEBUG_ZIPCODE
            cerr << "Adding code for top-level chain" << endl;
#endif

            size_t component = distance_index.get_chain_component(distance_index.get_bound(ancestors.back(), true, false), true);
            component = component == std::numeric_limits<size_t>::max() ? 0 : component*2;
            if (distance_index.is_looping_chain(ancestors.back())) {
                component += 1;
            }
            zipcode.add_value(component);

        }
        size_t connectivity = 0;
        if ( distance_index.is_externally_start_end_connected(ancestors.back())) {
            connectivity = connectivity | 1;
        }
        if ( distance_index.is_externally_start_start_connected(ancestors.back())) {
            connectivity = connectivity | 2;
        }
        if ( distance_index.is_externally_end_end_connected(ancestors.back())) {
            connectivity = connectivity | 4;
        }
 
        zipcode.add_value(connectivity);
        ancestors.pop_back();
    }

    //Go through the ancestors top (root) down and add them to the zip code
    //ancestors has everything but the root-level snarl/chain
    for (int i = ancestors.size()-1 ; i >= 0 ; i--) {
        net_handle_t current_ancestor = ancestors[i];
#ifdef DEBUG_ZIPCODE
        cerr << "Adding code for " << distance_index.net_handle_as_string(current_ancestor) << endl;
#endif
        if (distance_index.is_node(current_ancestor)) {
            node_code_t node_code = get_node_code(current_ancestor, distance_index);
            zipcode.add_value(node_code.get_raw_prefix_sum_or_identifier());
            zipcode.add_value(node_code.get_raw_length());
            zipcode.add_value(node_code.get_raw_is_reversed());
            zipcode.add_value(node_code.get_raw_chain_component());

        } else if (distance_index.is_chain(current_ancestor)) {
            chain_code_t chain_code = get_chain_code(current_ancestor, distance_index);
            zipcode.add_value(chain_code.get_raw_snarl_rank_or_identifier());
            zipcode.add_value(chain_code.get_raw_length());
            zipcode.add_value(chain_code.get_raw_last_component());
#ifdef DEBUG_ZIPCODE
                assert(to_add.size() == ZipCode::CHAIN_SIZE);
#endif
            if (distance_index.is_trivial_chain(current_ancestor)) {
                if (fill_in_decoder) {
                    fill_in_full_decoder();
                }
                return;
            }
        } else if (distance_index.is_regular_snarl(current_ancestor)) {
            snarl_code_t snarl_code = get_regular_snarl_code(current_ancestor, ancestors[i-1], distance_index); 
            zipcode.add_value(snarl_code.get_raw_code_type());
            zipcode.add_value(snarl_code.get_raw_prefix_sum_or_identifier());
            zipcode.add_value(snarl_code.get_raw_length());
            zipcode.add_value(snarl_code.get_raw_child_count());
            zipcode.add_value(snarl_code.get_raw_chain_component());
            zipcode.add_value(snarl_code.get_raw_is_reversed());
        } else {
#ifdef DEBUG_ZIPCODE
            assert(distance_index.is_snarl(current_ancestor));
#endif
            snarl_code_t snarl_code = get_irregular_snarl_code(current_ancestor, ancestors[i-1], distance_index); 
            zipcode.add_value(snarl_code.get_raw_code_type());
            zipcode.add_value(snarl_code.get_raw_prefix_sum_or_identifier());
            zipcode.add_value(snarl_code.get_raw_length());
            zipcode.add_value(snarl_code.get_raw_child_count());
            zipcode.add_value(snarl_code.get_raw_chain_component());
            zipcode.add_value(snarl_code.get_raw_record_offset());
            zipcode.add_value(snarl_code.get_raw_distance_start_left());
            zipcode.add_value(snarl_code.get_raw_distance_end_left());
            zipcode.add_value(snarl_code.get_raw_distance_start_right());
            zipcode.add_value(snarl_code.get_raw_distance_end_right());
        }
    }
    if (fill_in_decoder) {
        fill_in_full_decoder();
    }
}

std::vector<size_t> ZipCode::to_vector() const {
    return zipcode.to_vector();
}

void ZipCode::from_vector(const std::vector<size_t>& values) {
    zipcode.from_vector(values);
}


void ZipCode::fill_in_full_decoder() {
    if (byte_count() == 0 || finished_decoding) {
        //If the zipcode is empty
        return;
    }
    decoder.reserve(byte_count() / 4);
    bool done=false;
    while (!done) {
        done = fill_in_next_decoder();
    }
    finished_decoding = true;
}

bool ZipCode::fill_in_next_decoder() {
#ifdef DEBUG_ZIPCODE
    cerr << "Decode one more thing in the zipcode. Currently decoded " << decoder_length() << " things" << endl;
#endif
    if (finished_decoding) {
        return true;
    }
    
    //The zipcode may be partially or fully filled in already, so first
    //check to see how much has been filled in
    size_t zip_length = decoder_length();

    //Does the most recent thing in the zip_index point to a chain/node?
    bool previous_is_chain;

    size_t zip_index=0;
    size_t zip_value;

    if (zip_length == 0) {
        //If there is nothing in the decoder yet, then the first thing will start at 0
        for (size_t i = 0 ; i <= ZipCode::ROOT_IS_CHAIN_OFFSET ; i++) {
            std::tie(zip_value, zip_index) = zipcode.get_value_and_next_index(zip_index);
        }

        //Is the root a chain/node?
        previous_is_chain = zip_value;
        decoder.emplace_back(previous_is_chain, 0);

#ifdef DEBUG_ZIPCODE
cerr << "\tadding the root, which is a " << (previous_is_chain ? "chain or node" : "snarl") << endl;
#endif
        //There might be something else but we're done for now
        return false;
    } else if (zip_length == 1) {
        //If there is one thing in the zipcode
        previous_is_chain = decoder.back().is_chain;

        //If the top-level structure is a chain, it might actually be a node, in which case
        //the only other thing that got stored is the length
        if (previous_is_chain) {
            //Get to the end of the root chain
            assert(ZipCode::ROOT_CHAIN_SIZE==ZipCode::ROOT_NODE_SIZE);//This is true for now but all this will change if it isn't

            for (size_t i = 0 ; i < ZipCode::ROOT_NODE_SIZE ; i++) {
                std::tie(zip_value, zip_index) = zipcode.get_value_and_next_index(zip_index);
            }
            if (zip_index == std::numeric_limits<size_t>::max()) {
                //If the zip code ends here (after the length), then this was a node and we're done
#ifdef DEBUG_ZIPCODE
cerr << "\tThe last thing was a root-level node, so nothing else" << endl;
#endif
                finished_decoding = true;
                return true;
            } else {
                //Otherwise, check if this is a node or a snarl. If it is a node, then there are three things remaining
                size_t start_index = zip_index;

                //If it's a node, then there are three remaining things in the index 
                //If it were a snarl, then there are more than three things
                for (size_t i = 0 ; i < ZipCode::NODE_SIZE ; i++) {
                    std::tie(zip_value, zip_index) = zipcode.get_value_and_next_index(zip_index);
                }


                //Return the start of this thing, and true if it was a node
                decoder.emplace_back(zip_index == std::numeric_limits<size_t>::max(), start_index);
#ifdef DEBUG_ZIPCODE
                cerr << "\tAdding a " << (zip_index == std::numeric_limits<size_t>::max() ? "node" : "snarl") << endl;
#endif
                //If this was a node, then we're done so return true. Otherwise, it was a snarl to return false
                return zip_index == std::numeric_limits<size_t>::max();
            }
        } else {
            //Otherwise, the top-level thing is a snarl and the next thing is a chain 
            for (size_t i = 0 ; i < ZipCode::ROOT_SNARL_SIZE ; i++) {
                std::tie(zip_value, zip_index) = zipcode.get_value_and_next_index(zip_index);
            }
            decoder.emplace_back(!previous_is_chain, zip_index);
            return false;
        }
    } else {
        //If there was already stuff in the decoder, then figure out where the last thing
        //is and set values
        previous_is_chain = decoder.back().is_chain;
        zip_index = decoder.back().offset;
#ifdef DEBUG_ZIPCODE
        cerr << "Last thing was a " << (previous_is_chain ? "chain or node" : "snarl") << " starting at " << zip_index << endl;
#endif

        //get to the end of the current thing, add the next thing to the decoder and return

        if (previous_is_chain) {
            //If the current zip_index points to a chain, then either it points to a node, or to 
            //a chain that is followed by a node or snarl
            //The node is the shorter of the two, so if the zipcode ends after the node, then it was
            //a node and otherwise, it was an actual chain

            //This must be true in order for this to work
            assert(std::min(ZipCode::CHAIN_SIZE + ZipCode::REGULAR_SNARL_SIZE,
                            ZipCode::CHAIN_SIZE + ZipCode::IRREGULAR_SNARL_SIZE) > ZipCode::NODE_SIZE);

            //Get to the end of the "node". If it is the end of the zipcode, then it was a node
            //Otherwise, it was a snarl
            //The node could actually be a chain in a snarl, in which case the zipcode ends after the 
            //chain
            size_t check_zip_index = zip_index;
            for (size_t i = 0 ; i < std::min(ZipCode::CHAIN_SIZE, ZipCode::NODE_SIZE) ; i++) {
                check_zip_index = zipcode.get_value_and_next_index(check_zip_index).second;
            }
            //If the zipcode ends after a chain
            if (check_zip_index == std::numeric_limits<size_t>::max()) {
#ifdef DEBUG_ZIPCODE
                cerr << "\tThe last thing was a chain pretending to be a node so we're done" << endl;
#endif
                finished_decoding = true;
                return true;
            }
            //Now check if it was actually a real node
            for (size_t i = 0 ; i < std::max(ZipCode::NODE_SIZE, ZipCode::CHAIN_SIZE)
                                    - std::min(ZipCode::NODE_SIZE, ZipCode::CHAIN_SIZE); i++) {
                check_zip_index = zipcode.get_value_and_next_index(check_zip_index).second;
            }

            //This might be a node that is a child of the chain, in which case there is one
            //more thing in the zip code

            if (check_zip_index == std::numeric_limits<size_t>::max()) {
                //If the zip code ends here, then this was a node and we're done
                //This should never really happen since it would have returned true when
                //adding the node, but I'll leave in just in case someone calls this when they
                //shouldn't have
#ifdef DEBUG_ZIPCODE
                cerr << "\tThe last thing was a node so we're done" << endl;
#endif
                finished_decoding = true;
                return true;
            } else {
                //Otherwise, the last thing was a chain
                //Get to the end of the chain
                for (size_t i = 0 ; i < ZipCode::CHAIN_SIZE  ; i++) {
                    std::tie(zip_value, zip_index) = zipcode.get_value_and_next_index(zip_index);
                }

                //zip_index is now the start of the current thing that we want to add - the thing after the chain

                //The current thing can be either a snarl or a node. If it is a node, then the zipcode
                //ends after the node. If it is a snarl, then the shortest the remaining zipcocde can be
                //is the size of a snarl and a chain
                //This must be true in order for this to work
                assert(std::min(ZipCode::CHAIN_SIZE + ZipCode::REGULAR_SNARL_SIZE,
                                ZipCode::CHAIN_SIZE + ZipCode::IRREGULAR_SNARL_SIZE) > ZipCode::NODE_SIZE);

                //Check if the current thing is a node
                check_zip_index = zip_index;
                for (size_t i = 0 ; i < ZipCode::NODE_SIZE ; i++) {
                    check_zip_index = zipcode.get_value_and_next_index(check_zip_index).second;
                }

                //Return the start of this thing, and true if it was a node
                decoder.emplace_back(check_zip_index == std::numeric_limits<size_t>::max(), zip_index);
#ifdef DEBUG_ZIPCODE
                cerr << "\tAdd a " << (check_zip_index == std::numeric_limits<size_t>::max() ? "node" : "snarl") << endl;
#endif
                //If this was a node, then we're done so return true. Otherwise, it was a snarl to return false
                return check_zip_index == std::numeric_limits<size_t>::max();
            }
        } else {
            //If !previous_is_chain, then the current zip_index points to a snarl

            //The regular/irregular snarl tag
            for (size_t i = 0 ; i <= ZipCode::SNARL_IS_REGULAR_OFFSET  ; i++) {
                std::tie(zip_value, zip_index) = zipcode.get_value_and_next_index(zip_index);
            }

            if (zip_value == 1) {
#ifdef DEBUG_ZIPCODE
                cerr << "\tAdd a node child of a regular snarl" << endl;
#endif
                //Regular snarl, so 2 remaining things in the code
                for (size_t i = 0 ; i < ZipCode::REGULAR_SNARL_SIZE - ZipCode::SNARL_IS_REGULAR_OFFSET - 1; i++) {
                    std::tie(zip_value, zip_index) = zipcode.get_value_and_next_index(zip_index);
                }
                decoder.emplace_back(!previous_is_chain, zip_index);
                return false;
            } else {
#ifdef DEBUG_ZIPCODE
                cerr << "\tAdd the child of " << (decoder.size() == 2 ? "a top-level " : "an" ) << " irregular snarl" << endl;
#endif
                //If the decoder has two things in it (top-level chain and the current snarl), then this
                //is a top-level irregular snarl. Otherwise a normal irregular snarl
                size_t code_size = ZipCode::IRREGULAR_SNARL_SIZE;
                for (size_t i = 0 ; i < code_size - ZipCode::SNARL_IS_REGULAR_OFFSET - 1; i++) {
                    std::tie(zip_value, zip_index) = zipcode.get_value_and_next_index(zip_index);
                }
                decoder.emplace_back(!previous_is_chain, zip_index);
                return false;
            }
        }
    }    
}

size_t ZipCode::max_depth() const {
    return decoder_length()-1;

}

ZipCode::code_type_t ZipCode::get_code_type(const size_t& depth) const {

    //Now get the code type
    //A snarl is always a snarl. A chain could actually be a node
    if (depth == 0) {
        //If it is a root snarl/chain
        if (decoder[0].is_chain) {
            //If it says it's a chain, then it might be a chain or a node

            //If there is still only one thing in the decoder, then it's a node
            if (decoder_length() == 1) {
                return ZipCode::ROOT_NODE;
            } else {
                return ZipCode::ROOT_CHAIN;
            }
        } else {
            return ZipCode::ROOT_SNARL;
        }
    } else {
        if (decoder[depth].is_chain) {
            //is_chain so could be a chain or a node
            if (decoder[depth-1].is_chain) {
                //If the thing before this was also a chain, then it is a node
                return ZipCode::NODE;
            } else {
                //Otherwise it's a chain
                return ZipCode::CHAIN;
            }
        } else {
            //Definitely a snarl
            size_t zip_value;
            size_t zip_index = decoder[depth].offset;
            for (size_t i = 0 ; i <= ZipCode::SNARL_IS_REGULAR_OFFSET; i++) {
                std::tie(zip_value, zip_index) = zipcode.get_value_and_next_index(zip_index);
            }
            if (zip_value == 0) {
                return ZipCode::IRREGULAR_SNARL;
            } else if (zip_value == 1) {
                return ZipCode::REGULAR_SNARL;
            } else {
                return  ZipCode::CYCLIC_SNARL;
            }
        }
    }
}

size_t ZipCode::get_length(const size_t& depth, const SnarlDistanceIndex* distance_index, bool get_chain_component_length) const {

    if (depth == 0) {
        //If this is the root chain/snarl/node

        if (decoder_length() == 1) {
            //If the length is 1, then it's a node
            size_t zip_value;
            size_t zip_index = decoder[depth].offset;
            for (size_t i = 0 ; i <= ZipCode::ROOT_NODE_LENGTH_OFFSET ; i++) {
                std::tie(zip_value, zip_index) = zipcode.get_value_and_next_index(zip_index);
            }
            return zip_value == 0 ? std::numeric_limits<size_t>::max() : zip_value-1;

        } else {
            //Otherwise, we didn't store the length
            throw std::runtime_error("zipcodes don't store lengths of top-level chains or snarls");
        }
    } else if (decoder[depth].is_chain) {
        //If this is a chain/node

        //If this is a chain or a node, then the length will be the second thing
        size_t zip_value;
        size_t zip_index = decoder[depth].offset;

        for (size_t i = 0 ; i <= ZipCode::CHAIN_LENGTH_OFFSET ; i++) {
            std::tie(zip_value, zip_index) = zipcode.get_value_and_next_index(zip_index);
        }
        
        size_t len = zip_value == 0 ? std::numeric_limits<size_t>::max() : zip_value-1;
        if (get_chain_component_length || (depth != 0 && decoder[depth-1].is_chain)) {
            //If this is a node or we want the component length that got saved, return the actual saved value
            return len;
        } else {
            //If we want the length of the last component of the chain, check if it is a multicopmonent chain
            std::tie(zip_value, zip_index) = zipcode.get_value_and_next_index(zip_index);
            if (zip_value != 0) {
                //If this is a multicomponent (or looping chain, which also must be a multicomponent chain)
                return std::numeric_limits<size_t>::max();
            } else {
                return len;
            }
        }

    } else {
        //If this is a snarl

        size_t zip_value;
        size_t zip_index = decoder[depth].offset;

        for (size_t i = 0 ; i <= ZipCode::SNARL_LENGTH_OFFSET ; i++) {
            std::tie(zip_value, zip_index) = zipcode.get_value_and_next_index(zip_index);
        }

        return zip_value == 0 ? std::numeric_limits<size_t>::max() : zip_value-1;
    }
}

size_t ZipCode::get_rank_in_snarl(const size_t& depth) const {


    if (depth == 0) {
        //If this is the root chain/snarl/node
        throw std::runtime_error("zipcodes don't store ranks of top-level chains or snarls");

    } else if (decoder[depth].is_chain) {
        //If this is a chain/node

        if (decoder[depth-1].is_chain) {
            throw std::runtime_error("zipcodes trying to find the rank in snarl of a node in a chain");
        }

        size_t zip_value;
        size_t zip_index = decoder[depth].offset;
        for (size_t i = 0 ; i <= ZipCode::CHAIN_RANK_IN_SNARL_OFFSET ; i++) {
            std::tie(zip_value, zip_index) = zipcode.get_value_and_next_index(zip_index);
        }
        return zip_value;
    } else {
        //If this is a snarl
        throw std::runtime_error("zipcodes don't store snarl ranks for snarls");
    }
}

size_t ZipCode::get_snarl_child_count(const size_t& depth, const SnarlDistanceIndex* distance_index) const {


    if (depth == 0) {
        //TODO: This could be actually saved in the zipcode but I'll have to go to the distance index anyway
        assert(distance_index != nullptr);
        size_t child_count = 0;
        distance_index->for_each_child(get_net_handle(depth, distance_index), [&] (const net_handle_t& child) {
            child_count++;
        });
        return child_count;

    } else if (!decoder[depth].is_chain) {
        //If this is a snarl

        size_t zip_value;
        size_t zip_index = decoder[depth].offset;
        for (size_t i = 0 ; i <= ZipCode::SNARL_CHILD_COUNT_OFFSET ; i++) {
            std::tie(zip_value, zip_index) = zipcode.get_value_and_next_index(zip_index);
        }
        return zip_value;
    } else {
        //If this is not a snarl
        throw std::runtime_error("trying to get the snarl child count of a non-snarl zipcode");
    }
}

size_t ZipCode::get_offset_in_chain(const size_t& depth, const SnarlDistanceIndex* distance_index) const {


    if (depth == 0) {
        //If this is the root chain/snarl/node
        throw std::runtime_error("zipcodes don't have chain offsets for roots");

    } else if (decoder[depth].is_chain) {
        //If this is a chain/node

        if (!decoder[depth-1].is_chain) {
            throw std::runtime_error("zipcodes trying to find the offset in child of a snarl");
        }
        size_t zip_value;
        size_t zip_index = decoder[depth].offset;
        for (size_t i = 0 ; i <= ZipCode::NODE_OFFSET_OFFSET ; i++) {
            std::tie(zip_value, zip_index) = zipcode.get_value_and_next_index(zip_index);
        }

        return zip_value == 0 ? std::numeric_limits<size_t>::max() : zip_value-1;
    } else {
        //If this is a snarl

        size_t zip_value;
        size_t zip_index = decoder[depth].offset;
        for (size_t i = 0 ; i <= ZipCode::SNARL_OFFSET_IN_CHAIN_OFFSET ; i++) {
                std::tie(zip_value, zip_index) = zipcode.get_value_and_next_index(zip_index);
        }

        return zip_value == 0 ? std::numeric_limits<size_t>::max() : zip_value-1;
    }
}
size_t ZipCode::get_chain_component(const size_t& depth) const {


    if (depth == 0) {
        //If this is the root chain/snarl/node
        throw std::runtime_error("zipcodes don't have chain offsets for roots");

    } else if (decoder[depth].is_chain) {
        //If this is a chain/node

        if (!decoder[depth-1].is_chain) {
            throw std::runtime_error("zipcodes trying to find the offset in child of a snarl");
        }
        size_t zip_value;
        size_t zip_index = decoder[depth].offset;
        for (size_t i = 0 ; i <= ZipCode::NODE_CHAIN_COMPONENT_OFFSET ; i++) {
            std::tie(zip_value, zip_index) = zipcode.get_value_and_next_index(zip_index);
        }

        return zip_value;
    } else {
        //If this is a snarl

        size_t zip_value;
        size_t zip_index = decoder[depth].offset;
        for (size_t i = 0 ; i <= ZipCode::SNARL_CHAIN_COMPONENT_OFFSET ; i++) {
                std::tie(zip_value, zip_index) = zipcode.get_value_and_next_index(zip_index);
        }

        return zip_value;
    }
}

size_t ZipCode::get_last_chain_component(const size_t& depth, bool get_end) const {

    if (!decoder[depth].is_chain) {
        throw std::runtime_error("zipcodes trying to find the last chain component a snarl");
    }
    size_t zip_value;
    size_t zip_index = decoder[depth].offset;
    for (size_t i = 0 ; i <= ZipCode::CHAIN_COMPONENT_COUNT_OFFSET ; i++) {
        std::tie(zip_value, zip_index) = zipcode.get_value_and_next_index(zip_index);
    }
    if (zip_value % 2) {
        if (!get_end) {
            return 0;
        } else {
            zip_value -= 1;
        }
    }
    
    return zip_value / 2;
}

bool ZipCode::get_is_looping_chain(const size_t& depth) const {

    if (!decoder[depth].is_chain) {
        throw std::runtime_error("zipcodes trying to find the last chain component a snarl");
    }
    size_t zip_value;
    size_t zip_index = decoder[depth].offset;
    for (size_t i = 0 ; i <= ZipCode::CHAIN_COMPONENT_COUNT_OFFSET ; i++) {
        std::tie(zip_value, zip_index) = zipcode.get_value_and_next_index(zip_index);
    }
    return zip_value % 2;
}
bool ZipCode::get_is_reversed_in_parent(const size_t& depth) const {


    if (depth == 0) {
        //If this is the root chain/snarl/node
        return false;

    } else if (decoder[depth].is_chain) {
        //If this is a chain/node

        if (decoder[depth-1].is_chain) {
            //If the parent is a chain, then this is a node and we need to check its orientation

            size_t zip_value;
            size_t zip_index = decoder[depth].offset;
            for (size_t i = 0 ; i <= ZipCode::NODE_IS_REVERSED_OFFSET ; i++) {
                std::tie(zip_value, zip_index) = zipcode.get_value_and_next_index(zip_index);
            }
            return zip_value;
        } else {
            //If the parent is a snarl, then this might be a chain in a regular snarl
            size_t zip_value;
            size_t zip_index = decoder[depth-1].offset;
            //zip_value is true if the parent is a regular snarl
            for (size_t i = 0 ; i <= ZipCode::SNARL_IS_REGULAR_OFFSET ; i++) {
                std::tie(zip_value, zip_index) = zipcode.get_value_and_next_index(zip_index);
            }
            if (zip_value == 1) {
                //The parent is a regular snarl, which stores is_reversed for the child
                
                for (size_t i = 0 ; i <= ZipCode::REGULAR_SNARL_IS_REVERSED_OFFSET -
                                         ZipCode::SNARL_IS_REGULAR_OFFSET - 1 ; i++) {
                    std::tie(zip_value, zip_index) = zipcode.get_value_and_next_index(zip_index);
                }
                return zip_value;
            } else {
                //The parent is an irregular snarl, so it isn't reversed
                return false;
            }
        }
    } else {
        //If this is a snarl
        return false;
    }
}

net_handle_t ZipCode::get_net_handle(const size_t& depth, const SnarlDistanceIndex* distance_index) const {
    //get_net_handle_slow does the same thing so if this gets changed need to change that too


    if (depth == 0) {
        //If this is the root chain/snarl/node

        size_t zip_value, zip_index = 0;
        for (size_t i = 0 ; i <= ZipCode::ROOT_IDENTIFIER_OFFSET ; i++) {
            std::tie(zip_value, zip_index) = zipcode.get_value_and_next_index(zip_index);
        }
        return distance_index->get_handle_from_connected_component(zip_value);

    } else if (decoder[depth].is_chain) {
        //If this is a chain/node

        throw std::runtime_error("zipcodes trying to get a handle of a chain or node");
    } else {
        //If this is a snarl

        size_t zip_value; 
        size_t zip_index = decoder[depth].offset;
        //zip_value is is_regular_snarl
        for (size_t i = 0 ; i <= ZipCode::SNARL_IS_REGULAR_OFFSET ; i++) {
            std::tie(zip_value, zip_index) = zipcode.get_value_and_next_index(zip_index);
        }
        if (zip_value == 1) {
            //If this is a regular snarl

            throw std::runtime_error("zipcodes trying to get a handle of a regular snarl");
        } else {
            //Irregular snarl

            //zip_value is distance index offset
            for (size_t i = 0 ; i <= ZipCode::IRREGULAR_SNARL_RECORD_OFFSET -
                                     ZipCode::SNARL_IS_REGULAR_OFFSET-1 ; i++) {
                std::tie(zip_value, zip_index) = zipcode.get_value_and_next_index(zip_index);
            }
            net_handle_t snarl_handle = distance_index->get_net_handle_from_values(zip_value, SnarlDistanceIndex::START_END, SnarlDistanceIndex::SNARL_HANDLE);
            return snarl_handle;
        }
    }
}

net_handle_t ZipCode::get_net_handle_slow(nid_t id, const size_t& depth, const SnarlDistanceIndex* distance_index) const {
    //This is just copying get_net_handle except adding a slower version for the things we don't remember

    if (depth == 0) {
        //If this is the root chain/snarl/node

        size_t zip_value, zip_index = 0;
        for (size_t i = 0 ; i <= ZipCode::ROOT_IDENTIFIER_OFFSET ; i++) {
            std::tie(zip_value, zip_index) = zipcode.get_value_and_next_index(zip_index);
        }
        return distance_index->get_handle_from_connected_component(zip_value);

    } else if (decoder[depth].is_chain) {
        //If this is a chain/node

        net_handle_t n = distance_index->get_node_net_handle(id);
        for (size_t d = max_depth() ; d > depth ; d--) {
            n = distance_index->get_parent(n);
            if (distance_index->is_trivial_chain(n)){
                n = distance_index->get_parent(n);
            }
        }
        return n;
    } else {
        //If this is a snarl

        size_t zip_value; 
        size_t zip_index = decoder[depth].offset;
        //zip_value is is_regular_snarl
        for (size_t i = 0 ; i <= ZipCode::SNARL_IS_REGULAR_OFFSET ; i++) {
            std::tie(zip_value, zip_index) = zipcode.get_value_and_next_index(zip_index);
        }
        if (zip_value == 1) {
            //If this is a regular snarl

            net_handle_t n = distance_index->get_node_net_handle(id);
            for (size_t d = max_depth() ; d > depth ; d--) {
                n = distance_index->get_parent(n);
                if (distance_index->is_trivial_chain(n)){
                    n = distance_index->get_parent(n);
                }
            }
            return n;
        } else {
            //Irregular snarl

            //zip_value is distance index offset
            for (size_t i = 0 ; i <= ZipCode::IRREGULAR_SNARL_RECORD_OFFSET -
                                     ZipCode::SNARL_IS_REGULAR_OFFSET-1 ; i++) {
                std::tie(zip_value, zip_index) = zipcode.get_value_and_next_index(zip_index);
            }
            net_handle_t snarl_handle = distance_index->get_net_handle_from_values(zip_value, SnarlDistanceIndex::START_END, SnarlDistanceIndex::SNARL_HANDLE);
            return snarl_handle;
        }
    }
}


size_t ZipCode::get_distance_index_address(const size_t& depth) const {


    if (depth == 0) {
        //If this is the root chain/snarl/node

        size_t zip_value, zip_index = 0;
        for (size_t i = 0 ; i <= ZipCode::ROOT_IDENTIFIER_OFFSET ; i++) {
            std::tie(zip_value, zip_index) = zipcode.get_value_and_next_index(zip_index);
        }
        return zip_value;

    } else if (decoder[depth].is_chain) {
        //If this is a chain/node

        throw std::runtime_error("zipcodes trying to get a handle of a chain or node");
    } else {
        //If this is a snarl

        size_t zip_value;
        size_t zip_index = decoder[depth].offset;
        //zip_value is is_regular_snarl
        for (size_t i = 0 ; i <= ZipCode::SNARL_IS_REGULAR_OFFSET ; i++) {
            std::tie(zip_value, zip_index) = zipcode.get_value_and_next_index(zip_index);
        }
        if (zip_value == 1) {
            //If this is a regular snarl

            throw std::runtime_error("zipcodes trying to get a handle of a regular ansl");
        } else {
            //Irregular snarl

            //zip_value is distance index offset
            for (size_t i = 0 ; i <= ZipCode::IRREGULAR_SNARL_RECORD_OFFSET -
                                     ZipCode::SNARL_IS_REGULAR_OFFSET-1 ; i++) {
                std::tie(zip_value, zip_index) = zipcode.get_value_and_next_index(zip_index);
            }
            return zip_value;
        }
    }
}
size_t ZipCode::get_distance_to_snarl_bound(const size_t& depth, bool snarl_start, bool left_side) const {

#ifdef DEBUG_ZIPCODE
    assert(depth > 0);
    assert((get_code_type(depth-1) == ZipCode::IRREGULAR_SNARL || get_code_type(depth-1) == ZipCode::REGULAR_SNARL || get_code_type(depth-1) == ZipCode::CYCLIC_SNARL)); 
#endif
     size_t zip_value;
     size_t zip_index = decoder[depth-1].offset;
     //zip_value is 1 if the parent is a regular snarl
     for (size_t i = 0 ; i <= ZipCode::SNARL_IS_REGULAR_OFFSET ; i++) {
         std::tie(zip_value, zip_index) = zipcode.get_value_and_next_index(zip_index);
     }
     if (zip_value == 1) {
         //The parent is a regular snarl, which stores is_reversed for the child
         for (size_t i = 0 ; i <= ZipCode::REGULAR_SNARL_IS_REVERSED_OFFSET -
                                  ZipCode::SNARL_IS_REGULAR_OFFSET - 1 ; i++) {
             std::tie(zip_value, zip_index) = zipcode.get_value_and_next_index(zip_index);
         }
         //Zip value is true if the child is reversed

         if ((snarl_start && left_side) || (!snarl_start && !left_side)) {
             return zip_value ? std::numeric_limits<size_t>::max() : 0;
         } else {
             assert((snarl_start && !left_side) || (!snarl_start && left_side));
             return zip_value ? 0 : std::numeric_limits<size_t>::max();
         }
     } else {
        //If the parent is an irregular snarl (or cyclic, which is the same), get the saved value
        size_t distance_offset;
        if (snarl_start && left_side) {
            distance_offset = ZipCode::IRREGULAR_SNARL_DISTANCE_LEFT_START_OFFSET;
        } else if (snarl_start && !left_side) {
            distance_offset = ZipCode::IRREGULAR_SNARL_DISTANCE_RIGHT_START_OFFSET;
        } else if (!snarl_start && left_side) {
            distance_offset = ZipCode::IRREGULAR_SNARL_DISTANCE_LEFT_END_OFFSET;
        } else {
            distance_offset = ZipCode::IRREGULAR_SNARL_DISTANCE_RIGHT_END_OFFSET;
        }
        for (size_t i = 0 ; i <= distance_offset - ZipCode::SNARL_IS_REGULAR_OFFSET -1 ; i++) {
            std::tie(zip_value, zip_index) = zipcode.get_value_and_next_index(zip_index);
        }
        return zip_value == 0 ? std::numeric_limits<size_t>::max() : zip_value - 1;
     }
}

bool ZipCode::is_externally_start_end_connected (const size_t& depth) const {
    assert(depth == 0);
    assert(decoder[0].is_chain);
    size_t zip_value;
    size_t zip_index = decoder[depth].offset;
    for (size_t i = 0 ; i <= ZipCode::ROOT_NODE_OR_CHAIN_CONNECTIVITY_OFFSET; i++) {
        std::tie(zip_value, zip_index) = zipcode.get_value_and_next_index(zip_index);
    }
    return (zip_value & 1) != 0;
}
bool ZipCode::is_externally_start_start_connected (const size_t& depth) const {
    assert(depth == 0);
    assert(decoder[0].is_chain);
    size_t zip_value;
    size_t zip_index = decoder[depth].offset;
    for (size_t i = 0 ; i <= ZipCode::ROOT_NODE_OR_CHAIN_CONNECTIVITY_OFFSET; i++) {
        std::tie(zip_value, zip_index) = zipcode.get_value_and_next_index(zip_index);
    }
    return (zip_value & 2) != 0;
}
bool ZipCode::is_externally_end_end_connected (const size_t& depth) const {
    assert(depth == 0);
    assert(decoder[0].is_chain);
    size_t zip_value;
    size_t zip_index = decoder[depth].offset;
    for (size_t i = 0 ; i <= ZipCode::ROOT_NODE_OR_CHAIN_CONNECTIVITY_OFFSET; i++) {
        std::tie(zip_value, zip_index) = zipcode.get_value_and_next_index(zip_index);
    }
    return (zip_value & 4) != 0;
}

const bool ZipCode::is_equal(const ZipCode& zip1, const ZipCode& zip2,
                                        const size_t& depth) {

    if (zip1.max_depth() < depth && zip2.max_depth() < depth ) {
        return false;
    }

    //First, check if the code types are the same
    ZipCode::code_type_t type1 = zip1.get_code_type(depth);
    ZipCode::code_type_t type2 = zip2.get_code_type(depth);
    if (type1 != type2) {
        return false;
    }

    if (type1 == ZipCode::ROOT_NODE || type1 == ZipCode::ROOT_CHAIN || type1 == ZipCode::ROOT_SNARL || type1 == ZipCode::IRREGULAR_SNARL || type1 == ZipCode::CYCLIC_SNARL ) {
        //If the codes are for root-structures or irregular/cyclic snarls, just check if the 
        //connected component numbers are the same
        return zip1.get_distance_index_address(depth) == zip2.get_distance_index_address(depth);
    } else {
        //Check the parent type. If the parent is a snarl, then check rank. If it's a chain,
        //then check the prefix sum
        if (zip1.get_code_type(depth-1) == ZipCode::REGULAR_SNARL ||
            zip1.get_code_type(depth-1) == ZipCode::IRREGULAR_SNARL ||
            zip1.get_code_type(depth-1) == ZipCode::CYCLIC_SNARL ||
            zip1.get_code_type(depth-1) == ZipCode::ROOT_SNARL) {
            //If the parent is a snarl, then check the rank
            return zip1.get_rank_in_snarl(depth) == zip2.get_rank_in_snarl(depth);
        } else {
            //Otherwise, check the offset in the chain
            //Since the type is the same, this is sufficient
            return zip1.get_offset_in_chain(depth) == zip2.get_offset_in_chain(depth);
        }
    }
}

void ZipCode::dump(std::ostream& out) const {
    std::vector<size_t> numbers = to_vector();
    // Print out the numbers in a way that is easy to copy-paste as a vector literal.
    out << "<zipcode {";
    for (size_t i = 0; i < numbers.size(); i++) {
        out << numbers[i];
        if (i + 1 < numbers.size()) {
            out << ", ";
        }
    }
    out << "}>";
}

std::ostream& operator<<(std::ostream& out, const ZipCode& zip) {
    return out << "<zipcode {" << zip.get_identifier(zip.max_depth())<< "}>";
}


ZipCode::node_code_t ZipCode::get_node_code(const net_handle_t& node, const SnarlDistanceIndex& distance_index) {
#ifdef DEBUG_ZIPCODE
    assert(!distance_index.is_trivial_chain(node));
    assert((distance_index.is_chain(distance_index.get_parent(node)) || distance_index.is_root(distance_index.get_parent(node))));
#endif
    //Node code is: offset in chain, length, is reversed
    node_code_t node_code;
    //Assume this node is in a regular chain
    node_code.set_prefix_sum_or_identifier(distance_index.get_prefix_sum_value(node)); 

    node_code.set_length(distance_index.minimum_length(node));

    node_code.set_is_reversed(distance_index.is_reversed_in_parent(node));
    node_code.set_chain_component(distance_index.get_chain_component(node));

    return node_code;

}
ZipCode::chain_code_t ZipCode::get_chain_code(const net_handle_t& chain, const SnarlDistanceIndex& distance_index) {
    //Chain code is: rank in snarl, length
<<<<<<< HEAD
    chain_code_t chain_code;
    chain_code.set_snarl_rank_or_identifier(distance_index.get_rank_in_parent(chain));

    chain_code.set_length(distance_index.minimum_length(chain));

    bool is_trivial = distance_index.is_trivial_chain(chain) ;

    bool is_looping_chain(is_trivial ? false : distance_index.is_looping_chain(chain));
=======
    vector<size_t> chain_code (CHAIN_SIZE);
    chain_code[CHAIN_RANK_IN_SNARL_OFFSET] = distance_index.get_rank_in_parent(chain);
    bool is_trivial = distance_index.is_trivial_chain(chain) ;
    size_t len = is_trivial ? distance_index.minimum_length(chain) : distance_index.chain_minimum_length(chain);
    chain_code[CHAIN_LENGTH_OFFSET] = len == std::numeric_limits<size_t>::max() ? 0 : len+1;
>>>>>>> aff0cc6a
    size_t component = is_trivial
                       ? 0 
                       : distance_index.get_chain_component(distance_index.get_bound(chain, true, false), true);
    chain_code.set_last_component(component, is_looping_chain);

    return chain_code;

}
ZipCode::snarl_code_t ZipCode::get_regular_snarl_code(const net_handle_t& snarl, const net_handle_t& snarl_child, const SnarlDistanceIndex& distance_index) {
    //Regular snarl code is 1, offset in chain, length, is reversed
    snarl_code_t snarl_code;

    //Tag to say that it's a regular snarl
    snarl_code.set_code_type(1);

    //The number of children
    size_t child_count = 0;
    distance_index.for_each_child(snarl, [&] (const net_handle_t& child) {
        child_count++;
    });
    snarl_code.set_child_count(child_count);

    //Chain prefix sum value for the start of the snarl, which is the prefix sum of the start node + length of the start node
    net_handle_t start_node = distance_index.get_node_from_sentinel(distance_index.get_bound(snarl, false, false));

    snarl_code.set_prefix_sum_or_identifier(SnarlDistanceIndex::sum(distance_index.get_prefix_sum_value(start_node), distance_index.minimum_length(start_node)));

    snarl_code.set_chain_component(distance_index.get_chain_component(start_node));

    //Length of the snarl
    snarl_code.set_length(distance_index.minimum_length(snarl));

    //Is the child of the snarl reversed in the snarl
#ifdef DEBUG_ZIPCODE
    assert(distance_index.is_chain(snarl_child));
#endif
    snarl_code.set_is_reversed((distance_index.distance_in_parent(snarl, 
                                                        distance_index.get_bound(snarl, false, true),
                                                        distance_index.flip(distance_index.canonical(snarl_child))) != 0));

    return snarl_code;

}
ZipCode::snarl_code_t ZipCode::get_irregular_snarl_code(const net_handle_t& snarl, const net_handle_t& snarl_child, 
                                                 const SnarlDistanceIndex& distance_index) {
    snarl_code_t snarl_code;

    //Tag to say that it's an irregular snarl
    snarl_code.set_code_type(distance_index.is_dag(snarl) ? 0 : 2);

    //The number of children
    size_t child_count = 0;
    distance_index.for_each_child(snarl, [&] (const net_handle_t& child) {
        child_count++;
    });
    snarl_code.set_child_count(child_count);

    //Chain prefix sum value for the start of the snarl, which is the prefix sum of the start node + length of the start node
    net_handle_t start_node = distance_index.get_node_from_sentinel(distance_index.get_bound(snarl, false, false));

    snarl_code.set_prefix_sum_or_identifier(SnarlDistanceIndex::sum(distance_index.get_prefix_sum_value(start_node), distance_index.minimum_length(start_node)));


    snarl_code.set_chain_component(distance_index.get_chain_component(start_node) );

    //Length of the snarl
    snarl_code.set_length(distance_index.minimum_length(snarl));


    //Record offset to look up distances in the index later
    snarl_code.set_record_offset(distance_index.get_record_offset(snarl));

    snarl_code.set_distance_start_left(distance_index.distance_to_parent_bound(snarl, true, distance_index.flip(snarl_child)));
    snarl_code.set_distance_end_left(distance_index.distance_to_parent_bound(snarl, false, distance_index.flip(snarl_child)));
    snarl_code.set_distance_start_right(distance_index.distance_to_parent_bound(snarl, true, snarl_child));
    snarl_code.set_distance_end_right(distance_index.distance_to_parent_bound(snarl, false, snarl_child));


    return snarl_code;
}

ZipCode::node_code_t ZipCode::unpack_node_code(size_t zipcode_level) {
    node_code_t node_code;
    if (zipcode_level == 0) {
        throw std::runtime_error("error: Unpacking a root node. Use a chain instead");
    } else { 

        size_t zip_index = decoder[zipcode_level].offset;
        size_t zip_value;
        //Prefix sum
        std::tie(zip_value, zip_index) = zipcode.get_value_and_next_index(zip_index);
        node_code.set_raw_prefix_sum_or_identifier(zip_value);
        //Length
        std::tie(zip_value, zip_index) = zipcode.get_value_and_next_index(zip_index);
        node_code.set_raw_length(zip_value);

        //Is reversed
        std::tie(zip_value, zip_index) = zipcode.get_value_and_next_index(zip_index);
        node_code.set_raw_is_reversed(zip_value);
        //Chain component
        std::tie(zip_value, zip_index) = zipcode.get_value_and_next_index(zip_index);
        node_code.set_raw_chain_component(zip_value);
    }
    return node_code;

}

ZipCode::chain_code_t ZipCode::unpack_chain_code(size_t zipcode_level) {
    chain_code_t chain_code;
    size_t zip_index = decoder[zipcode_level].offset;
    size_t zip_value;
    if (zipcode_level == 0 && decoder.size() == 1) {
        //Root node
        //is_chain
        std::tie(zip_value, zip_index) = zipcode.get_value_and_next_index(zip_index);
        //Identifier
        std::tie(zip_value, zip_index) = zipcode.get_value_and_next_index(zip_index);
        chain_code.set_raw_snarl_rank_or_identifier(zip_value);

        //Node length
        std::tie(zip_value, zip_index) = zipcode.get_value_and_next_index(zip_index);
        chain_code.set_raw_length(zip_value);

        //Connectivity
        std::tie(zip_value, zip_index) = zipcode.get_value_and_next_index(zip_index);
        chain_code.set_raw_connectivity (zip_value);

        //No component
        chain_code.set_last_component(0, false);

    } else if (zipcode_level == 0) {
        //Root chain
        //is_chain
        std::tie(zip_value, zip_index) = zipcode.get_value_and_next_index(zip_index);
        //Identifier
        std::tie(zip_value, zip_index) = zipcode.get_value_and_next_index(zip_index);
        chain_code.set_raw_snarl_rank_or_identifier(zip_value);

        //Component count
        std::tie(zip_value, zip_index) = zipcode.get_value_and_next_index(zip_index);
        chain_code.set_raw_last_component(zip_value);

        //Connectivity
        std::tie(zip_value, zip_index) = zipcode.get_value_and_next_index(zip_index);
        chain_code.set_raw_connectivity (zip_value);

        //No Node length
        chain_code.set_length(std::numeric_limits<size_t>::max());
    } else {
        //Nested chain
        //Rank in snarl
        std::tie(zip_value, zip_index) = zipcode.get_value_and_next_index(zip_index);
        chain_code.set_raw_snarl_rank_or_identifier(zip_value);

        //Node length
        std::tie(zip_value, zip_index) = zipcode.get_value_and_next_index(zip_index);
        chain_code.set_raw_length(zip_value);


        //Component count
        std::tie(zip_value, zip_index) = zipcode.get_value_and_next_index(zip_index);
        chain_code.set_raw_last_component(zip_value);

        //No connectivity
        chain_code.set_connectivity (0);

    } 

    return chain_code;
}

ZipCode::snarl_code_t ZipCode::unpack_snarl_code(size_t zipcode_level) {
    snarl_code_t snarl_code;
    size_t zip_index = decoder[zipcode_level].offset;
    size_t zip_value;
    if (zipcode_level == 0) {
        //Root snarl
        //is_chain
        std::tie(zip_value, zip_index) = zipcode.get_value_and_next_index(zip_index);
        //Identifier
        std::tie(zip_value, zip_index) = zipcode.get_value_and_next_index(zip_index);
        snarl_code.set_raw_prefix_sum_or_identifier(zip_value);

        //Nothing else gets stored so set everything else to inf
        snarl_code.set_length(std::numeric_limits<size_t>::max());
        snarl_code.set_distance_start_left(std::numeric_limits<size_t>::max());
        snarl_code.set_distance_start_right(std::numeric_limits<size_t>::max());
        snarl_code.set_distance_end_left(std::numeric_limits<size_t>::max());
        snarl_code.set_distance_end_right(std::numeric_limits<size_t>::max());
        snarl_code.set_record_offset(std::numeric_limits<size_t>::max());
        snarl_code.set_child_count(std::numeric_limits<size_t>::max());
        snarl_code.set_chain_component(std::numeric_limits<size_t>::max());
        snarl_code.set_code_type(std::numeric_limits<size_t>::max());

    } else {
        //Nested snarl

        //Snarl is regular
        std::tie(zip_value, zip_index) = zipcode.get_value_and_next_index(zip_index);
        snarl_code.set_raw_code_type(zip_value);

        //Offset in chain
        std::tie(zip_value, zip_index) = zipcode.get_value_and_next_index(zip_index);
        snarl_code.set_raw_prefix_sum_or_identifier(zip_value);

        //Length
        std::tie(zip_value, zip_index) = zipcode.get_value_and_next_index(zip_index);
        snarl_code.set_raw_length(zip_value);

        //Child count 
        std::tie(zip_value, zip_index) = zipcode.get_value_and_next_index(zip_index);
        snarl_code.set_raw_child_count(zip_value);

        //Chain component
        std::tie(zip_value, zip_index) = zipcode.get_value_and_next_index(zip_index);
        snarl_code.set_raw_chain_component(zip_value);

        if (snarl_code.get_code_type() == 1) {
            //Regular snarl

            //Is-reversed
            std::tie(zip_value, zip_index) = zipcode.get_value_and_next_index(zip_index);
            snarl_code.set_raw_is_reversed(zip_value);
        } else {
            //Irregular/cyclic snarl

            //Record offset
            std::tie(zip_value, zip_index) = zipcode.get_value_and_next_index(zip_index);
            snarl_code.set_raw_record_offset(zip_value);

            //distance left start
            std::tie(zip_value, zip_index) = zipcode.get_value_and_next_index(zip_index);
            snarl_code.set_raw_distance_start_left(zip_value);

            //distance left end
            std::tie(zip_value, zip_index) = zipcode.get_value_and_next_index(zip_index);
            snarl_code.set_raw_distance_end_left(zip_value);

            //distance right start
            std::tie(zip_value, zip_index) = zipcode.get_value_and_next_index(zip_index);
            snarl_code.set_raw_distance_start_right(zip_value);

            //Distance right end
            std::tie(zip_value, zip_index) = zipcode.get_value_and_next_index(zip_index);
            snarl_code.set_raw_distance_end_right(zip_value);
        }

    }
    return snarl_code;
}



size_t ZipCode::minimum_distance_between(ZipCode& zip1, const pos_t& pos1,   
    ZipCode& zip2, const pos_t& pos2, const SnarlDistanceIndex& distance_index,
    size_t distance_limit, bool undirected_distance, const HandleGraph* graph){


#ifdef DEBUG_ZIPCODE
//Make sure that the zip codes actually correspond to the positions
    ZipCode check_zip1;
    check_zip1.fill_in_zipcode(distance_index, pos1);
    assert(zip1 == check_zip1);

    ZipCode check_zip2;
    check_zip2.fill_in_zipcode(distance_index, pos2);
    assert(zip2 == check_zip2);

    cerr << endl << "Minimum distance between " << pos1 << " and " << pos2 << " using zipcodes" << endl;
    cerr << "Ancestors for " << pos1 << endl;
    net_handle_t net1 = distance_index.get_node_net_handle(id(pos1));
    while ( !distance_index.is_root(net1)){
        cerr << "\t" << distance_index.net_handle_as_string(net1) << endl;
        net1 = distance_index.get_parent(net1);
    }
    cerr << "\t" << distance_index.net_handle_as_string(net1) << endl;
    cerr << "Ancestors for " << pos2 << endl;
    net_handle_t net2 = distance_index.get_node_net_handle(id(pos2));
    while ( !distance_index.is_root(net2)){
        cerr << "\t" << distance_index.net_handle_as_string(net2) << endl;
        net2 = distance_index.get_parent(net2);
    }
    cerr << "\t" << distance_index.net_handle_as_string(net2) << endl;
#endif

    //Helper function to update the distances to the ends of the parent
    //distance_start and distance_end get updated
    auto update_distances_to_ends_of_parent = [&] (ZipCode& zip, const size_t& child_depth, 
                                            size_t& distance_to_start, size_t& distance_to_end) {
#ifdef DEBUG_ZIPCODE
        cerr << "Update distance to ends of parent at depth " << child_depth << endl;
#endif
        //The distances from the start/end of current child to the start/end(left/right) of the parent
        size_t distance_start_left = std::numeric_limits<size_t>::max();
        size_t distance_start_right = std::numeric_limits<size_t>::max();
        size_t distance_end_left = std::numeric_limits<size_t>::max();
        size_t distance_end_right = std::numeric_limits<size_t>::max();

        code_type_t parent_type = zip.get_code_type(child_depth-1);

        if (parent_type == IRREGULAR_SNARL || parent_type == CYCLIC_SNARL) {
            //If the parent is an irregular snarl
            net_handle_t parent_handle = zip.get_net_handle(child_depth-1, &distance_index);
            size_t child_rank = zip.get_rank_in_snarl(child_depth);
            distance_start_left = distance_index.distance_in_snarl(parent_handle, 
                                    child_rank, false, 0, false, graph);
            distance_start_right = distance_index.distance_in_snarl(parent_handle, 
                                    child_rank, false, 1, false, graph);
            distance_end_right = distance_index.distance_in_snarl(parent_handle, 
                                    child_rank, true, 1, false, graph);
            distance_end_left = distance_index.distance_in_snarl(parent_handle, 
                                    child_rank, true, 0, false, graph);
#ifdef DEBUG_ZIPCODE
            cerr << "Distances to parent irregular snarl: " << distance_start_left << " " << distance_start_right << " " << distance_end_left << " " << distance_end_right << endl;
#endif
        } else if (parent_type == REGULAR_SNARL) {
            //If its a regular snarl, then the distances to the ends are either 0 or inf
            //For a regular snarl, the snarl stores if the child was reversed, rather than the child
            if (zip.get_is_reversed_in_parent(child_depth)) {
                distance_start_left = std::numeric_limits<size_t>::max();
                distance_start_right = 0;
                distance_end_right = std::numeric_limits<size_t>::max();
                distance_end_left = 0;
            } else {
                distance_start_left = 0;
                distance_start_right = std::numeric_limits<size_t>::max();
                distance_end_right = 0;
                distance_end_left = std::numeric_limits<size_t>::max();
            }
#ifdef DEBUG_ZIPCODE
            cerr << "Distances to parent regular snarl: " << distance_start_left << " " << distance_start_right << " " << distance_end_left << " " << distance_end_right << endl;
#endif
        } else if (parent_type == CHAIN) {
            if (zip.get_code_type(child_depth) == NODE && 
                zip.get_is_reversed_in_parent(child_depth)){ 
                //If this is reversed in the chain

                distance_start_left = std::numeric_limits<size_t>::max();
                distance_end_right = std::numeric_limits<size_t>::max();
                //Prefix sum of the child
                distance_end_left = zip.get_offset_in_chain(child_depth, &distance_index);
                //Length of the chain - prefix sum of the child - length of the child
                distance_start_right = SnarlDistanceIndex::minus(SnarlDistanceIndex::minus(
                        zip.get_length(child_depth-1, &distance_index), 
                        zip.get_offset_in_chain(child_depth, &distance_index)), 
                        zip.get_length(child_depth, &distance_index));
            } else {
                //If it is a node that isn't reversed in the chain, or it's a snarl which is never reversed
                distance_end_left = std::numeric_limits<size_t>::max();
                distance_start_right = std::numeric_limits<size_t>::max();
                //Prefix sum of the child
                distance_start_left = zip.get_offset_in_chain(child_depth, &distance_index);
                //Length of the chain - prefix sum of the child - length of the child
                distance_end_right = SnarlDistanceIndex::minus(SnarlDistanceIndex::minus(
                        zip.get_length(child_depth-1, &distance_index), 
                        zip.get_offset_in_chain(child_depth, &distance_index)), 
                        zip.get_length(child_depth, &distance_index));
            }
#ifdef DEBUG_ZIPCODE
            cerr << "Distances to parent chain: " << distance_start_left << " " << distance_start_right << " " << distance_end_left << " " << distance_end_right << endl;
#endif
        }


        size_t new_distance_to_start = std::min(SnarlDistanceIndex::sum(distance_start_left, distance_to_start),
                                      SnarlDistanceIndex::sum(distance_end_left, distance_to_end));
        size_t new_distance_to_end = std::min(SnarlDistanceIndex::sum(distance_start_right, distance_to_start),
                                      SnarlDistanceIndex::sum(distance_end_right, distance_to_end));
        distance_to_start = new_distance_to_start;
        distance_to_end = new_distance_to_end;


    };

    if (zip1.get_distance_index_address(0) != zip2.get_distance_index_address(0)) {
#ifdef DEBUG_ZIPCODE
        cerr << "Zip codes are on different connected components" << endl;
#endif
        return std::numeric_limits<size_t>::max();
    }

    //The two positions are in the same connected component so now fill in the rest
    //of the decoder and try to find the distance
    zip1.fill_in_full_decoder();
    zip2.fill_in_full_decoder();

    //Now find the lowest common ancestor of the two zipcodes
    size_t lowest_common_ancestor_depth = 0;
    bool still_equal = true;
    while (still_equal) {

        if (lowest_common_ancestor_depth == zip1.decoder_length()-1 ||
            lowest_common_ancestor_depth == zip2.decoder_length()-1 ||
            !ZipCode::is_equal(zip1, zip2, lowest_common_ancestor_depth+1)) {
            //If we've hit the end of either decoder or if they are no longer equal,
            //Then break the loop and keep the current lowest_common_ancestor_depth
            still_equal = false;
        } else {
            //Otherwise increment lowest_common_ancestor_depth and keep going
            lowest_common_ancestor_depth ++;
        }
    }

#ifdef DEBUG_ZIPCODE
    vector<net_handle_t> ancestors;
    net_handle_t ancestor = distance_index.get_node_net_handle(id(pos1));
    while (!distance_index.is_root(ancestor)) {
        ancestors.push_back(ancestor);
        ancestor = distance_index.get_parent(ancestor);
    }
    ancestors.push_back(ancestor);
    cerr << "The lowest common ancestor is the " << lowest_common_ancestor_depth << "th thing from the root" << endl;
    cerr << "That should be " << distance_index.net_handle_as_string(ancestors[ancestors.size() - lowest_common_ancestor_depth - 1]) << endl; 
#endif


    if (distance_limit != std::numeric_limits<size_t>::max() &&
        lowest_common_ancestor_depth < zip1.decoder_length()-1){
        //If we're aborting when the distance is definitely too far,
        code_type_t ancestor_type = zip1.get_code_type(lowest_common_ancestor_depth);
        if  (ancestor_type == CHAIN || ancestor_type == ROOT_CHAIN) {
            //If the current ancestor is a chain, then check the distance
            size_t prefix_sum1 = zip1.get_offset_in_chain(lowest_common_ancestor_depth+1, &distance_index);
            size_t prefix_sum2 = zip2.get_offset_in_chain(lowest_common_ancestor_depth+1, &distance_index);
            size_t distance_in_chain; 
            if (prefix_sum1 < prefix_sum2) {
                //zip1 comes before zip2
                distance_in_chain = SnarlDistanceIndex::minus(
                    prefix_sum2, 
                    SnarlDistanceIndex::sum(prefix_sum1, 
                                            zip1.get_length(lowest_common_ancestor_depth+1, &distance_index)));
            } else {
                //zip2 comes before zip1
                distance_in_chain = SnarlDistanceIndex::minus(
                    prefix_sum1, 
                    SnarlDistanceIndex::sum(prefix_sum2, 
                                            zip2.get_length(lowest_common_ancestor_depth+1, &distance_index)));
            }
            if (distance_in_chain > distance_limit) {
                return std::numeric_limits<size_t>::max();
            }
        }
    }

    //Start from the nodes
    size_t distance_to_start1 = is_rev(pos1) 
        ? zip1.get_length(zip1.decoder_length()-1, &distance_index) - offset(pos1) 
        : offset(pos1) + 1;
    size_t distance_to_end1 = is_rev(pos1) ? offset(pos1) + 1 
         : zip1.get_length(zip1.decoder_length()-1, &distance_index) - offset(pos1);
    size_t distance_to_start2 = is_rev(pos2) 
         ? zip2.get_length(zip2.decoder_length()-1, &distance_index) - offset(pos2) 
         : offset(pos2) + 1;
    size_t distance_to_end2 = is_rev(pos2) ? offset(pos2) + 1 
         : zip2.get_length(zip2.decoder_length()-1, &distance_index) - offset(pos2);

    if (!undirected_distance) {
        //These are directed distances so set backwards distances to inf
        if (is_rev(pos1)) {
            distance_to_end1 = std::numeric_limits<size_t>::max();
        } else {
            distance_to_start1 = std::numeric_limits<size_t>::max();
        }
        if (is_rev(pos2)) {
            distance_to_start2 = std::numeric_limits<size_t>::max();
        } else {
            distance_to_end2 = std::numeric_limits<size_t>::max();
        }

    }
#ifdef DEBUG_ZIPCODE
cerr << "Distances in nodes: " << distance_to_start1 << " " << distance_to_end1 << " " << distance_to_start2 << " " << distance_to_end2 << endl;
cerr << "Finding distances to ancestors of first position" << endl;
#endif


    //Now walk up the snarl tree from each position to one level below the lowest common ancestor
    for (int i = zip1.decoder_length()-2 ; i > 0 && i > lowest_common_ancestor_depth ; i--) {
        //the parent snarl tree node is at index i
        //The distances are currently to the ends of the current node
        //FInd the distances to the ends of the parent
        update_distances_to_ends_of_parent(zip1, i+1, distance_to_start1, distance_to_end1);
    }
#ifdef DEBUG_ZIPCODE
cerr << "Finding distances to ancestors of second position" << endl;
#endif
    //The same thing for the second position
    for (int i = zip2.decoder_length()-2 ; i > 0 && i > lowest_common_ancestor_depth ; i--) {
        //the parent snarl tree node is at index i
        //The distances are currently to the ends of the current node
        //FInd the distances to the ends of the parent

        update_distances_to_ends_of_parent(zip2, i+1, distance_to_start2, distance_to_end2);
    }


    //Distances are now the distances to the ends of a child of the common ancestor

#ifdef DEBUG_ZIPCODE
    cerr << "Distances in children of common ancestor: " << distance_to_start1 << " " << distance_to_end1 << " " << distance_to_start2 << " " << distance_to_end2 << endl;
    //Check that the current nodes are actually children of the lca
    assert(ZipCode::is_equal(zip1, zip2, lowest_common_ancestor_depth));
#endif

    //Find the distance between them in the lowest common ancestor

    size_t distance_between = std::numeric_limits<size_t>::max();

    //Walk up the snarl tree from the lca and find the distance between the common ancestor
    for (int depth = lowest_common_ancestor_depth ; depth >= 0 ; depth--) {
        //Depth is the depth of a common ancestor. Current distances are to the ends of
        //a child of the common ancestor, at depth depth+1
#ifdef DEBUG_ZIPCODE
        cerr << "At " << depth << "st/th ancestor" << endl;
        cerr << "\tdistances are " << distance_to_start1 << " " << distance_to_end1 << " " << distance_to_start2 << " " << distance_to_end2 << endl;
#endif
        if (depth == zip1.decoder_length()-1) {
            //If the lca is a node that both positions are on

#ifdef DEBUG_ZIPCODE
            //If the lca is a node, then both the zipcode nodes should be the same node
            assert(ZipCode::is_equal(zip1, zip2, depth));
            assert(depth == zip2.decoder_length()-1);
            cerr << "\tAncestor should be a node" << endl;
#endif
            size_t d1 = SnarlDistanceIndex::sum(distance_to_end1, distance_to_start2);
            size_t d2 = SnarlDistanceIndex::sum(distance_to_end2, distance_to_start1);
            size_t node_length = zip1.get_length(depth, &distance_index);
            if (d1 > node_length) {
                distance_between = std::min(distance_between,
                                            SnarlDistanceIndex::minus(SnarlDistanceIndex::minus(d1, node_length),1));
            } 
            if (d2 > node_length) {
                distance_between = std::min(distance_between,
                                            SnarlDistanceIndex::minus(SnarlDistanceIndex::minus(d2, node_length),1));
            }
        } else if ( zip1.decoder[depth].is_chain) {
#ifdef DEBUG_ZIPCODE
            cerr << "\tancestor should be a chain" << endl;
#endif
            //If this ancestor is a chain

            //If the children are reversed in the chain, then flip their distances
            bool rev1 = (zip1.get_code_type(depth+1) == NODE && 
                zip1.get_is_reversed_in_parent(depth+1));
            size_t dist_start1 = rev1 ? distance_to_end1 : distance_to_start1;
            size_t dist_end1 = rev1 ? distance_to_start1 : distance_to_end1;

            bool rev2 = zip2.get_code_type(depth+1) == NODE && 
                zip2.get_is_reversed_in_parent(depth+1);
            size_t dist_start2 = rev2 ? distance_to_end2 : distance_to_start2;
            size_t dist_end2 = rev2 ? distance_to_start2 : distance_to_end2;

            //If they are the same child, then there is no path between them in the chain because we don't allow loops
            //So first check that they aren't the same
            if (!(ZipCode::is_equal(zip1, zip2, depth+1) 
                )){//TODO: I think this is unnecessary || (zip1.get_code_type(depth+1) == NODE && id(pos1) == id(pos2)))) 
                size_t prefix_sum1 = zip1.get_offset_in_chain(depth+1, &distance_index);
                size_t prefix_sum2 = zip2.get_offset_in_chain(depth+1, &distance_index);
                code_type_t code_type1 = zip1.get_code_type(depth+1);
                code_type_t code_type2 = zip2.get_code_type(depth+1);

                if (prefix_sum1 < prefix_sum2 ||
                    (prefix_sum1 == prefix_sum2 &&
                     (code_type1 == REGULAR_SNARL || code_type1 == IRREGULAR_SNARL || code_type1 == CYCLIC_SNARL)
                     && code_type2 == NODE)) {
                    //First child comes first in the chain
                    
                    if (code_type1 == REGULAR_SNARL || code_type1 == IRREGULAR_SNARL || code_type1 == CYCLIC_SNARL) {
                        //If the first thing is a snarl, then we need to take into account the length of the snarl
                        //(prefix sum 2 + distance left 2) - (prefix sum 1 + length 1) + distance right 1

#ifdef DEBUG_ZIPCODE
                        cerr << "First child comes first in the chain and it is a snarl" << endl;
                        cerr << "Find distances from : " << prefix_sum2 << " " << dist_start2 << " " << prefix_sum1 << " " << zip1.get_length(depth+1, &distance_index)  << " " << dist_end1 << endl;
#endif
                        if (dist_start2 != std::numeric_limits<size_t>::max()
                            && dist_end1 != std::numeric_limits<size_t>::max()) {
                            distance_between = std::min(distance_between,
                                                        SnarlDistanceIndex::minus(SnarlDistanceIndex::sum(
                                                            SnarlDistanceIndex::minus(
                                                                SnarlDistanceIndex::sum(prefix_sum2, 
                                                                                        dist_start2), 
                                                                SnarlDistanceIndex::sum(prefix_sum1,
                                                                                        zip1.get_length(depth+1, &distance_index))),
                                                             dist_end1),1));
                        }
                    } else {
                        //Otherwise, all that matters is the prefix sums
                        //(Prefix sum 2  + distance left 2) - (prefix sum1+ length 1) + distance right 1
#ifdef DEBUG_ZIPCODE
                        cerr << "First child comes first in the chain and it isn't a snarl" << endl;
                        cerr << "Find distances from : " << prefix_sum2 << " " << dist_start2 << " " << prefix_sum1 << " " << dist_end1 << " " << zip1.get_length(depth+1, &distance_index) << endl;
#endif
                        if (dist_start2 != std::numeric_limits<size_t>::max()
                            && dist_end1 != std::numeric_limits<size_t>::max()) {
                            distance_between = std::min(distance_between,
                                                        SnarlDistanceIndex::minus(
                                                        SnarlDistanceIndex::sum(
                                                        SnarlDistanceIndex::minus(
                                                            SnarlDistanceIndex::sum(prefix_sum2, 
                                                                                    dist_start2),
                                                            SnarlDistanceIndex::sum(prefix_sum1,
                                                                                    zip1.get_length(depth+1, &distance_index))), 

                                                            dist_end1),1) );
                        }
                    }
                } else {
                    //Second child comes first in the chain, or they are the same (doesn't matter)
                    if (code_type2 == REGULAR_SNARL || code_type2 == IRREGULAR_SNARL || code_type2 == CYCLIC_SNARL) {
                        //If the first thing is a snarl, then we need to take into account the length of the snarl
                        //(prefix sum 1 + distance left 1) - (prefix sum 2 + length 2) + distance right 2
#ifdef DEBUG_ZIPCODE
                        cerr << "Second child comes first in the chain and it is a snarl" << endl;
                        cerr << "Find distances from : " << prefix_sum1 << " " << dist_start1 << " " << prefix_sum2 << " " << zip2.get_length(depth+1, &distance_index)  << " " << dist_end2 << endl;
#endif
                        if (dist_start1 != std::numeric_limits<size_t>::max() 
                             && dist_end2 != std::numeric_limits<size_t>::max() ){
                            distance_between = std::min(distance_between,
                                                        SnarlDistanceIndex::minus(SnarlDistanceIndex::sum(
                                                            SnarlDistanceIndex::minus(
                                                                SnarlDistanceIndex::sum(prefix_sum1, 
                                                                                        dist_start1), 
                                                                SnarlDistanceIndex::sum(prefix_sum2,
                                                                                        zip2.get_length(depth+1, &distance_index))),
                                                             dist_end2), 1));
                        }
                    } else {
                        //Otherwise, all that matters is the prefix sums
                        //(Prefix sum 1  + distance left 1) - (prefix sum2 + length 2) + distance right 2
#ifdef DEBUG_ZIPCODE
                        cerr << "Second child comes first in the chain and it isn't a snarl" << endl;
                        cerr << "Find distances from : " << prefix_sum1 << " " << dist_start1 << " " << prefix_sum2 << " " << dist_end2 << endl;
#endif
                        if (dist_start1 != std::numeric_limits<size_t>::max() 
                             && dist_end2 != std::numeric_limits<size_t>::max() ){
                            distance_between = std::min(distance_between,
                                                        SnarlDistanceIndex::minus(
                                                        SnarlDistanceIndex::sum(
                                                        SnarlDistanceIndex::minus(
                                                            SnarlDistanceIndex::sum(prefix_sum1, 
                                                                                    dist_start1),
                                                            SnarlDistanceIndex::sum(prefix_sum2,
                                                                                    zip2.get_length(depth+1, &distance_index))), 

                                                            dist_end2),1) );
                        }
                    }
                }
            }
            //Update distances from the ends of the children (at depth+1) to parent (depth)
            update_distances_to_ends_of_parent(zip1, depth+1, distance_to_start1, distance_to_end1);
            update_distances_to_ends_of_parent(zip2, depth+1, distance_to_start2, distance_to_end2);
        } else {

#ifdef DEBUG_ZIPCODE
            cerr << "\tancestor is a snarl" << endl;
#endif
            //If the ancestor is a snarl
            
            //If the parent is a regular snarl, then there is no path between them so
            //just update the distances to the ends of the parent 
            if (zip1.get_code_type(depth) != REGULAR_SNARL) {
                //Parent may be an irregular snarl or a root snarl (which is also irregular)
                net_handle_t parent_handle = zip1.get_net_handle(depth, &distance_index);
                size_t rank1 = zip1.get_rank_in_snarl(depth+1);
                size_t rank2 = zip2.get_rank_in_snarl(depth+1);
#ifdef DEBUG_ZIPCODE
                cerr << "irregular snarl so find distances in the distance index: " << distance_index.net_handle_as_string(parent_handle) << endl;
                cerr << "\t at offset " << distance_index.get_record_offset(parent_handle) << endl;
                cerr << "ranks: " << rank1 << " and " << rank2 << endl;
#endif

                size_t distance_start_start = distance_index.distance_in_snarl(parent_handle, 
                                    rank1, false, rank2, false, graph);
                size_t distance_start_end = distance_index.distance_in_snarl(parent_handle, 
                                    rank1, false, rank2, true, graph);
                size_t distance_end_start = distance_index.distance_in_snarl(parent_handle, 
                                    rank1, true, rank2, false, graph);
                size_t distance_end_end = distance_index.distance_in_snarl(parent_handle, 
                                    rank1, true, rank2, true, graph);
                size_t distance_between_snarl = std::min( SnarlDistanceIndex::sum(SnarlDistanceIndex::sum(
                                                distance_to_start1, distance_to_start2), distance_start_start),
                                   std::min( SnarlDistanceIndex::sum(SnarlDistanceIndex::sum(
                                                distance_to_start1, distance_to_end2), distance_start_end),
                                   std::min( SnarlDistanceIndex::sum(SnarlDistanceIndex::sum(
                                                distance_to_end1, distance_to_start2), distance_end_start),
                                             SnarlDistanceIndex::sum(SnarlDistanceIndex::sum(
                                                distance_to_end1, distance_to_end2), distance_end_end))));

                distance_between = std::min(distance_between,
                                            SnarlDistanceIndex::minus(distance_between_snarl, 1));
            }
#ifdef DEBUG_ZIPCODE
            else {
                cerr << "\tAncestor is a regular snarl so there is no path between the children" << endl;
            }
#endif
            //Update distances from the ends of the children (at depth+1) to parent (depth)
            update_distances_to_ends_of_parent(zip1, depth+1, distance_to_start1, distance_to_end1);
            update_distances_to_ends_of_parent(zip2, depth+1, distance_to_start2, distance_to_end2);
        }
#ifdef DEBUG_ZIPCODE
        cerr << "distance in ancestor: " << distance_between << endl;
#endif
    }

    return distance_between;
}

bool ZipCode::is_farther_than(const ZipCode& zip1, const ZipCode& zip2, const size_t& limit){
#ifdef DEBUG_ZIPCODE
    cerr << "Checking if two zip codes are farther than " << limit << endl;
#endif

    size_t zip_index1 = 0; size_t zip_index2 = 0;
    size_t zip_value1 = std::numeric_limits<size_t>::max();
    size_t zip_value2 = std::numeric_limits<size_t>::max();

    //If the two positions aren't on the same connected component, then we're done
    for (size_t i = 0 ; i <= ROOT_IS_CHAIN_OFFSET ; i++) { 
        std::tie(zip_value1, zip_index1) = zip1.zipcode.get_value_and_next_index(zip_index1);
        std::tie(zip_value2, zip_index2) = zip2.zipcode.get_value_and_next_index(zip_index2);
    }
    if (zip_value1 != zip_value2) {
#ifdef DEBUG_ZIPCODE
        cerr << "Zip codes are on different connected components" << endl;
#endif
        return true;
    }

    bool is_top_level_chain = zip_value1;
    for (size_t i = 0 ; i <= ROOT_IDENTIFIER_OFFSET - ROOT_IS_CHAIN_OFFSET - 1; i++) { 
        std::tie(zip_value1, zip_index1) = zip1.zipcode.get_value_and_next_index(zip_index1);
        std::tie(zip_value2, zip_index2) = zip2.zipcode.get_value_and_next_index(zip_index2);
    }
    if (zip_value1 != zip_value2) {
#ifdef DEBUG_ZIPCODE
        cerr << "Zip codes are on different connected components" << endl;
#endif
        return true;
    }

    if (!is_top_level_chain) {
        //If the top-level thing is a snarl, then check if the zips are in the same chain. 
        //If they are, then proceed from the shared chain

        //The next thing will be the identifier for the chain
        for (size_t i = 0 ; i <= CHAIN_RANK_IN_SNARL_OFFSET; i++) { 
            std::tie(zip_value1, zip_index1) = zip1.zipcode.get_value_and_next_index(zip_index1);
            std::tie(zip_value2, zip_index2) = zip2.zipcode.get_value_and_next_index(zip_index2);
        }
        if (zip_value1 != zip_value2) {
            //We can't tell
            return false;
        }
        //Next is the length of the chain
        for (size_t i = 0 ; i <= CHAIN_LENGTH_OFFSET - CHAIN_RANK_IN_SNARL_OFFSET - 1; i++) { 
            std::tie(zip_value1, zip_index1) = zip1.zipcode.get_value_and_next_index(zip_index1);
            std::tie(zip_value2, zip_index2) = zip2.zipcode.get_value_and_next_index(zip_index2);
        }
        if (zip_value1 < limit) {
            return true;
        }

        //The zips now point to the children of the shared chain, so we can proceed as if the top-level
        //structure was a chain

    } else {
        //If it is a chain, get two more things to get to the end of the chain
        for (size_t i = 0 ; i < 2 ; ++i) {
            std::tie(zip_value1, zip_index1) = zip1.zipcode.get_value_and_next_index(zip_index1);
            std::tie(zip_value2, zip_index2) = zip2.zipcode.get_value_and_next_index(zip_index2);
        }
    }

    //Both zips now point to a thing in a shared chain
    //Get the minimum possible distance between the structures on the chain
    //For a lower bound, this assumes that the positions are as close as they can be on the structure in the chain
    size_t prefix_sum1, prefix_sum2, length1, length2, component1, component2;

    //The next thing could either be a snarl or a node. If it is a node, 
    vector<size_t> next_values;
    for (size_t i = 0 ; i < NODE_SIZE ; i++ ) {
#ifdef DEBUG_ZIPCODE
        assert(zip_index1 != std::numeric_limits<size_t>::max());
#endif
        std::tie(zip_value1, zip_index1) = zip1.zipcode.get_value_and_next_index(zip_index1);
        next_values.emplace_back(zip_value1);
    }
    if (zip_index1 == std::numeric_limits<size_t>::max()) {
#ifdef DEBUG_ZIPCODE
        cerr << "zip1 is a node in a chain" << endl;
#endif
        //If the last thing was a node
        prefix_sum1 = next_values[0];
        length1 = next_values[1];
        component1 = next_values[2];
        prefix_sum1 = prefix_sum1 == 0 ? std::numeric_limits<size_t>::max() : prefix_sum1-1;
        length1 = length1 == 0 ? std::numeric_limits<size_t>::max() : length1-1;
    } else {
#ifdef DEBUG_ZIPCODE
        cerr << "zip1 is in a snarl in a chain" << endl;
#endif
        //If the last thing was a snarl
        if (next_values[0]) {
            //If the next thing was a regular snarl
            prefix_sum1 = next_values[1];
            length1 = next_values[2];
            std::tie(zip_value1, zip_index1) = zip1.zipcode.get_value_and_next_index(zip_index1);
            component1 = zip_value1;
            prefix_sum1 = prefix_sum1 == 0 ? std::numeric_limits<size_t>::max() : prefix_sum1-1;
            length1 = length1 == 0 ? std::numeric_limits<size_t>::max() : length1-1;
        } else {
            //If the next thing was an irregular snarl
            //TODO: If it's an irregular snarl, then we don't actually store the relevant values so we can't tell. Could look it up in the distance index or store it
            return false;
        }
    }
    
    //Do the same for the other zip
    next_values.clear();
    for (size_t i = 0 ; i < NODE_SIZE ; i++ ) {
#ifdef DEBUG_ZIPCODE
        assert(zip_index2 != std::numeric_limits<size_t>::max());
#endif
        std::tie(zip_value2, zip_index2) = zip2.zipcode.get_value_and_next_index(zip_index2);
        next_values.emplace_back(zip_value2);
    }
    if (zip_index2 == std::numeric_limits<size_t>::max()) {
#ifdef DEBUG_ZIPCODE
        cerr << "zip2 is a node in a chain" << endl;
#endif
        //If the last thing was a node
        prefix_sum2 = next_values[0];
        length2 = next_values[1];
        component2 = next_values[2];
        prefix_sum2 = prefix_sum2 == 0 ? std::numeric_limits<size_t>::max() : prefix_sum2-1;
        length2 = length2 == 0 ? std::numeric_limits<size_t>::max() : length2-1;
    } else {
#ifdef DEBUG_ZIPCODE
        cerr << "zip2 is in a snarl in a chain" << endl;
#endif
        //If the last thing was a snarl
        if (next_values[0]) {
            //If the next thing was a regular snarl
            prefix_sum2 = next_values[1];
            length2 = next_values[2];
            std::tie(zip_value2, zip_index2) = zip2.zipcode.get_value_and_next_index(zip_index2);
            component2 = zip_value2;
            prefix_sum2 = prefix_sum2 == 0 ? std::numeric_limits<size_t>::max() : prefix_sum2-1;
            length2 = length2 == 0 ? std::numeric_limits<size_t>::max() : length2-1;
        } else {
            //If the next thing was an irregular snarl
            //TODO: If it's an irregular snarl, then we don't actually store the relevant values so we can't tell. Could look it up in the distance index or store it
            return false;
        }
    }
#ifdef DEBUG_ZIPCODE
    cerr << "Finding distance in chain between " << prefix_sum1 << " " << length1 << " and " << prefix_sum2 << " and " << length2 << endl;
#endif

    if (component1 != component2 ||
        prefix_sum1 == std::numeric_limits<size_t>::max() ||
        prefix_sum2 == std::numeric_limits<size_t>::max() ||
        length1 == std::numeric_limits<size_t>::max() ||
        length2 == std::numeric_limits<size_t>::max()) {
        //If anything is infinite, then we can't tell
        return false;
    }


    if (prefix_sum1 < prefix_sum2) {
        //If 1 comes first

        if (prefix_sum1 + length1 > prefix_sum2) {
            //They might be close
            return false;
        } else {
            //Return true if the distance between is greater than the limit
            return prefix_sum2 - (prefix_sum1 + length1) > limit; 
        }
    } else {
        //If 2 comes first

        if (prefix_sum2 + length2 > prefix_sum1) {
            //They might be close
            return false;
        } else {
            //Return true if the distance between is greater than the limit
            return prefix_sum1 - (prefix_sum2 + length2) > limit; 
        }
    }
}

gbwtgraph::Payload ZipCode::get_payload_from_zip() const {
    varint_vector_t decoder_vector;
    //The zipcode decoder's is_chain will always alternate is_chain between levels, except for the very end,
    // which may have two is_chains in a row for a trivial chain. So we can store the whole series in two bits.
    //For the decoder, we never need to know the byte count, since the value in the decoder is never 0


    //TODO: This is assuming the decoder is filled in already
    bool is_root_chain = decoder[0].is_chain;
    bool is_trivial_chain = decoder.size() > 1 && decoder[decoder.size()-1].is_chain && decoder[decoder.size()-2].is_chain;
    size_t is_chain_value = 0;
    if (is_root_chain) {
        is_chain_value |= 1;
    }
    if (is_trivial_chain) {
        is_chain_value |= 1<<1;
    }
    decoder_vector.add_value(is_chain_value);
    //The first offset is always 0 so ignore it
    for (const ZipCode::decoder_t& d : decoder) {
        if (d.offset != 0) {
            decoder_vector.add_value(d.offset);
        }
    }

    //First byte is for the byte_count
    if (byte_count() + decoder_vector.byte_count() > 15) {
        //If there aren't enough bits to represent the zip code
        return MIPayload::NO_CODE;
    }

    //Encode it as the byte count of the zipcode, the zipcode, and the decoder
    
    //Index and value as we walk through the zip code
    size_t index = 0;
    size_t value;
    
    //The values that get returned
    code_type encoded1 = 0;
    code_type encoded2 = 0;

    encoded1 |= byte_count();

    size_t encoded_bytes = 1;

    for (size_t i = 0 ; i < zipcode.data.size() ; i++ ) {
       size_t byte = static_cast<size_t> (zipcode.data[i]); 
       if ( encoded_bytes < 8 ) {
            //Add to first code
            encoded1 |= (byte << (encoded_bytes*8));

        } else {
            //Add to second code
            encoded2 |= (byte << ((encoded_bytes-8)*8));
        }
        encoded_bytes++;
    
    }
    for (size_t i = 0 ; i < decoder_vector.data.size() ; i++) {
       size_t byte = static_cast<size_t> (decoder_vector.data[i]); 
       if ( encoded_bytes < 8 ) {
            //Add to first code
            encoded1 |= (byte << (encoded_bytes*8));

        } else {
            //Add to second code
            encoded2 |= (byte << ((encoded_bytes-8)*8));
        }
        encoded_bytes++;
    }
    assert(encoded_bytes <= 16);
    return {encoded1, encoded2};

}

void ZipCode::fill_in_zipcode_from_payload(const gbwtgraph::Payload& payload) {
    assert(payload != MIPayload::NO_CODE);
    zipcode.data.reserve(16);

    size_t decoded_bytes = 0;

    //get one byte at a time from the payload and add it to the zip code
    size_t bit_mask = (1 << 8) - 1;
    size_t byte_count = payload.first & bit_mask;
    decoded_bytes++;
    for (size_t i = 0 ; i < byte_count ; i++) {
        if (decoded_bytes < 8) {
            zipcode.add_one_byte((payload.first >> (decoded_bytes*8)) & bit_mask);
        } else {
            zipcode.add_one_byte((payload.second >> ((decoded_bytes-8)*8)) & bit_mask);
        }
        decoded_bytes++;
    }

    //Find the booleans specifying the is_chain values
    uint8_t is_chain_val = 0;
    if (decoded_bytes < 8) {
        is_chain_val = (payload.first >> (decoded_bytes*8)) & bit_mask;
    } else {
        is_chain_val = (payload.second >> ((decoded_bytes-8)*8)) & bit_mask;
    }
    decoded_bytes++;
    bool is_chain = is_chain_val & 1;
    bool is_trivial_chain = is_chain_val & (1<<1);

    //Get the decoder offsets
    varint_vector_t decoder_vector;
    decoder_vector.data.reserve(16-decoded_bytes);
    for (size_t i = decoded_bytes ; i <16 ; i++) {
        uint8_t saved_byte;
        if (decoded_bytes < 8) {
            saved_byte = (payload.first >> (decoded_bytes*8)) & bit_mask;
        } else {
            saved_byte = (payload.second >> ((decoded_bytes-8)*8)) & bit_mask;
        }
        if (saved_byte != 0) {
            decoder_vector.add_one_byte(saved_byte);
        }
        
        decoded_bytes++;
    }
    //Now go through the varint vector up and add anything that isn't 0
    size_t varint_value= 1;
    size_t varint_index = 0;
    decoder.reserve(decoder_vector.byte_count());
    decoder.emplace_back(is_chain, 0);
    is_chain = !is_chain;
    if (decoder_vector.byte_count() != 0) {
        while (varint_index != std::numeric_limits<size_t>::max() && varint_value != 0) {
            std::tie(varint_value, varint_index) = decoder_vector.get_value_and_next_index(varint_index);
            
            decoder.emplace_back(is_chain, varint_value);

            is_chain = !is_chain;
        }
    }
    if (is_trivial_chain) {
        assert(!decoder.back().is_chain);
        decoder.back().is_chain = true;
    }

}

std::ostream& operator<<(std::ostream& out, const ZipCode::code_type_t& type) {
    if (type == ZipCode::NODE) {
        return out << "NODE";
    } else if (type == ZipCode::CHAIN) {
        return out << "CHAIN";
    } else if (type == ZipCode::REGULAR_SNARL) {
        return out << "REGULAR_SNARL";
    } else if (type == ZipCode::IRREGULAR_SNARL) {
        return out << "IRREGULAR_SNARL";
    } else if (type == ZipCode::CYCLIC_SNARL) {
        return out << "CYCLIC_SNARL";
    } else if (type == ZipCode::ROOT_SNARL) {
        return out << "ROOT_SNARL";
    } else if (type == ZipCode::ROOT_CHAIN) {
        return out << "ROOT_CHAIN";
    } else if (type == ZipCode::ROOT_NODE) {
        return out << "ROOT_NODE";
    } else if (type == ZipCode::EMPTY) {
        return out << "EMPTY";
    } else {
        throw std::runtime_error("error: Trying to print an invalid code_type_t");
    }
}


void ZipCodeCollection::serialize(std::ostream& out) const {
    //The zipcode vector will be serialized as a bunch of varint_vector_ts
    //The first varint_vector_t will have one value, which will be the length of the
    //zipcode that follows it

    //First serialize the header, which is the magic number and version
    uint32_t magic = magic_number;
    uint32_t vers = version;
    out.write(reinterpret_cast<const char*>(&magic), sizeof(magic));
    out.write(reinterpret_cast<const char*>(&vers), sizeof(vers));


    for (const ZipCode& zip : zipcodes) {
    
        //How many bytes are going to be saved for the zipcode? 
        size_t byte_count = zip.byte_count();

        varint_vector_t size_vector;
        size_vector.add_value(byte_count);
        //Write the number of bytes about to be saved 
        for (const uint8_t& byte : size_vector.data) {
            out << char(byte);
        } 

        //Write the zipcode 
#ifdef DEBUG_ZIPCODE
        size_t zip_byte_count = 0;
#endif
        for (const uint8_t& byte : zip.zipcode.data ) {
#ifdef DEBUG_ZIPCODE
            zip_byte_count++;
#endif
            out << char(byte);
        }
#ifdef DEBUG_ZIPCODE
        assert(byte_count == zip_byte_count); 
#endif

        //Also save the decoder
        varint_vector_t decoder_vector;
        for (const ZipCode::decoder_t& d : zip.decoder) {
            decoder_vector.add_value(d.is_chain);
            decoder_vector.add_value(d.offset);
        }

        //Write the number of bytes for the zipcode
        varint_vector_t decoder_byte_count;
        decoder_byte_count.add_value(decoder_vector.byte_count());
        for (const uint8_t& byte : decoder_byte_count.data) {
            out << char(byte);
        }


        //Write the decoder
        for (const uint8_t& byte : decoder_vector.data ) {
            out << char(byte);
        }
    }

}
void ZipCodeCollection::deserialize(std::istream& in) {

    //Check the magic number and version
    uint32_t saved_magic_number, saved_version;
    in.read(reinterpret_cast<char*>(&saved_magic_number), sizeof(saved_magic_number));
    if (saved_magic_number != magic_number) {
        throw std::runtime_error("error: Loading the wrong type of file when looking for zipcodes");
    }

    in.read(reinterpret_cast<char*>(&saved_version), sizeof(saved_version));
    if (saved_version != version) {
        throw std::runtime_error("error: Loading the wrong zipcode version");
    }

    while (in.peek() != EOF) {

        //First, get the number of bytes used by the zipcode
        //This will be a varint_vector_t with one value, which is the number of bytes in the zipcode
        //Each byte in the varint_vector_t starts with 0 if it is the last bit in the 
        //number, and 1 if the next byte is included
        varint_vector_t byte_count_vector;
        while (in.peek() & (1<<7)) {
            //If the first bit in the byte is 1, then add it, stop once the first bit is 0 
            char c;
            in.get(c);
            byte_count_vector.add_one_byte((uint8_t)c);
        }
        assert(! (in.peek() & (1<<7))); 
        //The next byte has a 0 as its first bit, so add it
        char c;
        in.get(c);
        byte_count_vector.add_one_byte((uint8_t)c);

        //The first (and only) value in the vector is the length of the zipcode
        size_t zipcode_byte_count = byte_count_vector.get_value_and_next_index(0).first;

#ifdef DEBUG_ZIPCODE
        cerr << "Get zipcode of " << zipcode_byte_count << " bytes" << endl;
        //assert(zipcode_byte_count >= 15);
        assert(byte_count_vector.get_value_and_next_index(0).second == std::numeric_limits<size_t>::max());
#endif

        char line [zipcode_byte_count];

        in.read(line, zipcode_byte_count);

        ZipCode zip;
        for (const char& character : line) {
            zip.zipcode.add_one_byte(uint8_t(character));
        }


        //Now get the decoder

        varint_vector_t decoder_byte_count_vector;
        while (in.peek() & (1<<7)) {
            //If the first bit in the byte is 1, then add it, stop once the first bit is 0 
            char ch;
            in.get(ch);
            decoder_byte_count_vector.add_one_byte((uint8_t)ch);
        }
        assert(! (in.peek() & (1<<7))); 
        //The next byte has a 0 as its first bit, so add it
        char ch;
        in.get(ch);
        decoder_byte_count_vector.add_one_byte((uint8_t)ch);

        //The first (and only) value in the vector is the length of the zipcode
        size_t decoder_byte_count = decoder_byte_count_vector.get_value_and_next_index(0).first;

#ifdef DEBUG_ZIPCODE
        cerr << "Get decoder of " << decoder_byte_count << " bytes" << endl;
        //assert(decoder_byte_count >= 15);
        assert(decoder_byte_count_vector.get_value_and_next_index(0).second == std::numeric_limits<size_t>::max());
#endif

        char line1 [decoder_byte_count];

        in.read(line1, decoder_byte_count);

        varint_vector_t decoder_vector;
        for (const char& character : line1) {
            decoder_vector.add_one_byte(uint8_t(character));
        }

        if (decoder_vector.byte_count() != 0) {
            size_t index = 0;
            while (index != std::numeric_limits<size_t>::max()) {
                size_t is_chain, offset;
                std::tie(is_chain, index) = decoder_vector.get_value_and_next_index(index);
                std::tie(offset, index) = decoder_vector.get_value_and_next_index(index);
                zip.decoder.emplace_back(is_chain != 0, offset);
            }
        }
        zip.finished_decoding=true;


        zipcodes.emplace_back(std::move(zip));
    }

}
MIPayload ZipCode::get_payload_from_zipcode(nid_t id, const SnarlDistanceIndex& distance_index) const {
    MIPayload payload;

    if (decoder_length() == 1) {
        //If the root-level structure is a node
        payload.parent_is_root = true;
        payload.parent_is_chain = true;

        //Walk through the zipcode to get values
        size_t zip_value;
        size_t zip_index = decoder[0].offset;
        //Root is chain
        std::tie(zip_value, zip_index) = zipcode.get_value_and_next_index(zip_index);
        //root_identifier
        std::tie(zip_value, zip_index) = zipcode.get_value_and_next_index(zip_index);
        payload.node_handle = distance_index.get_net_handle_from_values(distance_index.get_record_offset(distance_index.get_handle_from_connected_component(zip_value)),
                                                                          SnarlDistanceIndex::START_END,
                                                                          SnarlDistanceIndex::CHAIN_HANDLE);

        //Root node length
        std::tie(zip_value, zip_index) = zipcode.get_value_and_next_index(zip_index);

        payload.node_length =  zip_value == std::numeric_limits<size_t>::max() ? 0 : zip_value-1;
        payload.is_trivial_chain = true;
        payload.is_reversed = false;
        payload.parent_handle = distance_index.get_root();
        payload.parent_type = ZipCode::ROOT_NODE;
        payload.parent_record_offset = 0;

    } else if (decoder[max_depth() - 1].is_chain) {
        //If the parent is a chain
        payload.node_handle = distance_index.get_node_net_handle(id);
        payload.parent_is_chain = true;
        payload.parent_is_root = false;

        //Walk through the zipcode to get values
        size_t zip_value;
        size_t zip_index = decoder[max_depth()-1].offset;
        //is_chain/rank in snarl
        std::tie(zip_value, zip_index) = zipcode.get_value_and_next_index(zip_index);

        //root_identifier for root, chain length for anything else
        std::tie(zip_value, zip_index) = zipcode.get_value_and_next_index(zip_index);

        if (decoder_length() == 2) {
            //If the node is a child of the root chain
            payload.parent_handle = distance_index.start_end_traversal_of(distance_index.get_handle_from_connected_component(zip_value));
            payload.parent_type = ZipCode::ROOT_CHAIN;
            payload.parent_is_root = true;
            std::tie(zip_value, zip_index) = zipcode.get_value_and_next_index(zip_index);
        } else {
            payload.parent_handle = distance_index.start_end_traversal_of(distance_index.get_parent(payload.node_handle));
            payload.parent_type = ZipCode::CHAIN;
        }
        payload.parent_record_offset = distance_index.get_record_offset(payload.parent_handle);

        //chain component count
        std::tie(zip_value, zip_index) = zipcode.get_value_and_next_index(zip_index);

        //Node prefix sum
        std::tie(zip_value, zip_index) = zipcode.get_value_and_next_index(zip_index);
        payload.prefix_sum = zip_value == std::numeric_limits<size_t>::max() ? 0 : zip_value-1;
        //Node length
        std::tie(zip_value, zip_index) = zipcode.get_value_and_next_index(zip_index);
        payload.node_length = zip_value == std::numeric_limits<size_t>::max() ? 0 : zip_value-1;
        //is_reversed
        std::tie(zip_value, zip_index) = zipcode.get_value_and_next_index(zip_index);
        //TODO: For top-level chains we got this from the distance index
        payload.is_reversed = zip_value;

        std::tie(zip_value, zip_index) = zipcode.get_value_and_next_index(zip_index);
        payload.chain_component = zip_value;



    } else {
        //If the node is a child of a snarl
        
        payload.node_handle = distance_index.get_node_net_handle(id);
        payload.parent_handle = distance_index.get_net_handle_from_values(distance_index.get_record_offset(payload.node_handle),
                                                         SnarlDistanceIndex::START_END,
                                                         SnarlDistanceIndex::CHAIN_HANDLE,
                                                         distance_index.get_node_record_offset(payload.node_handle));
        payload.parent_is_chain = false;
        payload.parent_is_root = decoder_length() == 2;
        payload.is_trivial_chain = true;


        size_t zip_value;
        size_t zip_index;
        if (payload.parent_is_root) {
            //is_chain
            zip_index = decoder[0].offset;
            std::tie(zip_value, zip_index) = zipcode.get_value_and_next_index(zip_index);
            //Identifier for root snarl
            std::tie(zip_value, zip_index) = zipcode.get_value_and_next_index(zip_index);
            payload.node_handle = payload.parent_handle;
            payload.parent_record_offset = distance_index.get_record_offset(distance_index.get_handle_from_connected_component(zip_value));
            payload.parent_handle = distance_index.get_net_handle_from_values(payload.parent_record_offset,
                                            SnarlDistanceIndex::START_END,
                                            SnarlDistanceIndex::ROOT_HANDLE);
            payload.parent_type = ZipCode::ROOT_SNARL;
        } else {
            zip_index = decoder[max_depth()-1].offset;
            //is_regular
            std::tie(zip_value, zip_index) = zipcode.get_value_and_next_index(zip_index);
            //If this is a non-root snarl, get as much as we can from it 
            payload.parent_type = ZipCode::EMPTY;
            if (zip_value == 0) {
                payload.parent_type = ZipCode::IRREGULAR_SNARL;
            } else if (zip_value == 1) {
                payload.parent_type = ZipCode::REGULAR_SNARL;
            } else {
                payload.parent_type = ZipCode::CYCLIC_SNARL;
            }

            //Snarl prefix sum
            std::tie(zip_value, zip_index) = zipcode.get_value_and_next_index(zip_index);

            payload.prefix_sum = 0; //TODO: SHould use this zip_value == std::numeric_limits<size_t>::max() ? 0 : zip_value-1;

            //Snarl length
            std::tie(zip_value, zip_index) = zipcode.get_value_and_next_index(zip_index);
            //Snarl child_count
            std::tie(zip_value, zip_index) = zipcode.get_value_and_next_index(zip_index);
            //Chain component of the snarl
            std::tie(zip_value, zip_index) = zipcode.get_value_and_next_index(zip_index);
            //TODO: SHould use this somehow
            payload.chain_component = 0;
            //is_reversed for regular snarl and record offset for irregular/cyclic snarl
            std::tie(zip_value, zip_index) = zipcode.get_value_and_next_index(zip_index);

            if (payload.parent_type == ZipCode::REGULAR_SNARL) {
                //Snarl is reversed
                net_handle_t grandparent_handle = distance_index.get_parent(payload.parent_handle);
                //Simple and regular snarls are different for clustering
                if (distance_index.is_simple_snarl(grandparent_handle)) {
                    payload.is_reversed = zip_value;
                    payload.parent_is_chain=true;
                    payload.parent_record_offset = distance_index.get_record_offset(distance_index.get_parent(grandparent_handle));
                } else {
                    payload.is_reversed = false;
                    payload.parent_record_offset = distance_index.get_record_offset(grandparent_handle);
                }

            } else {
                payload.is_reversed = false;
                payload.parent_record_offset = zip_value;
            }

        }
        //We should be at the node/trivial chain now
        zip_index = decoder[max_depth()].offset;
        //Chain rank in snarl
        std::tie(zip_value, zip_index) = zipcode.get_value_and_next_index(zip_index);
        //Chain length
        std::tie(zip_value, zip_index) = zipcode.get_value_and_next_index(zip_index);
        payload.node_length = zip_value == std::numeric_limits<size_t>::max() ? 0 : zip_value-1;

        //Get the rest as default values

    }
    payload.parent_depth = 0;
    for (size_t d = 0 ; d <= max_depth() ; d++) {
        auto type = get_code_type(d);
        if (type == ZipCode::CHAIN || type == ZipCode::ROOT_CHAIN || type == ZipCode::ROOT_NODE) {
            payload.parent_depth++;
        }
    }



    return payload;
}

net_identifier_t ZipCode::get_identifier(size_t depth) const {
    if (depth == std::numeric_limits<size_t>::max()) {
        //This is equivalent to distance_index.get_root()
        return "ROOT";
    }
    string result = "";
    for (size_t d = 0 ; d < depth ; d++) {
        result += (decoder[d].is_chain ? "1" : "0");
        if (d == 0) {
            //Root structure
            size_t zip_value;
            size_t zip_index = decoder[d].offset;
            for (size_t i = 0 ; i <= ZipCode::ROOT_IDENTIFIER_OFFSET; i++) {
                std::tie(zip_value, zip_index) = zipcode.get_value_and_next_index(zip_index);
                result += std::to_string(zip_value);
            }
        } else if (decoder[d].is_chain) {
            //is_chain so could be a chain or a node
            if (decoder[d-1].is_chain) {
                //If the thing before this was also a chain, then it is a node
                size_t zip_value;
                size_t zip_index = decoder[d].offset;
                for (size_t i = 0 ; i <= ZipCode::NODE_OFFSET_OFFSET; i++) {
                    std::tie(zip_value, zip_index) = zipcode.get_value_and_next_index(zip_index);
                    result += std::to_string(zip_value);
                }
            } else {
                //Otherwise it's a chain
                size_t zip_value;
                size_t zip_index = decoder[d].offset;
                for (size_t i = 0 ; i <= ZipCode::CHAIN_RANK_IN_SNARL_OFFSET; i++) {
                    std::tie(zip_value, zip_index) = zipcode.get_value_and_next_index(zip_index);
                    result += std::to_string(zip_value);
                }
            }
        } else {
            //Definitely a snarl
            size_t zip_value;
            size_t zip_index = decoder[d].offset;
            for (size_t i = 0 ; i <= ZipCode::SNARL_OFFSET_IN_CHAIN_OFFSET; i++) {
                std::tie(zip_value, zip_index) = zipcode.get_value_and_next_index(zip_index);
                result += std::to_string(zip_value);
            }
        }
        if (d < std::min(depth, max_depth())) {
            result += ".";
        }
        
    }
    if (depth > max_depth()) {
        //If this was node that's in a trivial chain
        result += ".n";
    }

    return result;
}

const net_identifier_t ZipCode::get_parent_identifier(const net_identifier_t& child) {
    if (child == "ROOT") {
        throw std::runtime_error("error: trying to get the parent of the root net_identifier_t");
    }
    for (int i = child.size()-1 ; i >= 0 ; i--) {
        if (child[i] == '.') {
            return (net_identifier_t) string(child, 0, i);
        }
    }
    //If we didn't find a '.', then the parent is just the root
    return "ROOT";
}



}<|MERGE_RESOLUTION|>--- conflicted
+++ resolved
@@ -962,22 +962,14 @@
 }
 ZipCode::chain_code_t ZipCode::get_chain_code(const net_handle_t& chain, const SnarlDistanceIndex& distance_index) {
     //Chain code is: rank in snarl, length
-<<<<<<< HEAD
     chain_code_t chain_code;
     chain_code.set_snarl_rank_or_identifier(distance_index.get_rank_in_parent(chain));
 
-    chain_code.set_length(distance_index.minimum_length(chain));
-
     bool is_trivial = distance_index.is_trivial_chain(chain) ;
 
+    chain_code.set_length(is_trivial ? distance_index.minimum_length(chain) : distance_index.chain_minimum_length(chain));
+
     bool is_looping_chain(is_trivial ? false : distance_index.is_looping_chain(chain));
-=======
-    vector<size_t> chain_code (CHAIN_SIZE);
-    chain_code[CHAIN_RANK_IN_SNARL_OFFSET] = distance_index.get_rank_in_parent(chain);
-    bool is_trivial = distance_index.is_trivial_chain(chain) ;
-    size_t len = is_trivial ? distance_index.minimum_length(chain) : distance_index.chain_minimum_length(chain);
-    chain_code[CHAIN_LENGTH_OFFSET] = len == std::numeric_limits<size_t>::max() ? 0 : len+1;
->>>>>>> aff0cc6a
     size_t component = is_trivial
                        ? 0 
                        : distance_index.get_chain_component(distance_index.get_bound(chain, true, false), true);
