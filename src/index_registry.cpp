--- conflicted
+++ resolved
@@ -55,7 +55,6 @@
 #include "job_schedule.hpp"
 #include "path.hpp"
 #include "zip_code.hpp"
-#include "minimizer_index_helper.hpp"
 
 #include "io/save_handle_graph.hpp"
 
@@ -113,7 +112,6 @@
 int IndexingParameters::long_read_minimizer_k = 31;
 int IndexingParameters::long_read_minimizer_w = 50;
 bool IndexingParameters::long_read_minimizer_W = true;
-int IndexingParameters::long_read_minimizer_W_iterations = 3;
 int IndexingParameters::minimizer_s = 18;
 bool IndexingParameters::space_efficient_counting = false;
 int IndexingParameters::minimizer_downweight_threshold = 500;
@@ -518,14 +516,9 @@
     const MinimizerIndexParameters& params
 ) {
     if (IndexingParameters::verbosity != IndexingParameters::None) {
-<<<<<<< HEAD
         cerr << "[IndexRegistry]: Constructing minimizer index and associated zipcodes." << endl;
         cerr << "    using parameters -k " << params.k << " -w " << params.w_or_s << (params.use_weighted_minimizers ? " -W " : "")
             << (params.paths_in_payload ? " with paths" : "") << endl;
-=======
-            cerr << "[IndexRegistry]: Constructing minimizer index and associated zipcodes." << endl;
-            cerr << "\tuse parameters -k " << minimizer_k << " -w " << minimizer_w << (minimizer_W ? " -W " : "") << " payload type " << (std::is_same<PayloadType, gbwtgraph::PayloadXL>::value ? "XL" : "Standard") << endl;
->>>>>>> afc234a2
     }
 
     assert(inputs.size() == 2);
@@ -540,7 +533,7 @@
     vector<vector<string>> all_outputs(constructing.size());
     auto minimizer_output = *constructing.begin();
     auto zipcode_output = *constructing.rbegin();
-    auto& output_name_minimizers = all_outputs[0];
+    auto& output_name_minimizer = all_outputs[0];
     auto& output_name_zipcodes = all_outputs[1];
 
     ifstream infile_gbz;
@@ -551,7 +544,6 @@
     init_in(infile_dist, dist_filename);
     auto distance_index = vg::io::VPKG::load_one<SnarlDistanceIndex>(dist_filename);
 
-<<<<<<< HEAD
     ZipCodeCollection oversized_zipcodes;
     gbwtgraph::DefaultMinimizerIndex minimizers = build_minimizer_index(
         *gbz, distance_index.get(), &oversized_zipcodes, params
@@ -561,35 +553,10 @@
     save_minimizer(minimizers, output_name, IndexingParameters::verbosity == IndexingParameters::Debug);
     output_name_minimizer.push_back(output_name);
 
-=======
-    using IndexType = gbwtgraph::MinimizerIndex<gbwtgraph::Key64, gbwtgraph::PositionPayload<PayloadType>>;
-    IndexType minimizers(minimizer_k,
-                         IndexingParameters::use_bounded_syncmers ? IndexingParameters::minimizer_s : minimizer_w,
-                         IndexingParameters::use_bounded_syncmers);
-    
-    // Set up the minimizer index helper.
-    MinimizerIndexHelper<IndexType, PayloadType> mi_helper(gbz.get(), minimizers, IndexingParameters::verbosity != IndexingParameters::None);
-    // Find frequent kmers.
-    if (minimizer_W) {
-        mi_helper.set_frequent_kmers(
-            minimizers.k(),
-            IndexingParameters::minimizer_downweight_threshold,
-            IndexingParameters::space_efficient_counting,
-            0,
-            IndexingParameters::long_read_minimizer_W_iterations
-        );
-    }
-    
-    // Build the minimizer index with zipcodes.
-    string minimizers_output_name = plan->output_filepath(minimizer_output);
->>>>>>> afc234a2
     string zipcodes_output_name = plan->output_filepath(zipcode_output);
-    mi_helper.build(
-        distance_index.get(),
-        zipcodes_output_name,
-        minimizers_output_name
-    );
-    output_name_minimizers.push_back(minimizers_output_name);
+    ofstream zip_out(zipcodes_output_name);
+    oversized_zipcodes.serialize(zip_out);
+    zip_out.close();
     output_name_zipcodes.push_back(zipcodes_output_name);
 
     return all_outputs;
