--- conflicted
+++ resolved
@@ -249,42 +249,10 @@
     /**
      * Iterator that looks left in the tree from a seed, possibly up to a maximum base distance.
      *
-<<<<<<< HEAD
      * See https://github.com/benedictpaten/long_read_giraffe_chainer_prototype/blob/b590c34055474b0c901a681a1aa99f1651abb6a4/zip_tree_iterator.py.
-=======
-     * Original Python implementation: 
-     * https://github.com/benedictpaten/long_read_giraffe_chainer_prototype/blob/b590c34055474b0c901a681a1aa99f1651abb6a4/zip_tree_iterator.py.
-     * 
-     * New cyclic snarl handling flowchart: 
-     * https://docs.google.com/drawings/d/1diKMXCuMteR06fF64BhSttsD5RHh3eTnd8FtyYqs17Y/edit?usp=sharing
-     * 
-     * In order to de-duplicate work, this iterator will not actually look at
-     * _everything_ before it. If it knows that seeds from a given chain would
-     * have already output transitions to its own position, then it won't even
-     * look at anything in that chain. This occurs in cyclic snarls.
-     * 
-     * For example, since previous chains in a cyclic snarl will have already
-     * visited all other chains, later chains do not have to visit previous ones.
-     * Similarly, the traversal should never have to enter a cyclic snarl from
-     * the outside, since any possible transition crossing the snarl boundary
-     * will be found by traversals starting from seeds inside the snarl.
-     * 
-     * Since a seed in a cyclic snarl may exit in either direction, the iterator
-     * "saves" one point (the opposite of its current direction), remembering
-     * the stack state and index, to be restored later. Then, when the main
-     * iterator hits the end, it can restore the saved state and continue.
-     * 
-     * The iterator implements simple memorization of snarl exit distances. This
-     * is done for only cyclic snarls, as they are the only ones that literarlly
-     * turn one traversal into two via the exit-in-both-directions behavior.
-     * Each time the iterator calculates the running distance to exit a cyclic
-     * snarl, it will check if it has ever seen a better or equal distance, and
-     * if so will pretend that the distance is infinite/unreachable.
->>>>>>> c7b038d8
      */
     class reverse_iterator {
     public:
-<<<<<<< HEAD
         /// Make a reverse iterator wrapping the given reverse iterator, until
         /// the given rend, with the given distance limit.
         reverse_iterator(vector<tree_item_t>::const_reverse_iterator rbegin, 
@@ -296,45 +264,6 @@
         reverse_iterator(reverse_iterator&& other);
         reverse_iterator& operator=(const reverse_iterator& other);
         reverse_iterator& operator=(reverse_iterator&& other);
-=======
-        /// Make a reverse iterator starting from start_index,
-        /// going in the given direction, and with an optional distance limit
-        distance_iterator(size_t start_index,
-                          const vector<tree_item_t>& zip_code_tree,
-                          std::stack<size_t> chain_numbers = std::stack<size_t>(), bool right_to_left = true,
-                          size_t distance_limit = std::numeric_limits<size_t>::max());
-
-        // Iterators are copyable and movable
-        distance_iterator(const distance_iterator& other) = default;
-        distance_iterator(distance_iterator&& other) = default;
-        distance_iterator& operator=(const distance_iterator& other) = default;
-        distance_iterator& operator=(distance_iterator&& other) = default;
-
-        /// Move in right_to_left direction until we hit another seed or the end
-        distance_iterator& operator++();
-
-        /// Move index in right_to_left direction
-        /// If we hit the end and have pending traversals, use one
-        inline void move_index() {
-            if (!done()) {
-                // Refuse to move past the end
-                // This might happen due to race conditions added
-                // with the save-and-reload behavior
-                if (pos.right_to_left) {
-                    --pos.index;
-                } else {
-                    ++pos.index;
-                }
-            }
-            if (done() && !pending_traversals.empty()) {
-                use_saved_traversal();
-            }
-        }
-
-        /// Compare for equality to see if we hit end
-        /// This just trusts that the two iterators are for the same tree
-        inline bool operator==(const distance_iterator& other) const { return pos.index == other.pos.index; }
->>>>>>> c7b038d8
 
         /// Move left
         reverse_iterator& operator++();
@@ -342,15 +271,10 @@
         /// Compare for equality to see if we hit end (the past-the-left position)
         bool operator==(const reverse_iterator& other) const;
 
-<<<<<<< HEAD
         /// Compare for inequality
         inline bool operator!=(const reverse_iterator& other) const {
             return !(*this == other);
         }
-=======
-        /// Is the iteration done?
-        inline bool done() const { return pos.index == end_index; }
->>>>>>> c7b038d8
         
         /// Get the index and orientation of the seed we are currently at, and the distance to it.
         seed_result_t operator*() const;
@@ -366,7 +290,6 @@
         };
 
     private:
-<<<<<<< HEAD
         /// Where we are in the stored tree.
         vector<tree_item_t>::const_reverse_iterator it;
         /// Where the rend is where we have to stop
@@ -384,67 +307,6 @@
             }
             return *stack_data;
         }
-=======
-        /// Where we have to stop
-        size_t end_index;
-        /// Where we started from
-        const size_t original_index;
-        /// Distance limit we will go up to
-        size_t distance_limit;
-        /// Original direction
-        const bool original_right_to_left;
-        /// References to the zip code tree to let us look up distance matrices
-        const vector<tree_item_t>& zip_code_tree;
-        /// Best distance for each snarl exit we've seen
-        /// Stored as {snarl start index : (start dist, end dist)}
-        std::unordered_map<size_t, std::pair<size_t, size_t>> best_cyclic_snarl_exits;
-
-        /// A specific snapshot of the iterator's position
-        /// which includes necessary state information (e.g. stack)
-        struct iteration_position {
-            /// Where we are in the stored tree.
-            size_t index;
-            /// Whether we are looking right to left (true) or left to right (false)
-            bool right_to_left;
-            /// Stack for computing distances.
-            std::stack<size_t> stack_data;
-            /// Within each parent snarl, which chain are we in?
-            std::stack<size_t> chain_numbers;
-            /// What state the automaton is in
-            State state;
-
-            /// Default constructor
-            iteration_position(size_t index,
-                               bool right_to_left,
-                               std::stack<size_t> stack_data,
-                               std::stack<size_t> chain_numbers,
-                               State state)
-                : index(index),
-                  right_to_left(right_to_left),
-                  stack_data(stack_data),
-                  chain_numbers(chain_numbers),
-                  state(state) {}
-
-            // Copyable and movable
-            iteration_position(const iteration_position& other) = default;
-            iteration_position(iteration_position&& other) = default;
-            iteration_position& operator=(const iteration_position& other) = default;
-            iteration_position& operator=(iteration_position&& other) = default;
-        };
-        /// The iterator's current position (state, direction, stack, etc.)
-        iteration_position pos;
-        /// Starting positions of other traversals that we will do later
-        /// When the current traversal can no longer go on,
-        /// we pop one of these and set the current position to it
-        std::stack<iteration_position> pending_traversals;
-
-        /// Set current iteration_position to the top of pending_traversals
-        void use_saved_traversal();
-
-        /// Save a traversal exiting a cyclic snarl in the opposite direction
-        /// as the current one, e.g. using an edge C1_R -> SNARL_START
-        void save_opposite_cyclic_snarl_exit(size_t chain_num);
->>>>>>> c7b038d8
 
         // Now we define a mini stack language so we can do a
         // not-really-a-pushdown-automaton to parse the distance strings.
@@ -467,91 +329,16 @@
         /// Reverse the top two elements of the stack
         void swap();
 
-<<<<<<< HEAD
         /// Current state of the automaton
         State current_state;
 
         /// Adopt a new state.
         void state(State new_state);
-=======
-        // Methods to look up distances to stack
-
-        /// Push distances relevant to a given chain onto the stack
-        /// chain_num is one-indexed, so the first chain is 1, and the last is N
-        /// right_side indicates if distances exit from the right or left side
-        void stack_snarl_distances(size_t snarl_start_i, size_t chain_num, bool right_side);
-
-        /// Helper for stack_snarl_distances()
-        /// Stack a single value from a triangular distance matrix
-        /// row and col are zero-indexed within the matrix
-        void stack_matrix_value(size_t matrix_start_i, bool has_main_diagonal, size_t row, size_t col);
-
-        /// Helper for stack_matrix_value()
-        /// Get a value from a triangular distance matrix
-        /// row and col are zero-indexed within the matrix
-        size_t get_matrix_value(size_t matrix_start_i, bool has_main_diagonal, size_t row, size_t col);
-
-        /// Helper which simplifies the call to stack_matrix_value()
-        /// Get a distance to the start or end of a CYCLIC snarl
-        /// Also handles the memorization with best_cyclic_snarl_exits
-        /// row is zero-indexed within the matrix
-        size_t get_cyclic_snarl_bound_distance(size_t snarl_start_i, size_t row, bool to_end);
-
-        /// Helper for stack_snarl_distances()
-        /// Stack a single value below the running distance
-        void stack_below_top(size_t value);
-
-        // Helper functions for the automaton's state machine
->>>>>>> c7b038d8
 
         /// Stop parsing because nothing else can be below the distance limit.
         /// This moves the current index to end_index.
         void halt();
 
-<<<<<<< HEAD
-=======
-        /// Throw a domain_error that the current state/symbol combo is unimplemented.
-        void unimplemented_error();
-
-        /// What item does index point to?
-        inline tree_item_t current_item() const { return zip_code_tree.at(pos. index); }
-
-        /// Check if the current symbol is an entrance/exit,
-        /// based on the direction the iterator is going (right_to_left)
-        inline bool entered_snarl() const {
-            return (pos.right_to_left && current_item().get_type() == ZipCodeTree::SNARL_END)
-                    || (!pos.right_to_left && current_item().get_type() == ZipCodeTree::SNARL_START);
-        }
-        inline bool exited_snarl() const {
-            return (pos.right_to_left && current_item().get_type() == ZipCodeTree::SNARL_START)
-                    || (!pos.right_to_left && current_item().get_type() == ZipCodeTree::SNARL_END);
-        }
-        inline bool entered_chain() const {
-            return (pos.right_to_left && current_item().get_type() == ZipCodeTree::CHAIN_END)
-                    || (!pos.right_to_left && current_item().get_type() == ZipCodeTree::CHAIN_START);
-        }
-        inline bool exited_chain() const {
-            return (pos.right_to_left && current_item().get_type() == ZipCodeTree::CHAIN_START)
-                    || (!pos.right_to_left && current_item().get_type() == ZipCodeTree::CHAIN_END);
-        }
-
-        /// Skip the current chain, jumping to the matching end
-        /// and then one past it to continue the snarl
-        /// Bound pair index should be right below current distance
-        void skip_chain();
-
-        /// Decide what to do right after entering a new chain.
-        /// This chain's distance should be on top of the stack.
-        void initialize_chain();
-
-        /// Decide what to do right after entering a new snarl.
-        void initialize_snarl(size_t chain_num);
-
-        /// Decide what to do when re-entering a snarl,
-        /// having already stacked up distances
-        void continue_snarl();
-
->>>>>>> c7b038d8
         /// Tick the automaton, looking at the symbol at *it and updating the
         /// stack and state. Returns true to yield a value at the
         /// current symbol, or to halt, and false otherwise.
