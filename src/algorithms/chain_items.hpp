--- conflicted
+++ resolved
@@ -221,39 +221,15 @@
     
     /// Compose a read start position, graph start position, and match length into an Anchor.
     /// Can also bring along a distance hint and a seed number.
-<<<<<<< HEAD
     inline Anchor(size_t read_start, const pos_t& graph_start, size_t length, size_t margin_before, size_t margin_after, int score, size_t seed_number = std::numeric_limits<size_t>::max(), ZipCode* hint = nullptr, size_t hint_start = 0, bool skippable = false, size_t paths = 0) : start(read_start), size(length), margin_before(margin_before), margin_after(margin_after), start_pos(graph_start), end_pos(advance(graph_start, length)), points(score), start_seed(seed_number), end_seed(seed_number), start_zip(hint), end_zip(hint), start_offset(hint_start), end_offset(length - hint_start), seed_length(margin_before + length + margin_after), skippable(skippable), start_paths(paths) , end_paths(paths) {
-=======
-        inline Anchor(size_t read_start, const pos_t& graph_start, size_t length, size_t margin_before, size_t margin_after,
-        int score, size_t seed_number = std::numeric_limits<size_t>::max(), 
-        ZipCode* hint = nullptr, size_t hint_start = 0, bool skippable = false) : 
-        start(read_start), size(length), margin_before(margin_before), margin_after(margin_after), 
-        start_pos(graph_start), end_pos(advance(graph_start, length)), points(score), 
-        start_seed(seed_number), end_seed(seed_number), start_zip(hint), end_zip(hint), 
-        start_offset(hint_start), end_offset(length - hint_start), 
-        seed_length(margin_before + length + margin_after), skippable(skippable) {
->>>>>>> 8a0e9e62
         // Nothing to do!
     }
 
     /// Compose two Anchors into an Anchor that represents coming in through
     /// the first one and going out through the second, like a tunnel. Useful
     /// for representing chains as chainable items.
-<<<<<<< HEAD
     inline Anchor(const Anchor& first, const Anchor& last, size_t extra_margin_before, size_t extra_margin_after, int score) : start(first.read_start()), size(last.read_end() - first.read_start()), margin_before(first.margin_before + extra_margin_before), margin_after(last.margin_after + extra_margin_after), start_pos(first.graph_start()), end_pos(last.graph_end()), points(score), start_seed(first.seed_start()), end_seed(last.seed_end()), start_zip(first.start_hint()), end_zip(last.end_hint()), start_offset(first.start_offset), end_offset(last.end_offset), seed_length((first.base_seed_length() + last.base_seed_length()) / 2), skippable(first.is_skippable() || last.is_skippable()), start_paths(first.start_paths), end_paths(last.end_paths) {
         // Nothing to do!
-=======
-    inline Anchor(const Anchor& first, const Anchor& last, 
-                  size_t extra_margin_before, size_t extra_margin_after, int score) : 
-                  start(first.read_start()), size(last.read_end() - first.read_start()), 
-                  margin_before(first.margin_before + extra_margin_before), 
-                  margin_after(last.margin_after + extra_margin_after), start_pos(first.graph_start()), 
-                  end_pos(last.graph_end()), points(score), start_seed(first.seed_start()), end_seed(last.seed_end()), 
-                  start_zip(first.start_hint()), end_zip(last.end_hint()), 
-                  start_offset(first.start_offset), end_offset(last.end_offset), 
-                  seed_length((first.base_seed_length() + last.base_seed_length()) / 2), 
-                  skippable(first.is_skippable() || last.is_skippable()) {
->>>>>>> 8a0e9e62
     }
 
     // Act like data
