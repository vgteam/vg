/**
 * \file chain_items.cpp
 * Non-template function implementations for chaining pieces of a read-to-graph alignment.
 */


#include "chain_items.hpp"
#include "crash.hpp"

#include <handlegraph/algorithms/dijkstra.hpp>
#include <structures/immutable_list.hpp>
#include <structures/min_max_heap.hpp>

//#define debug_chaining
//#define debug_transition

namespace vg {
namespace algorithms {

using namespace std;

ostream& operator<<(ostream& out, const Anchor& anchor) {
    // TODO: Just friend class to get these?
    size_t margin_left = anchor.read_start() - anchor.read_exclusion_start();
    size_t margin_right = anchor.read_exclusion_end() - anchor.read_end();
    if (margin_left) {
        out << "(" << margin_left << ")";
    }
    out << "{R:" << anchor.read_start() << "=G:" << anchor.graph_start() << "(+" << anchor.start_hint_offset() << ")-"  << anchor.graph_end() << "(-" << anchor.end_hint_offset() << ")*" << anchor.length() << "}";
    if (margin_right) {
        out << "(" << margin_right << ")";
    }
    return out;
}

ostream& operator<<(ostream& out, const TracedScore& value) {
    if (value.source == TracedScore::nowhere()) {
        return out << value.score << " from nowhere";
    }
    return out << value.score << " from #" << value.source;
}


void TracedScore::max_in(const vector<TracedScore>& options, size_t option_number) {
    auto& option = options[option_number];
    if (option.score > this->score || this->source == nowhere()) {
        // This is the new winner.
        this->score = option.score;
        this->source = option_number;
    }
}

TracedScore TracedScore::score_from(const vector<TracedScore>& options, size_t option_number) {
    TracedScore got = options[option_number];
    got.source = option_number;
    return got;
}

TracedScore TracedScore::add_points(int adjustment) const {
    return {this->score + adjustment, this->source};
}

void sort_anchor_indexes(const std::vector<Anchor>& items, std::vector<size_t>& indexes) {
    // Sort the indexes by read start ascending, and read end descending
    std::sort(indexes.begin(), indexes.end(), [&](const size_t& a, const size_t& b) {
        auto& a_item = items[a];
        auto& b_item = items[b];
        auto a_start = a_item.read_start();
        auto b_start = b_item.read_start();
        // a should be first if it starts earlier, or starts atthe same place and ends later.
        return (a_start < b_start || (a_start == b_start && a_item.read_end() > b_item.read_end()));
    });
}

transition_iterator lookback_transition_iterator(size_t max_lookback_bases,
                                                 size_t min_lookback_items,
                                                 size_t lookback_item_hard_cap) {

    
    // Capture all the arguments by value into a lambda
    transition_iterator iterator = [max_lookback_bases,
                                    min_lookback_items,
                                    lookback_item_hard_cap](const VectorView<Anchor>& to_chain,
                                                            const SnarlDistanceIndex& distance_index,
                                                            const HandleGraph& graph,
                                                            size_t max_indel_bases,
                                                            const transition_iteratee& callback) {

    


        // We want to consider all the important transitions in the graph of what
        // items can come before what other items. We aren't allowing any
        // transitions between items that overlap in the read. We're going through
        // the destination items in order by read start, so we should also keep a
        // list of them in order by read end, and sweep a cursor over that, so we
        // always know the fisrt item that overlaps with or passes the current
        // destination item, in the read. Then when we look for possible
        // predecessors of the destination item, we can start just before there and
        // look left.
        vector<size_t> read_end_order = sort_permutation(to_chain.begin(), to_chain.end(), [&](const Anchor& a, const Anchor& b) {
            return a.read_end() < b.read_end();
        });
        // We use first overlapping instead of last non-overlapping because we can
        // just initialize first overlapping at the beginning and be right.
        auto first_overlapping_it = read_end_order.begin();

        for (size_t i = 0; i < to_chain.size(); i++) {
            // For each item
            auto& here = to_chain[i];
            
            if (i > 0 && to_chain[i-1].read_start() > here.read_start()) {
                // The items are not actually sorted by read start
                throw std::runtime_error("lookback_transition_iterator: items are not sorted by read start");
            }
            
            while (to_chain[*first_overlapping_it].read_end() <= here.read_start()) {
                // Scan ahead through non-overlapping items that past-end too soon,
                // to the first overlapping item that ends earliest.
                // Ordering physics *should* constrain the iterator to not run off the end.
                ++first_overlapping_it;
                crash_unless(first_overlapping_it != read_end_order.end());
            }
            
#ifdef debug_chaining
            cerr << "Look at transitions to #" << i
                << " at " << here;
            cerr << endl;
#endif

#ifdef debug_chaining
            cerr << "\tFirst item overlapping #" << i << " beginning at " << here.read_start() << " is #" << *first_overlapping_it << " past-ending at " << to_chain[*first_overlapping_it].read_end() << " so start before there." << std::endl;
#endif
            
            // Set up lookback control algorithm.
            // Until we have looked at a certain number of items, we keep going
            // even if we meet other stopping conditions.
            size_t items_considered = 0;
            
            // Start considering predecessors for this item.
            auto predecessor_index_it = first_overlapping_it;
            while (predecessor_index_it != read_end_order.begin()) {
                --predecessor_index_it;
                
                // How many items have we considered before this one?
                size_t item_number = items_considered++;
                
                // For each source that ended before here started, in reverse order by end position...
                auto& source = to_chain[*predecessor_index_it];
                
<<<<<<< HEAD
#ifdef debug_chaining
                cerr << "\tConsider transition from #" << *predecessor_index_it << ": " << source << endl;
#endif
                
                // How far do we go in the read?
                size_t read_distance = get_read_distance(source, here);
                
                if (item_number > lookback_item_hard_cap) {
                    // This would be too many
#ifdef debug_chaining
                    cerr << "\t\tDisregard due to hitting lookback item hard cap" << endl;
#endif
                    break;
                }
                if (item_number >= min_lookback_items) {
                    // We have looked at enough predecessors that we might consider stopping.
                    // See if we should look back this far.
                    if (read_distance > max_lookback_bases) {
                        // This is further in the read than the real hard limit.
#ifdef debug_chaining
                    cerr << "\t\tDisregard due to read distance " << read_distance << " over limit " << max_lookback_bases << endl;
#endif
=======
#ifdef debug_chaining
                cerr << "\tConsider transition from #" << *predecessor_index_it << ": " << source << endl;
#endif
                
                // How far do we go in the read?
                size_t read_distance = get_read_distance(source, here);
                
                if (item_number > lookback_item_hard_cap) {
                    // This would be too many
#ifdef debug_chaining
                    cerr << "\t\tDisregard due to hitting lookback item hard cap" << endl;
#endif
                    break;
                }
                if (item_number >= min_lookback_items) {
                    // We have looked at enough predecessors that we might consider stopping.
                    // See if we should look back this far.
                    if (read_distance > max_lookback_bases) {
                        // This is further in the read than the real hard limit.
#ifdef debug_chaining
                    cerr << "\t\tDisregard due to read distance " << read_distance << " over limit " << max_lookback_bases << endl;
#endif
>>>>>>> 1a354f8a
                        break;
                    } 
                }
                
                // Now it's safe to make a distance query
                
                // How far do we go in the graph? Don't bother finding out exactly if it is too much longer than in the read.
                size_t graph_distance = get_graph_distance(source, here, distance_index, graph, read_distance + max_indel_bases);
                
                std::pair<int, int> scores = {std::numeric_limits<int>::min(), std::numeric_limits<int>::min()};
                if (read_distance != numeric_limits<size_t>::max() && graph_distance != numeric_limits<size_t>::max()) {
                    // Transition seems possible, so yield it.
                    callback(*predecessor_index_it, i, read_distance, graph_distance);
                }
            } 
        }
    };

    return iterator;
<<<<<<< HEAD
}

transition_iterator zip_tree_transition_iterator(const std::vector<SnarlDistanceIndexClusterer::Seed>& seeds, const ZipCodeTree& zip_code_tree, size_t max_lookback_bases) {
    // TODO: Remove seeds because we only bring it here for debugging and it complicates the dependency relationships
    return [&seeds, &zip_code_tree, max_lookback_bases](const VectorView<Anchor>& to_chain,
                                                        const SnarlDistanceIndex& distance_index,
                                                        const HandleGraph& graph,
                                                        size_t max_indel_bases,
                                                        const transition_iteratee& callback) {
                            
        // We need a way to map from the seeds that zip tree thinks about to the anchors that we think about. So we need to index the anchors by leading/trailing seed.
        // TODO: Should we make someone else do the indexing so we can make the Anchor not need to remember the seed?
        std::unordered_map<size_t, size_t> seed_to_starting;
        std::unordered_map<size_t, size_t> seed_to_ending;
        for (size_t anchor_num = 0; anchor_num < to_chain.size(); anchor_num++) {
            seed_to_starting[to_chain[anchor_num].seed_start()] = anchor_num;
            seed_to_ending[to_chain[anchor_num].seed_end()] = anchor_num;
        }

        // Emit a transition between a source and destination anchor, or skip if actually unreachable.
        auto handle_transition = [&](size_t source_anchor_index, size_t dest_anchor_index, size_t graph_distance) {
            
            auto& source_anchor = to_chain[source_anchor_index];
            auto& dest_anchor = to_chain[dest_anchor_index];

#ifdef debug_transition
            std::cerr << "Handle transition " << source_anchor << " to " << dest_anchor << std::endl;
#endif

            if (graph_distance == std::numeric_limits<size_t>::max()) {
                // Not reachable in graph (somehow)
                // TODO: Should never happen!
#ifdef debug_transition
                std::cerr << "\tNot reachable in graph!" << std::endl;
#endif
                return;
            }

            size_t read_distance = get_read_distance(source_anchor, dest_anchor);
            if (read_distance == std::numeric_limits<size_t>::max()) {
                // Not reachable in read
#ifdef debug_transition
                std::cerr << "\tNot reachable in read." << std::endl;
#endif
                return;
            }

            if (source_anchor.read_exclusion_end() > dest_anchor.read_exclusion_start()) {
                // The actual core anchor part is reachable in the read, but we cut these down from overlapping minimizers.
#ifdef debug_transition
                std::cerr << "\tOriginally overlapped in read." << std::endl;
#endif
                return;
            }

            // The zipcode tree is about point positions, but we need distances between whole anchors.
            // The stored zipcode positions will be at distances from the start/end of the associated anchor.
            
            // If the offset between the zip code point and the start of the destination is 0, and between the zip code point and the end of the source is 0, we subtract 0 from the measured distance. Otherwise we need to subtract something.
            size_t distance_to_remove = dest_anchor.start_hint_offset() + source_anchor.end_hint_offset();

#ifdef debug_transition
            std::cerr << "\tZip code tree sees " << graph_distance << " but we should back out " << distance_to_remove << std::endl;
#endif

            if (distance_to_remove > graph_distance) {
                // We actually end further along the graph path to the next
                // thing than where the next thing starts, so we can't actually
                // get there.
                return;
            }
            // Consume the length. 
            graph_distance -= distance_to_remove;

#ifdef debug_transition
            std::cerr << "\tZip code tree sees " << source_anchor << " and " << dest_anchor << " as " << graph_distance << " apart" << std::endl;
#endif

#ifdef double_check_distances

            auto from_pos = source_anchor.graph_end();
            auto to_pos = dest_anchor.graph_start();
            size_t check_distance = distance_index.minimum_distance(
                id(from_pos), is_rev(from_pos), offset(from_pos),
                id(to_pos), is_rev(to_pos), offset(to_pos),
                false, &graph);
            if (check_distance != graph_distance) {
                #pragma omp critical (cerr)
                std::cerr << "\tZip code tree sees " << source_anchor << " and " << dest_anchor << " as " << graph_distance << " apart but they are actually " << check_distance << " apart" << std::endl;
                crash_unless(check_distance == graph_distance);
            }

#endif

            // Send it along.
            callback(source_anchor_index, dest_anchor_index, read_distance, graph_distance); 
        };

        // If we find we are actually walking through the graph in opposition
        // to the read, we need to defer transitions from source on the read
        // forward strand to dest on the read forward strand, so we can go them
        // in order along the read forward strand.
        // This holds source, dest, and graph distance.
        // We will fill it all in and then sort it by destination read position.
        std::vector<std::tuple<size_t, size_t, size_t>> all_transitions;

        for (ZipCodeTree::iterator dest = zip_code_tree.begin(); dest != zip_code_tree.end(); ++dest) {
            // For each destination seed left to right
            ZipCodeTree::oriented_seed_t dest_seed = *dest;

#ifdef debug_transition
            std::cerr << "Consider destination seed " << seeds[dest_seed.seed].pos << (dest_seed.is_reverse ? "rev" : "") << std::endl;
#endif

            // Might be the start of an anchor if it is forward relative to the read, or the end of an anchor if it is reverse relative to the read
            std::unordered_map<size_t, size_t>::iterator found_dest_anchor = dest_seed.is_reverse ? seed_to_ending.find(dest_seed.seed) : seed_to_starting.find(dest_seed.seed);

            if (found_dest_anchor == (dest_seed.is_reverse ? seed_to_ending.end() : seed_to_starting.end())) {
                // We didn't find an anchor for this seed, maybe it lives in a different cluster. Skip it.
#ifdef debug_transition
                std::cerr <<"\tDoes not correspond to an anchor in this cluster" << std::endl;
#endif
                continue;
            }

            for (ZipCodeTree::reverse_iterator source = zip_code_tree.look_back(dest, max_lookback_bases); source != zip_code_tree.rend(); ++source) {
                // For each source seed right to left
                ZipCodeTree::seed_result_t source_seed = *source;

#ifdef debug_transition
                std::cerr << "\tConsider source seed " << seeds[source_seed.seed].pos << (source_seed.is_reverse ? "rev" : "") << " at distance " << source_seed.distance << "/" << max_lookback_bases << std::endl;
#endif

                if (!source_seed.is_reverse && !dest_seed.is_reverse) {
                    // Both of these are in the same orientation relative to
                    // the read, and we're going through the graph in the
                    // read's forward orientation as assigned by these seeds.
                    // So we can just visit this transition.

                    // They might not be at anchor borders though, so check.
                    auto found_source_anchor = seed_to_ending.find(source_seed.seed);
                    if (found_source_anchor != seed_to_ending.end()) {
                        // We can transition between these seeds without jumping to/from the middle of an anchor.
                        all_transitions.emplace_back(found_source_anchor->second, found_dest_anchor->second, source_seed.distance);
                    } else {
#ifdef debug_transition
                        std::cerr <<"\t\tDoes not correspond to an anchor in this cluster" << std::endl;
#endif
                    }
                } else if (source_seed.is_reverse && dest_seed.is_reverse) {
                    // Both of these are in the same orientation but it is opposite to the read.
                    // We need to find source as an anchor *started*, and thensave them flipped for later.
                    auto found_source_anchor = seed_to_starting.find(source_seed.seed);
                    if (found_source_anchor != seed_to_starting.end()) {
                        // We can transition between these seeds without jumping to/from the middle of an anchor.
                        // Queue them up, flipped
                        all_transitions.emplace_back(found_dest_anchor->second, found_source_anchor->second, source_seed.distance);
                    } else {
#ifdef debug_transition
                        std::cerr <<"\t\tDoes not correspond to an anchor in this cluster" << std::endl;
#endif
                    }
                } else {
                    // We have a transition between different orientations relative to the read. Don't show that.
                    continue;
                }
            }
        }

        // Sort the transitions so we handle them in akl allowed order for dynamic programming.
        std::sort(all_transitions.begin(), all_transitions.end(), [&](const std::tuple<size_t, size_t, size_t>& a, const std::tuple<size_t, size_t, size_t>& b) {
            // Return true if a's destination seed is before b's in the read, and false otherwise.
            return to_chain[get<1>(a)].read_start() < to_chain[get<1>(b)].read_start();
        });

        for (auto& transition : all_transitions) {
            // And handle all of them.
            // TODO: Inline this now-useless lambda that we call once.
            handle_transition(std::get<0>(transition), std::get<1>(transition), std::get<2>(transition));
        }
    };
}

int score_chain_gap(size_t distance_difference, size_t average_anchor_length) {
    if (distance_difference == 0) {
        return 0;
    } else {
        return 0.01 * average_anchor_length * distance_difference + 0.5 * log2(distance_difference);
=======
}

transition_iterator zip_tree_transition_iterator(const std::vector<SnarlDistanceIndexClusterer::Seed>& seeds, const ZipCodeTree& zip_code_tree, size_t max_lookback_bases) {
    // TODO: Remove seeds because we only bring it here for debugging and it complicates the dependency relationships
    return [&seeds, &zip_code_tree, max_lookback_bases](const VectorView<Anchor>& to_chain,
                                                        const SnarlDistanceIndex& distance_index,
                                                        const HandleGraph& graph,
                                                        size_t max_indel_bases,
                                                        const transition_iteratee& callback) {
                            
        // We need a way to map from the seeds that zip tree thinks about to the anchors that we think about. So we need to index the anchors by leading/trailing seed.
        // TODO: Should we make someone else do the indexing so we can make the Anchor not need to remember the seed?
        std::unordered_map<size_t, size_t> seed_to_starting;
        std::unordered_map<size_t, size_t> seed_to_ending;
        for (size_t anchor_num = 0; anchor_num < to_chain.size(); anchor_num++) {
            seed_to_starting[to_chain[anchor_num].seed_start()] = anchor_num;
            seed_to_ending[to_chain[anchor_num].seed_end()] = anchor_num;
        }

        // Emit a transition between a source and destination anchor, or skip if actually unreachable.
        auto handle_transition = [&](size_t source_anchor_index, size_t dest_anchor_index, size_t graph_distance) {
            
            auto& source_anchor = to_chain[source_anchor_index];
            auto& dest_anchor = to_chain[dest_anchor_index];

#ifdef debug_transition
            std::cerr << "Handle transition #" << source_anchor_index << " " << source_anchor << " to #" << dest_anchor_index << " " << dest_anchor << std::endl;
#endif

            if (graph_distance == std::numeric_limits<size_t>::max()) {
                // Not reachable in graph (somehow)
                // TODO: Should never happen!
#ifdef debug_transition
                std::cerr << "\tNot reachable in graph!" << std::endl;
#endif
                return;
            }

            size_t read_distance = get_read_distance(source_anchor, dest_anchor);
            if (read_distance == std::numeric_limits<size_t>::max()) {
                // Not reachable in read
#ifdef debug_transition
                std::cerr << "\tNot reachable in read." << std::endl;
#endif
                return;
            }

            if (source_anchor.read_exclusion_end() > dest_anchor.read_exclusion_start()) {
                // The actual core anchor part is reachable in the read, but we cut these down from overlapping minimizers.
#ifdef debug_transition
                std::cerr << "\tOriginally overlapped in read." << std::endl;
#endif
                return;
            }

            // The zipcode tree is about point positions, but we need distances between whole anchors.
            // The stored zipcode positions will be at distances from the start/end of the associated anchor.
            
            // If the offset between the zip code point and the start of the destination is 0, and between the zip code point and the end of the source is 0, we subtract 0 from the measured distance. Otherwise we need to subtract something.
            size_t distance_to_remove = dest_anchor.start_hint_offset() + source_anchor.end_hint_offset();

#ifdef debug_transition
            std::cerr << "\tZip code tree sees " << graph_distance << " but we should back out " << distance_to_remove << std::endl;
#endif

            if (distance_to_remove > graph_distance) {
                // We actually end further along the graph path to the next
                // thing than where the next thing starts, so we can't actually
                // get there.
                return;
            }
            // Consume the length. 
            graph_distance -= distance_to_remove;

#ifdef debug_transition
            std::cerr << "\tZip code tree sees " << source_anchor << " and " << dest_anchor << " as " << graph_distance << " apart" << std::endl;
#endif

#ifdef double_check_distances

            auto from_pos = source_anchor.graph_end();
            auto to_pos = dest_anchor.graph_start();
            size_t check_distance = distance_index.minimum_distance(
                id(from_pos), is_rev(from_pos), offset(from_pos),
                id(to_pos), is_rev(to_pos), offset(to_pos),
                false, &graph);
            if (check_distance != graph_distance) {
                #pragma omp critical (cerr)
                std::cerr << "\tZip code tree sees " << source_anchor << " and " << dest_anchor << " as " << graph_distance << " apart but they are actually " << check_distance << " apart" << std::endl;
                crash_unless(check_distance == graph_distance);
            }

#endif

            // Send it along.
            callback(source_anchor_index, dest_anchor_index, read_distance, graph_distance); 
        };

        // If we find we are actually walking through the graph in opposition
        // to the read, we need to defer transitions from source on the read
        // forward strand to dest on the read forward strand, so we can go them
        // in order along the read forward strand.
        // This holds source, dest, and graph distance.
        // We will fill it all in and then sort it by destination read position.
        std::vector<std::tuple<size_t, size_t, size_t>> all_transitions;

        for (ZipCodeTree::iterator dest = zip_code_tree.begin(); dest != zip_code_tree.end(); ++dest) {
            // For each destination seed left to right
            ZipCodeTree::oriented_seed_t dest_seed = *dest;



            // Might be the start of an anchor if it is forward relative to the read, or the end of an anchor if it is reverse relative to the read
            std::unordered_map<size_t, size_t>::iterator found_dest_anchor = dest_seed.is_reverse ? seed_to_ending.find(dest_seed.seed) : seed_to_starting.find(dest_seed.seed);

            if (found_dest_anchor == (dest_seed.is_reverse ? seed_to_ending.end() : seed_to_starting.end())) {
                // We didn't find an anchor for this seed, maybe it lives in a different cluster. Skip it.
                continue;
            }

#ifdef debug_transition
            std::cerr << "Destination seed S" << dest_seed.seed << " " << seeds[dest_seed.seed].pos << (dest_seed.is_reverse ? "rev" : "") << " is anchor #" << found_dest_anchor->second << std::endl;
#endif

            for (ZipCodeTree::reverse_iterator source = zip_code_tree.look_back(dest, max_lookback_bases); source != zip_code_tree.rend(); ++source) {
                // For each source seed right to left
                ZipCodeTree::seed_result_t source_seed = *source;

                if (!source_seed.is_reverse && !dest_seed.is_reverse) {
                    // Both of these are in the same orientation relative to
                    // the read, and we're going through the graph in the
                    // read's forward orientation as assigned by these seeds.
                    // So we can just visit this transition.

                    // They might not be at anchor borders though, so check.
                    auto found_source_anchor = seed_to_ending.find(source_seed.seed);
                    if (found_source_anchor != seed_to_ending.end()) {
                        // We can transition between these seeds without jumping to/from the middle of an anchor.
#ifdef debug_transition
                        std::cerr << "\tSource seed S" << source_seed.seed << " " << seeds[source_seed.seed].pos << (source_seed.is_reverse ? "rev" : "") << " at distance " << source_seed.distance << "/" << max_lookback_bases << " is anchor #" << found_source_anchor->second << std::endl;
                        std::cerr << "\t\tFound transition from #" << found_source_anchor->second << " to #" << found_dest_anchor->second << std::endl;
#endif
                        all_transitions.emplace_back(found_source_anchor->second, found_dest_anchor->second, source_seed.distance);
                    } 
                } else if (source_seed.is_reverse && dest_seed.is_reverse) {
                    // Both of these are in the same orientation but it is opposite to the read.
                    // We need to find source as an anchor *started*, and thensave them flipped for later.
                    auto found_source_anchor = seed_to_starting.find(source_seed.seed);
                    if (found_source_anchor != seed_to_starting.end()) {
                        // We can transition between these seeds without jumping to/from the middle of an anchor.
                        // Queue them up, flipped
                        
#ifdef debug_transition
                        std::cerr << "\tSource seed S" << source_seed.seed << " " << seeds[source_seed.seed].pos << (source_seed.is_reverse ? "rev" : "") << " at distance " << source_seed.distance << "/" << max_lookback_bases << " is anchor #" << found_source_anchor->second << std::endl;
                        std::cerr << "\t\tFound backward transition from #" << found_dest_anchor->second << " to #" << found_source_anchor->second << std::endl;
#endif

                        all_transitions.emplace_back(found_dest_anchor->second, found_source_anchor->second, source_seed.distance);
                    } 
                } else {
                    // We have a transition between different orientations relative to the read. Don't show that.
                    continue;
                }
            }
        }

        // Sort the transitions so we handle them in akl allowed order for dynamic programming.
        std::sort(all_transitions.begin(), all_transitions.end(), [&](const std::tuple<size_t, size_t, size_t>& a, const std::tuple<size_t, size_t, size_t>& b) {
            // Return true if a's destination seed is before b's in the read, and false otherwise.
            return to_chain[get<1>(a)].read_start() < to_chain[get<1>(b)].read_start();
        });

        for (auto& transition : all_transitions) {
            // And handle all of them.
            // TODO: Inline this now-useless lambda that we call once.
            handle_transition(std::get<0>(transition), std::get<1>(transition), std::get<2>(transition));
        }
    };
}

/// Compute a gap score like minimap2.
///
/// They say they use the average anchor length, but really we need to use the
/// minimizer/base seed length here. Otherwise gaps cost more as your fragments
/// that you are chaining get longer, and cost more at chaining than at
/// fragmenting.
int score_chain_gap(size_t distance_difference, size_t base_seed_length) {
    if (distance_difference == 0) {
        return 0;
    } else {
        return 0.01 * base_seed_length * distance_difference + 0.5 * log2(distance_difference);
>>>>>>> 1a354f8a
    }
}

TracedScore chain_items_dp(vector<TracedScore>& chain_scores,
                           const VectorView<Anchor>& to_chain,
                           const SnarlDistanceIndex& distance_index,
                           const HandleGraph& graph,
                           int gap_open,
                           int gap_extension,
                           const transition_iterator& for_each_transition,
                           int item_bonus,
                           int item_scale,
                           double gap_scale,
                           size_t max_indel_bases,
                           bool show_work) {
    
<<<<<<< HEAD
#ifdef debug_chaining
    DiagramExplainer diagram(show_work);
#else
    DiagramExplainer diagram(false);
#endif
    diagram.add_globals({{"rankdir", "LR"}});
   
#ifdef debug_chaining
    show_work = true;
#endif
=======
#ifdef debug_chaining
    DiagramExplainer diagram(show_work);
#else
    DiagramExplainer diagram(false);
#endif
    if (diagram) {
        diagram.add_globals({{"rankdir", "LR"}});
    }
   
#ifdef debug_chaining
    show_work = true;
#endif
>>>>>>> 1a354f8a

    if (show_work) {
        cerr << "Chaining group of " << to_chain.size() << " items" << endl;
    }

<<<<<<< HEAD
    // Compute an average anchor length. Really, use the exclusion zone length,
    // so we will be on the right scale for the item scores.
    size_t average_anchor_length = 0;
    for (auto& anchor : to_chain) {
        average_anchor_length += (anchor.read_exclusion_end() - anchor.read_exclusion_start());
    }
    average_anchor_length /= to_chain.size();
=======
    // Compute a base seed average length.
    // TODO: Weight anchors differently?
    // TODO: Will this always be the same for all anchors in practice?
    size_t base_seed_length = 0;
    for (auto& anchor : to_chain) {
        base_seed_length += anchor.base_seed_length();
    }
    base_seed_length /= to_chain.size();
>>>>>>> 1a354f8a

    chain_scores.resize(to_chain.size());
    for (size_t i = 0; i < to_chain.size(); i++) {
        // Set up DP table so we can start anywhere with that item's score.
        chain_scores[i] = {to_chain[i].score(), TracedScore::nowhere()};
    }

    // We will run this over every transition in a good DP order.
    auto iteratee = [&](size_t from_anchor, size_t to_anchor, size_t read_distance, size_t graph_distance) {
        
        crash_unless(chain_scores.size() > to_anchor);
        crash_unless(chain_scores.size() > from_anchor);
        
        // For each item
        auto& here = to_chain[to_anchor];
        
        // How many points is it worth to collect?
        auto item_points = here.score() * item_scale + item_bonus;
        
<<<<<<< HEAD
        std::string here_gvnode = "i" + std::to_string(to_anchor);
=======
        std::string here_gvnode;
        if (diagram) {
            here_gvnode = "i" + std::to_string(to_anchor);
        }
>>>>>>> 1a354f8a
        
        // If we come from nowhere, we get those points.
        chain_scores[to_anchor] = std::max(chain_scores[to_anchor], {item_points, TracedScore::nowhere()});
        
        // For each source we could come from
        auto& source = to_chain[from_anchor];
            
        if (show_work) {
            cerr << "\t\tCome from score " << chain_scores[from_anchor]
                << " across " << source << " to " << here << endl;
        }
            
        // How much does it pay (+) or cost (-) to make the jump from there
        // to here?
        // Don't allow the transition if it seems like we're going the long
        // way around an inversion and needing a huge indel.
        int jump_points;
            
        // Decide how much length changed
        size_t indel_length = (read_distance > graph_distance) ? read_distance - graph_distance : graph_distance - read_distance;
        
        if (show_work) {
            cerr << "\t\t\tFor read distance " << read_distance << " and graph distance " << graph_distance << " an indel of length " << indel_length << " would be required" << endl;
        }

        if (indel_length > max_indel_bases) {
            // Don't allow an indel this long
            jump_points = std::numeric_limits<int>::min();
        } else {
            // Assign points for the assumed matches in the transition, and charge for the indel.
            //
            // The Minimap2 paper
            // <https://doi.org/10.1093/bioinformatics/bty191> at 2.1.1 says
            // that we ought to assign "α(j,i)=min{min{yi−yj,xi−xj},wi} is the
            // number of matching bases between the two anchors", minus the gap
            // penalty. Here, i is the destination anchor and j is the
            // predecessor, and x and y are read and query positions of the
            // *final* base in the anchor, while w is anchor width.
            //
            // As written, the gloss isn't really true; the number of matching
            // bases between the two anchors isn't bounded below by the width
            // of the second anchor. It looks more like we are counting the
            // number of new matching bases in the destination anchor that are
            // not overlapping matching bases in the source anchor.
            //
            // Our distances are between the end of the previous anchor and the
            // start of this one (not the end as in Minimap2's formulation).
            // And our anchors also thus never overlap. So we can just always
            // use the length of the destination anchor.
            //
            // But we account for anchor length in the item points, so don't use it
            // here.
<<<<<<< HEAD
            jump_points = -score_chain_gap(indel_length, average_anchor_length) * gap_scale;
=======
            jump_points = -score_chain_gap(indel_length, base_seed_length) * gap_scale;
>>>>>>> 1a354f8a
        }
            
        if (jump_points != numeric_limits<int>::min()) {
            // Get the score we are coming from
            TracedScore source_score = TracedScore::score_from(chain_scores, from_anchor);
            
            // And the score with the transition and the points from the item
            TracedScore from_source_score = source_score.add_points(jump_points + item_points);
            
            // Remember that we could make this jump
            chain_scores[to_anchor] = std::max(chain_scores[to_anchor], from_source_score);
                                           
            if (show_work) {
                cerr << "\t\tWe can reach #" << to_anchor << " with " << source_score << " + " << jump_points << " from transition + " << item_points << " from item = " << from_source_score << endl;
            }
<<<<<<< HEAD
                    
            if (from_source_score.score > 0) {
                // Only explain edges that were actual candidates since we
                // won't let local score go negative
                
                std::string source_gvnode = "i" + std::to_string(from_anchor);
                // Suggest that we have an edge, where the edges that are the best routes here are the most likely to actually show up.
                diagram.suggest_edge(source_gvnode, here_gvnode, here_gvnode, from_source_score.score, {
                    {"label", std::to_string(jump_points)},
                    {"weight", std::to_string(std::max<int>(1, from_source_score.score))}
                });
=======
            
            if (diagram) {
                if (from_source_score.score > 0) {
                    // Only explain edges that were actual candidates since we
                    // won't let local score go negative
                    
                    std::string source_gvnode = "i" + std::to_string(from_anchor);
                    // Suggest that we have an edge, where the edges that are the best routes here are the most likely to actually show up.
                    diagram.suggest_edge(source_gvnode, here_gvnode, here_gvnode, from_source_score.score, {
                        {"label", std::to_string(jump_points)},
                        {"weight", std::to_string(std::max<int>(1, from_source_score.score))}
                    });
                }
>>>>>>> 1a354f8a
            }
        } else {
            if (show_work) {
                cerr << "\t\tTransition is impossible." << endl;
            }
        }
    };

    // Run our DP step over all the transitions.
    for_each_transition(to_chain,
                        distance_index,
                        graph,
                        max_indel_bases,
                        iteratee);
        
   
    TracedScore best_score = TracedScore::unset();

    for (size_t to_anchor = 0; to_anchor < to_chain.size(); ++to_anchor) {
        // For each destination anchor, now that it is finished, see if it is the winner.
        auto& here = to_chain[to_anchor];
        auto item_points = here.score() * item_scale + item_bonus;

        if (show_work) {
            cerr << "\tBest way to reach #" << to_anchor  << " " << to_chain[to_anchor] << " is " << chain_scores[to_anchor] << endl;
        }
        
<<<<<<< HEAD
        // Draw the item in the diagram
        std::string here_gvnode = "i" + std::to_string(to_anchor);
        std::stringstream label_stream;
        label_stream << "#" << to_anchor << " " << here << " = " << item_points << "/" << chain_scores[to_anchor].score;
        diagram.add_node(here_gvnode, {
            {"label", label_stream.str()}
        });
        auto graph_start = here.graph_start();
        std::string graph_gvnode = "n" + std::to_string(id(graph_start)) + (is_rev(graph_start) ? "r" : "f");
        diagram.ensure_node(graph_gvnode, {
            {"label", std::to_string(id(graph_start)) + (is_rev(graph_start) ? "-" : "+")},
            {"shape", "box"}
        });
        // Show the item as connected to its source graph node
        diagram.add_edge(here_gvnode, graph_gvnode, {{"color", "gray"}});
        // Make the next graph node along the same strand
        std::string graph_gvnode2 = "n" + std::to_string(id(graph_start) + (is_rev(graph_start) ? -1 : 1)) + (is_rev(graph_start) ? "r" : "f");
        diagram.ensure_node(graph_gvnode2, {
            {"label", std::to_string(id(graph_start) + (is_rev(graph_start) ? -1 : 1)) + (is_rev(graph_start) ? "-" : "+")},
            {"shape", "box"}
        });
        // And show them as connected. 
        diagram.ensure_edge(graph_gvnode, graph_gvnode2, {{"color", "gray"}});
=======
        if (diagram) {
            // Draw the item in the diagram
            std::string here_gvnode = "i" + std::to_string(to_anchor);
            std::stringstream label_stream;
            label_stream << "#" << to_anchor << " " << here << " = " << item_points << "/" << chain_scores[to_anchor].score;
            diagram.add_node(here_gvnode, {
                {"label", label_stream.str()}
            });
            auto graph_start = here.graph_start();
            std::string graph_gvnode = "n" + std::to_string(id(graph_start)) + (is_rev(graph_start) ? "r" : "f");
            diagram.ensure_node(graph_gvnode, {
                {"label", std::to_string(id(graph_start)) + (is_rev(graph_start) ? "-" : "+")},
                {"shape", "box"}
            });
            // Show the item as connected to its source graph node
            diagram.add_edge(here_gvnode, graph_gvnode, {{"color", "gray"}});
            // Make the next graph node along the same strand
            std::string graph_gvnode2 = "n" + std::to_string(id(graph_start) + (is_rev(graph_start) ? -1 : 1)) + (is_rev(graph_start) ? "r" : "f");
            diagram.ensure_node(graph_gvnode2, {
                {"label", std::to_string(id(graph_start) + (is_rev(graph_start) ? -1 : 1)) + (is_rev(graph_start) ? "-" : "+")},
                {"shape", "box"}
            });
            // And show them as connected. 
            diagram.ensure_edge(graph_gvnode, graph_gvnode2, {{"color", "gray"}});
        }
>>>>>>> 1a354f8a
        
        // See if this is the best overall
        best_score.max_in(chain_scores, to_anchor);
        
        if (show_work) {
            cerr << "\tBest chain end so far: " << best_score << endl;
        }
        
    }
    
    return best_score;
}

vector<pair<vector<size_t>, int>> chain_items_traceback(const vector<TracedScore>& chain_scores,
                                                        const VectorView<Anchor>& to_chain,
                                                        const TracedScore& best_past_ending_score_ever,
                                                        int item_bonus,
                                                        int item_scale,
                                                        size_t max_tracebacks) {
    
    // We will fill this in with all the tracebacks, and then sort and truncate.
    vector<pair<vector<size_t>, int>> tracebacks;
    tracebacks.reserve(chain_scores.size());
    
    // Get all of the places to start tracebacks, in score order.
    std::vector<size_t> starts_in_score_order;
    starts_in_score_order.resize(chain_scores.size());
    for (size_t i = 0; i < starts_in_score_order.size(); i++) {
        starts_in_score_order[i] = i;
    }
    std::sort(starts_in_score_order.begin(), starts_in_score_order.end(), [&](const size_t& a, const size_t& b) {
        // Return true if item a has a better score than item b and should come first.
        return chain_scores[a] > chain_scores[b];
    });
    
    // To see if an item is used we have this bit vector.
    vector<bool> item_is_used(chain_scores.size(), false);
    
    for (auto& trace_from : starts_in_score_order) {
        if (item_is_used[trace_from]) {
            continue;
        }
        // For each unused item in score order, start a traceback stack (in reverse order)
        std::vector<size_t> traceback;
        traceback.push_back(trace_from);
        // Track the penalty we are off optimal for this traceback
        int penalty = best_past_ending_score_ever - chain_scores[trace_from];
        size_t here = trace_from;
        while (here != TracedScore::nowhere()) {
            // Mark here as used. Happens once per item, and so limits runtime.
            item_is_used[here] = true;
            size_t next = chain_scores[here].source;
            if (next != TracedScore::nowhere()) {
                if (item_is_used[next]) {
                    // We need to stop early and accrue an extra penalty.
                    // Take away all the points we got for coming from there and being ourselves.
                    penalty += chain_scores[here].score;
                    // But then re-add our score for just us
                    penalty -= (to_chain[here].score() * item_scale + item_bonus);
                    // TODO: Score this more simply.
                    // TODO: find the edge to nowhere???
                    break;
                } else {
                    // Add to the traceback
                    traceback.push_back(next);
                }
            }
            here = next;
        }
        // Now put the traceback in the output list
        tracebacks.emplace_back();
        tracebacks.back().second = penalty;
        // Make sure to order the steps left to right, and not right to left as we generated them.
        std::copy(traceback.rbegin(), traceback.rend(), std::back_inserter(tracebacks.back().first));
    }
    
    // Sort the tracebacks by penalty, ascending
    std::sort(tracebacks.begin(), tracebacks.end(), [](const std::pair<std::vector<size_t>, int>& a, const std::pair<std::vector<size_t>, int>& b) {
        // Return true if a has the smaller penalty and belongs first
        return a.second < b.second;
    });
    
    if (tracebacks.size() > max_tracebacks) {
        // Limit to requested number
        tracebacks.resize(max_tracebacks);
    }
<<<<<<< HEAD

    return tracebacks;
}

=======

    return tracebacks;
}

>>>>>>> 1a354f8a
vector<pair<int, vector<size_t>>> find_best_chains(const VectorView<Anchor>& to_chain,
                                                   const SnarlDistanceIndex& distance_index,
                                                   const HandleGraph& graph,
                                                   int gap_open,
                                                   int gap_extension,
                                                   size_t max_chains,
                                                   const transition_iterator& for_each_transition, 
                                                   int item_bonus,
                                                   int item_scale,
                                                   double gap_scale,
                                                   size_t max_indel_bases,
                                                   bool show_work) {
                                                                         
    if (to_chain.empty()) {
        return {{0, vector<size_t>()}};
    }
        
    // We actually need to do DP
    vector<TracedScore> chain_scores;
    TracedScore best_past_ending_score_ever = chain_items_dp(chain_scores,
                                                             to_chain,
                                                             distance_index,
                                                             graph,
                                                             gap_open,
                                                             gap_extension,
                                                             for_each_transition,
                                                             item_bonus,
                                                             item_scale,
                                                             gap_scale,
                                                             max_indel_bases,
                                                             show_work);
    // Then do the tracebacks
    vector<pair<vector<size_t>, int>> tracebacks = chain_items_traceback(chain_scores, to_chain, best_past_ending_score_ever, item_bonus, item_scale, max_chains);
    
    if (tracebacks.empty()) {
        // Somehow we got nothing
        return {{0, vector<size_t>()}};
    }
        
    // Convert form traceback and penalty to score and traceback.
    // Everything is already sorted.
    vector<pair<int, vector<size_t>>> to_return;
    to_return.reserve(tracebacks.size());
    for (auto& traceback : tracebacks) {
        // Move over the list of items and convert penalty to score
        to_return.emplace_back(best_past_ending_score_ever.score - traceback.second, std::move(traceback.first));
    }
    
    return to_return;
}

pair<int, vector<size_t>> find_best_chain(const VectorView<Anchor>& to_chain,
                                          const SnarlDistanceIndex& distance_index,
                                          const HandleGraph& graph,
                                          int gap_open,
                                          int gap_extension,
                                          const transition_iterator& for_each_transition,
                                          int item_bonus,
                                          int item_scale,
                                          double gap_scale,
                                          size_t max_indel_bases) {
                                                                 
    return find_best_chains(
        to_chain,
        distance_index,
        graph,
        gap_open,
        gap_extension,
        1,
        for_each_transition,
        item_bonus,
        item_scale,
        gap_scale,
        max_indel_bases
    ).front();
}

int score_best_chain(const VectorView<Anchor>& to_chain, const SnarlDistanceIndex& distance_index, const HandleGraph& graph, int gap_open, int gap_extension) {
    
    if (to_chain.empty()) {
        return 0;
    } else {
        // Do the DP but without the traceback.
        vector<TracedScore> chain_scores;
        TracedScore winner = algorithms::chain_items_dp(chain_scores, to_chain, distance_index, graph, gap_open, gap_extension);
        return winner.score;
    }
}

//#define skip_zipcodes
//#define debug
//#define double_check_distances
//#define stop_on_mismatch
//#define replace_on_mismatch
size_t get_graph_distance(const Anchor& from, const Anchor& to, const SnarlDistanceIndex& distance_index, const HandleGraph& graph, size_t distance_limit) {
    auto from_pos = from.graph_end();
    auto& to_pos = to.graph_start();
    
    auto* from_hint = from.end_hint();
    auto* to_hint = to.start_hint();
    
    size_t distance;
    
#ifdef skip_zipcodes
    if (false) {
#else
    if (from_hint && to_hint) {
#endif
#ifdef debug
        #pragma omp critical (cerr)
        {
            std::cerr << "Finding distance from " << from_pos << " to " << to_pos << " using hints ";
            from_hint->dump(std::cerr);
            std::cerr << " and ";
            to_hint->dump(std::cerr);
            std::cerr << std::endl;
        }
#endif
    
        // Can use zip code based oriented distance
        distance = ZipCode::minimum_distance_between(*from_hint, from_pos, 
                                                     *to_hint, to_pos,
                                                     distance_index,
                                                     distance_limit,
                                                     false, 
                                                     &graph);

#ifdef debug
        #pragma omp critical (cerr)
        std::cerr << "Zipcodes report " << distance << std::endl;
#endif

#ifdef double_check_distances
        // Make sure the minimizers aren't way off from the distance index.
        size_t check_distance = distance_index.minimum_distance(
            id(from_pos), is_rev(from_pos), offset(from_pos),
            id(to_pos), is_rev(to_pos), offset(to_pos),
            false, &graph);

        if (check_distance > distance) {
#ifdef debug
            #pragma omp critical (cerr)
            std::cerr << "Distance index reports " << check_distance << " instead" << std::endl;
#endif  
          
#ifdef stop_on_mismatch
            throw std::runtime_error("Zipcode distance mismatch");
#endif
#ifdef replace_on_mismatch
            distance = check_distance;
#endif
    }

#endif
    } else {
        // Query the distance index directly.
        distance = distance_index.minimum_distance(
            id(from_pos), is_rev(from_pos), offset(from_pos),
            id(to_pos), is_rev(to_pos), offset(to_pos),
            false, &graph);
    }
    if (distance > distance_limit) {
        // Zip code logic can have to compute a number over the limit, and in that case will return it.
        // Cut it off here.
        distance = std::numeric_limits<size_t>::max();
    }
    return distance;
}

size_t get_read_distance(const Anchor& from, const Anchor& to) {
    if (to.read_start() < from.read_end()) {
        return std::numeric_limits<size_t>::max();
    }
    return to.read_start() - from.read_end();
}

}
}<|MERGE_RESOLUTION|>--- conflicted
+++ resolved
@@ -148,7 +148,6 @@
                 // For each source that ended before here started, in reverse order by end position...
                 auto& source = to_chain[*predecessor_index_it];
                 
-<<<<<<< HEAD
 #ifdef debug_chaining
                 cerr << "\tConsider transition from #" << *predecessor_index_it << ": " << source << endl;
 #endif
@@ -171,30 +170,6 @@
 #ifdef debug_chaining
                     cerr << "\t\tDisregard due to read distance " << read_distance << " over limit " << max_lookback_bases << endl;
 #endif
-=======
-#ifdef debug_chaining
-                cerr << "\tConsider transition from #" << *predecessor_index_it << ": " << source << endl;
-#endif
-                
-                // How far do we go in the read?
-                size_t read_distance = get_read_distance(source, here);
-                
-                if (item_number > lookback_item_hard_cap) {
-                    // This would be too many
-#ifdef debug_chaining
-                    cerr << "\t\tDisregard due to hitting lookback item hard cap" << endl;
-#endif
-                    break;
-                }
-                if (item_number >= min_lookback_items) {
-                    // We have looked at enough predecessors that we might consider stopping.
-                    // See if we should look back this far.
-                    if (read_distance > max_lookback_bases) {
-                        // This is further in the read than the real hard limit.
-#ifdef debug_chaining
-                    cerr << "\t\tDisregard due to read distance " << read_distance << " over limit " << max_lookback_bases << endl;
-#endif
->>>>>>> 1a354f8a
                         break;
                     } 
                 }
@@ -214,7 +189,6 @@
     };
 
     return iterator;
-<<<<<<< HEAD
 }
 
 transition_iterator zip_tree_transition_iterator(const std::vector<SnarlDistanceIndexClusterer::Seed>& seeds, const ZipCodeTree& zip_code_tree, size_t max_lookback_bases) {
@@ -241,195 +215,6 @@
             auto& dest_anchor = to_chain[dest_anchor_index];
 
 #ifdef debug_transition
-            std::cerr << "Handle transition " << source_anchor << " to " << dest_anchor << std::endl;
-#endif
-
-            if (graph_distance == std::numeric_limits<size_t>::max()) {
-                // Not reachable in graph (somehow)
-                // TODO: Should never happen!
-#ifdef debug_transition
-                std::cerr << "\tNot reachable in graph!" << std::endl;
-#endif
-                return;
-            }
-
-            size_t read_distance = get_read_distance(source_anchor, dest_anchor);
-            if (read_distance == std::numeric_limits<size_t>::max()) {
-                // Not reachable in read
-#ifdef debug_transition
-                std::cerr << "\tNot reachable in read." << std::endl;
-#endif
-                return;
-            }
-
-            if (source_anchor.read_exclusion_end() > dest_anchor.read_exclusion_start()) {
-                // The actual core anchor part is reachable in the read, but we cut these down from overlapping minimizers.
-#ifdef debug_transition
-                std::cerr << "\tOriginally overlapped in read." << std::endl;
-#endif
-                return;
-            }
-
-            // The zipcode tree is about point positions, but we need distances between whole anchors.
-            // The stored zipcode positions will be at distances from the start/end of the associated anchor.
-            
-            // If the offset between the zip code point and the start of the destination is 0, and between the zip code point and the end of the source is 0, we subtract 0 from the measured distance. Otherwise we need to subtract something.
-            size_t distance_to_remove = dest_anchor.start_hint_offset() + source_anchor.end_hint_offset();
-
-#ifdef debug_transition
-            std::cerr << "\tZip code tree sees " << graph_distance << " but we should back out " << distance_to_remove << std::endl;
-#endif
-
-            if (distance_to_remove > graph_distance) {
-                // We actually end further along the graph path to the next
-                // thing than where the next thing starts, so we can't actually
-                // get there.
-                return;
-            }
-            // Consume the length. 
-            graph_distance -= distance_to_remove;
-
-#ifdef debug_transition
-            std::cerr << "\tZip code tree sees " << source_anchor << " and " << dest_anchor << " as " << graph_distance << " apart" << std::endl;
-#endif
-
-#ifdef double_check_distances
-
-            auto from_pos = source_anchor.graph_end();
-            auto to_pos = dest_anchor.graph_start();
-            size_t check_distance = distance_index.minimum_distance(
-                id(from_pos), is_rev(from_pos), offset(from_pos),
-                id(to_pos), is_rev(to_pos), offset(to_pos),
-                false, &graph);
-            if (check_distance != graph_distance) {
-                #pragma omp critical (cerr)
-                std::cerr << "\tZip code tree sees " << source_anchor << " and " << dest_anchor << " as " << graph_distance << " apart but they are actually " << check_distance << " apart" << std::endl;
-                crash_unless(check_distance == graph_distance);
-            }
-
-#endif
-
-            // Send it along.
-            callback(source_anchor_index, dest_anchor_index, read_distance, graph_distance); 
-        };
-
-        // If we find we are actually walking through the graph in opposition
-        // to the read, we need to defer transitions from source on the read
-        // forward strand to dest on the read forward strand, so we can go them
-        // in order along the read forward strand.
-        // This holds source, dest, and graph distance.
-        // We will fill it all in and then sort it by destination read position.
-        std::vector<std::tuple<size_t, size_t, size_t>> all_transitions;
-
-        for (ZipCodeTree::iterator dest = zip_code_tree.begin(); dest != zip_code_tree.end(); ++dest) {
-            // For each destination seed left to right
-            ZipCodeTree::oriented_seed_t dest_seed = *dest;
-
-#ifdef debug_transition
-            std::cerr << "Consider destination seed " << seeds[dest_seed.seed].pos << (dest_seed.is_reverse ? "rev" : "") << std::endl;
-#endif
-
-            // Might be the start of an anchor if it is forward relative to the read, or the end of an anchor if it is reverse relative to the read
-            std::unordered_map<size_t, size_t>::iterator found_dest_anchor = dest_seed.is_reverse ? seed_to_ending.find(dest_seed.seed) : seed_to_starting.find(dest_seed.seed);
-
-            if (found_dest_anchor == (dest_seed.is_reverse ? seed_to_ending.end() : seed_to_starting.end())) {
-                // We didn't find an anchor for this seed, maybe it lives in a different cluster. Skip it.
-#ifdef debug_transition
-                std::cerr <<"\tDoes not correspond to an anchor in this cluster" << std::endl;
-#endif
-                continue;
-            }
-
-            for (ZipCodeTree::reverse_iterator source = zip_code_tree.look_back(dest, max_lookback_bases); source != zip_code_tree.rend(); ++source) {
-                // For each source seed right to left
-                ZipCodeTree::seed_result_t source_seed = *source;
-
-#ifdef debug_transition
-                std::cerr << "\tConsider source seed " << seeds[source_seed.seed].pos << (source_seed.is_reverse ? "rev" : "") << " at distance " << source_seed.distance << "/" << max_lookback_bases << std::endl;
-#endif
-
-                if (!source_seed.is_reverse && !dest_seed.is_reverse) {
-                    // Both of these are in the same orientation relative to
-                    // the read, and we're going through the graph in the
-                    // read's forward orientation as assigned by these seeds.
-                    // So we can just visit this transition.
-
-                    // They might not be at anchor borders though, so check.
-                    auto found_source_anchor = seed_to_ending.find(source_seed.seed);
-                    if (found_source_anchor != seed_to_ending.end()) {
-                        // We can transition between these seeds without jumping to/from the middle of an anchor.
-                        all_transitions.emplace_back(found_source_anchor->second, found_dest_anchor->second, source_seed.distance);
-                    } else {
-#ifdef debug_transition
-                        std::cerr <<"\t\tDoes not correspond to an anchor in this cluster" << std::endl;
-#endif
-                    }
-                } else if (source_seed.is_reverse && dest_seed.is_reverse) {
-                    // Both of these are in the same orientation but it is opposite to the read.
-                    // We need to find source as an anchor *started*, and thensave them flipped for later.
-                    auto found_source_anchor = seed_to_starting.find(source_seed.seed);
-                    if (found_source_anchor != seed_to_starting.end()) {
-                        // We can transition between these seeds without jumping to/from the middle of an anchor.
-                        // Queue them up, flipped
-                        all_transitions.emplace_back(found_dest_anchor->second, found_source_anchor->second, source_seed.distance);
-                    } else {
-#ifdef debug_transition
-                        std::cerr <<"\t\tDoes not correspond to an anchor in this cluster" << std::endl;
-#endif
-                    }
-                } else {
-                    // We have a transition between different orientations relative to the read. Don't show that.
-                    continue;
-                }
-            }
-        }
-
-        // Sort the transitions so we handle them in akl allowed order for dynamic programming.
-        std::sort(all_transitions.begin(), all_transitions.end(), [&](const std::tuple<size_t, size_t, size_t>& a, const std::tuple<size_t, size_t, size_t>& b) {
-            // Return true if a's destination seed is before b's in the read, and false otherwise.
-            return to_chain[get<1>(a)].read_start() < to_chain[get<1>(b)].read_start();
-        });
-
-        for (auto& transition : all_transitions) {
-            // And handle all of them.
-            // TODO: Inline this now-useless lambda that we call once.
-            handle_transition(std::get<0>(transition), std::get<1>(transition), std::get<2>(transition));
-        }
-    };
-}
-
-int score_chain_gap(size_t distance_difference, size_t average_anchor_length) {
-    if (distance_difference == 0) {
-        return 0;
-    } else {
-        return 0.01 * average_anchor_length * distance_difference + 0.5 * log2(distance_difference);
-=======
-}
-
-transition_iterator zip_tree_transition_iterator(const std::vector<SnarlDistanceIndexClusterer::Seed>& seeds, const ZipCodeTree& zip_code_tree, size_t max_lookback_bases) {
-    // TODO: Remove seeds because we only bring it here for debugging and it complicates the dependency relationships
-    return [&seeds, &zip_code_tree, max_lookback_bases](const VectorView<Anchor>& to_chain,
-                                                        const SnarlDistanceIndex& distance_index,
-                                                        const HandleGraph& graph,
-                                                        size_t max_indel_bases,
-                                                        const transition_iteratee& callback) {
-                            
-        // We need a way to map from the seeds that zip tree thinks about to the anchors that we think about. So we need to index the anchors by leading/trailing seed.
-        // TODO: Should we make someone else do the indexing so we can make the Anchor not need to remember the seed?
-        std::unordered_map<size_t, size_t> seed_to_starting;
-        std::unordered_map<size_t, size_t> seed_to_ending;
-        for (size_t anchor_num = 0; anchor_num < to_chain.size(); anchor_num++) {
-            seed_to_starting[to_chain[anchor_num].seed_start()] = anchor_num;
-            seed_to_ending[to_chain[anchor_num].seed_end()] = anchor_num;
-        }
-
-        // Emit a transition between a source and destination anchor, or skip if actually unreachable.
-        auto handle_transition = [&](size_t source_anchor_index, size_t dest_anchor_index, size_t graph_distance) {
-            
-            auto& source_anchor = to_chain[source_anchor_index];
-            auto& dest_anchor = to_chain[dest_anchor_index];
-
-#ifdef debug_transition
             std::cerr << "Handle transition #" << source_anchor_index << " " << source_anchor << " to #" << dest_anchor_index << " " << dest_anchor << std::endl;
 #endif
 
@@ -595,7 +380,6 @@
         return 0;
     } else {
         return 0.01 * base_seed_length * distance_difference + 0.5 * log2(distance_difference);
->>>>>>> 1a354f8a
     }
 }
 
@@ -612,45 +396,23 @@
                            size_t max_indel_bases,
                            bool show_work) {
     
-<<<<<<< HEAD
 #ifdef debug_chaining
     DiagramExplainer diagram(show_work);
 #else
     DiagramExplainer diagram(false);
 #endif
-    diagram.add_globals({{"rankdir", "LR"}});
+    if (diagram) {
+        diagram.add_globals({{"rankdir", "LR"}});
+    }
    
 #ifdef debug_chaining
     show_work = true;
 #endif
-=======
-#ifdef debug_chaining
-    DiagramExplainer diagram(show_work);
-#else
-    DiagramExplainer diagram(false);
-#endif
-    if (diagram) {
-        diagram.add_globals({{"rankdir", "LR"}});
-    }
-   
-#ifdef debug_chaining
-    show_work = true;
-#endif
->>>>>>> 1a354f8a
 
     if (show_work) {
         cerr << "Chaining group of " << to_chain.size() << " items" << endl;
     }
 
-<<<<<<< HEAD
-    // Compute an average anchor length. Really, use the exclusion zone length,
-    // so we will be on the right scale for the item scores.
-    size_t average_anchor_length = 0;
-    for (auto& anchor : to_chain) {
-        average_anchor_length += (anchor.read_exclusion_end() - anchor.read_exclusion_start());
-    }
-    average_anchor_length /= to_chain.size();
-=======
     // Compute a base seed average length.
     // TODO: Weight anchors differently?
     // TODO: Will this always be the same for all anchors in practice?
@@ -659,7 +421,6 @@
         base_seed_length += anchor.base_seed_length();
     }
     base_seed_length /= to_chain.size();
->>>>>>> 1a354f8a
 
     chain_scores.resize(to_chain.size());
     for (size_t i = 0; i < to_chain.size(); i++) {
@@ -679,14 +440,10 @@
         // How many points is it worth to collect?
         auto item_points = here.score() * item_scale + item_bonus;
         
-<<<<<<< HEAD
-        std::string here_gvnode = "i" + std::to_string(to_anchor);
-=======
         std::string here_gvnode;
         if (diagram) {
             here_gvnode = "i" + std::to_string(to_anchor);
         }
->>>>>>> 1a354f8a
         
         // If we come from nowhere, we get those points.
         chain_scores[to_anchor] = std::max(chain_scores[to_anchor], {item_points, TracedScore::nowhere()});
@@ -739,11 +496,7 @@
             //
             // But we account for anchor length in the item points, so don't use it
             // here.
-<<<<<<< HEAD
-            jump_points = -score_chain_gap(indel_length, average_anchor_length) * gap_scale;
-=======
             jump_points = -score_chain_gap(indel_length, base_seed_length) * gap_scale;
->>>>>>> 1a354f8a
         }
             
         if (jump_points != numeric_limits<int>::min()) {
@@ -759,19 +512,6 @@
             if (show_work) {
                 cerr << "\t\tWe can reach #" << to_anchor << " with " << source_score << " + " << jump_points << " from transition + " << item_points << " from item = " << from_source_score << endl;
             }
-<<<<<<< HEAD
-                    
-            if (from_source_score.score > 0) {
-                // Only explain edges that were actual candidates since we
-                // won't let local score go negative
-                
-                std::string source_gvnode = "i" + std::to_string(from_anchor);
-                // Suggest that we have an edge, where the edges that are the best routes here are the most likely to actually show up.
-                diagram.suggest_edge(source_gvnode, here_gvnode, here_gvnode, from_source_score.score, {
-                    {"label", std::to_string(jump_points)},
-                    {"weight", std::to_string(std::max<int>(1, from_source_score.score))}
-                });
-=======
             
             if (diagram) {
                 if (from_source_score.score > 0) {
@@ -785,7 +525,6 @@
                         {"weight", std::to_string(std::max<int>(1, from_source_score.score))}
                     });
                 }
->>>>>>> 1a354f8a
             }
         } else {
             if (show_work) {
@@ -813,31 +552,6 @@
             cerr << "\tBest way to reach #" << to_anchor  << " " << to_chain[to_anchor] << " is " << chain_scores[to_anchor] << endl;
         }
         
-<<<<<<< HEAD
-        // Draw the item in the diagram
-        std::string here_gvnode = "i" + std::to_string(to_anchor);
-        std::stringstream label_stream;
-        label_stream << "#" << to_anchor << " " << here << " = " << item_points << "/" << chain_scores[to_anchor].score;
-        diagram.add_node(here_gvnode, {
-            {"label", label_stream.str()}
-        });
-        auto graph_start = here.graph_start();
-        std::string graph_gvnode = "n" + std::to_string(id(graph_start)) + (is_rev(graph_start) ? "r" : "f");
-        diagram.ensure_node(graph_gvnode, {
-            {"label", std::to_string(id(graph_start)) + (is_rev(graph_start) ? "-" : "+")},
-            {"shape", "box"}
-        });
-        // Show the item as connected to its source graph node
-        diagram.add_edge(here_gvnode, graph_gvnode, {{"color", "gray"}});
-        // Make the next graph node along the same strand
-        std::string graph_gvnode2 = "n" + std::to_string(id(graph_start) + (is_rev(graph_start) ? -1 : 1)) + (is_rev(graph_start) ? "r" : "f");
-        diagram.ensure_node(graph_gvnode2, {
-            {"label", std::to_string(id(graph_start) + (is_rev(graph_start) ? -1 : 1)) + (is_rev(graph_start) ? "-" : "+")},
-            {"shape", "box"}
-        });
-        // And show them as connected. 
-        diagram.ensure_edge(graph_gvnode, graph_gvnode2, {{"color", "gray"}});
-=======
         if (diagram) {
             // Draw the item in the diagram
             std::string here_gvnode = "i" + std::to_string(to_anchor);
@@ -863,7 +577,6 @@
             // And show them as connected. 
             diagram.ensure_edge(graph_gvnode, graph_gvnode2, {{"color", "gray"}});
         }
->>>>>>> 1a354f8a
         
         // See if this is the best overall
         best_score.max_in(chain_scores, to_anchor);
@@ -950,17 +663,10 @@
         // Limit to requested number
         tracebacks.resize(max_tracebacks);
     }
-<<<<<<< HEAD
 
     return tracebacks;
 }
 
-=======
-
-    return tracebacks;
-}
-
->>>>>>> 1a354f8a
 vector<pair<int, vector<size_t>>> find_best_chains(const VectorView<Anchor>& to_chain,
                                                    const SnarlDistanceIndex& distance_index,
                                                    const HandleGraph& graph,
