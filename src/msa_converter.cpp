/**
 * \file
 * msa_converter.cpp: contains a class that can construct VGs from clustal MSAs
 */


#include "vg.hpp"
#include "msa_converter.hpp"

<<<<<<< HEAD

=======
>>>>>>> ecc47c4a
// #define debug_msa_converter

namespace vg {

using namespace std;
    
    MSAConverter::MSAConverter() {
        // nothing to do
    }
    
    MSAConverter::~MSAConverter() {
        // nothing to do
    }

    void MSAConverter::load_alignments(istream& in, string format){
        
        create_progress("loading MSA into memory", 1);
        
        auto tokenize = [](string str) {
            string buf;
            vector<string> tokens;
            stringstream strm(str);
            while (strm >> buf) {
                tokens.push_back(buf);
            }
            return tokens;
        };
        
        if (format == "seqan") {
            // conservation line starts with int.
            unordered_set<char> conservation_chars{'0','1','2','3','4','5','6','7','8','9'}; 
<<<<<<< HEAD
            
            auto is_conservation_line = [&](string& line) {
                bool conservation_line = false;
                for (char c : line) {
                    if (!isspace(c)) {
                        if (conservation_chars.count(c)) {
                            conservation_line = true;
                        }
                        else {
                            conservation_line = false;
                        }
                        break;
                    }
                }
                return conservation_line;
            };
            
            auto is_blank = [](const string& str) {
                return all_of(str.begin(), str.end(), [](char c){return isspace(c);});
            };
            
            auto is_draw_line = [&](string& line) {
                bool draw_line = false;
                for (char c : line) {
                    if (!isspace(c)) {
                        if (c == '|') {
                            draw_line = true;
                        }
                        else {
                            draw_line = false;
                        }
                        break;
                    }
                }
                return draw_line;
            };

            // removes leading whitespace of line.
            auto get_next_line = [&](istream& in) {
                string line;
                getline(in, line);

                for (auto it = line.begin(); it != line.end(); it++){
                    if (!isspace(*it)) {
                        line.erase(line.begin(), it);
                        break;
                    }
                }
                return line;
            };

            // make an alignment block
            alignments.emplace_back();
            auto& alignment = alignments.back();

            int seq_count = 0;
            string line;
            line = get_next_line(in);
            while (!in.eof()) {
                if (is_conservation_line(line)){
                    seq_count = 0;
                }
                else if (!is_draw_line(line) && !is_blank(line)) {
                    auto iter = alignment.find(to_string(seq_count));
                    if (iter != alignment.end()) {
                        iter->second.append(line);
                    }
                    else {
                        alignment[to_string(seq_count)] = line;
                    }
                    seq_count++;
                }
                line = get_next_line(in);

            }

            
=======
            
            auto is_conservation_line = [&](string& line) {
                bool conservation_line = false;
                for (char c : line) {
                    if (!isspace(c)) {
                        if (conservation_chars.count(c)) {
                            conservation_line = true;
                        }
                        else {
                            conservation_line = false;
                        }
                        break;
                    }
                }
                return conservation_line;
            };
            
            auto is_blank = [](const string& str) {
                return all_of(str.begin(), str.end(), [](char c){return isspace(c);});
            };
            
            auto is_draw_line = [&](string& line) {
                bool draw_line = false;
                for (char c : line) {
                    if (!isspace(c)) {
                        if (c == '|') {
                            draw_line = true;
                        }
                        else {
                            draw_line = false;
                        }
                        break;
                    }
                }
                return draw_line;
            };

            // removes leading whitespace of line.
            auto get_next_line = [&](istream& in) {
                string line;
                getline(in, line);

                for (auto it = line.begin(); it != line.end(); it++){
                    if (!isspace(*it)) {
                        line.erase(line.begin(), it);
                        break;
                    }
                }
                return line;
            };

            // make an alignment block
            alignments.emplace_back();
            auto& alignment = alignments.back();

            int seq_count = 0;
            string line;
            line = get_next_line(in);
            while (!in.eof()) {
                if (is_conservation_line(line)){
                    seq_count = 0;
                }
                else if (!is_draw_line(line) && !is_blank(line)) {
                    auto iter = alignment.find(to_string(seq_count));
                    if (iter != alignment.end()) {
                        iter->second.append(line);
                    }
                    else {
                        alignment[to_string(seq_count)] = line;
                    }
                    seq_count++;
                }
                line = get_next_line(in);

            }

            
>>>>>>> ecc47c4a

        }

        else if (format == "clustal") {
            unordered_set<char> conservation_chars{'.', ':', '*'};
            
            auto is_conservation_line = [&](string& line) {
                bool conservation_line = false;
                for (char c : line) {
                    if (!isspace(c)) {
                        if (conservation_chars.count(c)) {
                            conservation_line = true;
                        }
                        else {
                            conservation_line = false;
                        }
                        break;
                    }
                }
                return conservation_line;
            };
            
            auto is_blank = [](const string& str) {
                return all_of(str.begin(), str.end(), [](char c){return isspace(c);});
            };
            
            auto get_next_sequence_line = [&](istream& in) {
                string next;
                
                bool got_data = getline(in, next).good();
                bool conservation_line = is_conservation_line(next);
                bool blank = is_blank(next);
                
                while (got_data && (next.empty() || conservation_line || blank)) {
                    
                    got_data = getline(in, next).good();
                    conservation_line = is_conservation_line(next);
                    blank = is_blank(next);
                    
                }
                return next;
            };
            
            // make an alignment block
            alignments.emplace_back();
            auto& alignment = alignments.back();
            
            // skip the header line
            get_next_sequence_line(in);
            
            string line = get_next_sequence_line(in);
            while (!line.empty()) {
                vector<string> tokens = tokenize(line);
                
                if (tokens.size() != 2) {
                    continue;
                }
                
                auto iter = alignment.find(tokens[0]);
                if (iter != alignment.end()) {
                    iter->second.append(tokens[1]);
                }
                else {
                    alignment[tokens[0]] = tokens[1];
                }
                
                line = get_next_sequence_line(in);
            }
        }
        else if (format == "fasta") {
            
            // make an alignment block
            alignments.emplace_back();
            auto& alignment = alignments.back();
            
            string curr_seq_name;
            string line;
            
            bool got_data = getline(in, line).good();
            while (got_data && !line.empty()) {
                if (line[0] == '>') {
                    curr_seq_name = tokenize(line)[0].substr(1, line.size() - 1);
                    if (alignment.count(curr_seq_name)) {
                        cerr << "error:[MSAConverter] repeated sequence name '" << curr_seq_name << "' within an alignment, sequence names must be unique" << endl;
                        exit(1);
                    }
                }
                else {
                    alignment[curr_seq_name].append(line);
                }
                got_data = getline(in, line).good();
            }
        }
        else {
            cerr << "error:[MSAConverter] unsupported MSA format '" << format << "'" << endl;
            exit(1);
        }
        
        
#ifdef debug_msa_converter
        cerr << "alignments:" << endl;
        for (const auto& aln : alignments) {
            for (const auto& seq : aln) {
                cerr << "seq.first " << seq.first << "\t" << "seq.second " << seq.second << endl << endl;
            }
            cerr << endl;
        }
#endif
        
        for (const auto& aln : alignments) {
            size_t aln_len = aln.begin()->second.size();
            for (const auto& seq : aln) {
                if (seq.second.size() != aln_len) {
                    cerr << "error:[MSAConverter] aligned sequences must be the same length, any unaligned sequences must be fully specified with '-' characters" << endl;
                    exit(1);
                }
            }
        }
        
        increment_progress();
        destroy_progress();
    }
    
    VG MSAConverter::make_graph(bool keep_paths, size_t max_node_length) {
        
        
        unordered_set<char> alphabet{'A', 'C', 'T', 'G', 'N', '-'};
        
        VG graph;
        
        // detect sequences with duplicate names and determine the size of the conversion
        bool contains_duplicate_seq_names = false;
        size_t total_size = 0;
        unordered_map<string, pair<size_t, size_t>> seq_name_count;
        for (const unordered_map<string, string>& alignment : alignments) {
            for (const pair<string, string>& sequence : alignment) {
                total_size += sequence.second.size();
                seq_name_count[sequence.first].first++;
                contains_duplicate_seq_names |= (seq_name_count[sequence.first].first > 1);
            }
        }
        
        create_progress("converting to graph", total_size);
        
        // append a number to each duplicate name
        if (contains_duplicate_seq_names) {
            for (unordered_map<string, string>& alignment : alignments) {
                
                // collect the names in this block that have duplicates
                vector<string> duplicate_names;
                for (const pair<string, string>& sequence : alignment) {
                    if (seq_name_count[sequence.first].first > 1) {
                        duplicate_names.push_back(sequence.first);
                    }
                }
                
                // TODO: it's technically possible that the new key might collide with one already
                // in the map, although this would have required some weird naming
                // swap the key in the map for the modified one
                for (string& seq_name : duplicate_names) {
                    size_t name_num = ++seq_name_count[seq_name].second;
                    stringstream sstrm;
                    sstrm << seq_name << "." << name_num;
                    alignment[sstrm.str()] = move(alignment[seq_name]);
                    alignment.erase(seq_name);
                }
            }
        }
        
        for (const unordered_map<string, string>& alignment : alignments) {
            
            // the node that each input sequence is extending
            unordered_map<string, Node*> current_node;
            
            // the path we're building for each aligned sequence
            unordered_map<string, Path*> aln_path;
            
            // start all of the alignments on a dummy node
            Node* dummy_node = graph.create_node("N");
            for (const auto& seq : alignment) {
                current_node[seq.first] = dummy_node;
                
                if (keep_paths) {
                    Path* path = graph.graph.add_path();
                    aln_path[seq.first] = path;
                    path->set_name(seq.first);
                }
            }
            
            // nodes that we don't want to extend any more
            // (we never want to extend the dummy node)
            unordered_set<Node*> completed_nodes{dummy_node};
            
            size_t aln_len = alignment.begin()->second.size();
            for (size_t i = 0; i < aln_len; i++) {
#ifdef debug_msa_converter
                cerr << "## beginning column " << i << endl;
#endif
                unordered_map<Node*, char> forward_transitions;
                unordered_map<char, pair<unordered_set<Node*>, vector<string>>> transitions;
                for (const auto& seq : alignment) {
                    char aln_char = toupper(seq.second[i]);
                    
                    if (!alphabet.count(aln_char)) {
                        cerr << "error:[MSAConverter] MSA contains non-nucleotide characters" << endl;
                        exit(1);
                        
                    }
                    
                    Node* node_here = current_node[seq.first];
                    
                    if (aln_char != '-') {
                        // this alignment is transitioning to a new aligned character
                        transitions[aln_char].first.insert(node_here);
                        transitions[aln_char].second.push_back(seq.first);
                        
                        auto iter = forward_transitions.find(node_here);
                        if (iter != forward_transitions.end()) {
                            if (iter->second != aln_char) {
                                // this node splits in the current column, so don't extend it anymore
                                completed_nodes.insert(node_here);
                            }
                        }
                        else {
                            forward_transitions[node_here] = aln_char;
                        }
                    }
                    else {
                        // this alignment isn't transitioning anywhere yet
                        
                        // we don't want to extend nodes where we'll need to attach a gap edge later
                        completed_nodes.insert(node_here);
                    }
                }
                
                for (const auto& transition : transitions) {
#ifdef debug_msa_converter
                    cerr << "transition to " << transition.first << endl;
                    cerr << "from nodes:" << endl;
                    for (const Node* n : transition.second.first) {
                        cerr << "\t" << n->id() << ": " << n->sequence() << endl;
                    }
                    cerr << "on sequences:" << endl;
                    for (const string& s : transition.second.second) {
                        cerr << "\t" << s << endl;
                    }
#endif
                    Node* at_node;
                    
                    if (transition.second.first.size() > 1) {
                        Node* new_node = graph.create_node(string(1, transition.first));
                        
                        for (Node* attaching_node : transition.second.first) {
                            graph.create_edge(attaching_node, new_node);
                            // we don't want to extend nodes that already have edges out of their ends
                            completed_nodes.insert(attaching_node);
                        }
                        
                        // keep track of the fact that now we are on the new node
                        at_node = new_node;
                        
                    }
                    else {
                        // there's only one node that wants to transition to this
                        // character, so we might be able to just extend the node
                        at_node = *transition.second.first.begin();
                        
                        if (at_node->sequence().size() >= max_node_length ||
                            completed_nodes.count(at_node)) {
                            // we either want to split this node just because of length or because
                            // we've already marked it as unextendable
                            
                            Node* new_node = graph.create_node(string(1, transition.first));
                            
                            graph.create_edge(at_node, new_node);
                            completed_nodes.insert(at_node);
                            
                            // keep track of the fact that now we are on the new node
                            at_node = new_node;
                        }
                        else {
                            at_node->mutable_sequence()->append(1, transition.first);
                        }
                    }
                    
                    // update which node the paths are currently extending
                    for (const string& name : transition.second.second) {
                        current_node[name] = at_node;
                        
                        if (keep_paths) {
                            Path* path = aln_path[name];
                            if (path->mapping_size() == 0 ? true :
                                at_node->id() != path->mapping(path->mapping_size() - 1).position().node_id()) {
                                Mapping* mapping = path->add_mapping();
                                mapping->mutable_position()->set_node_id(at_node->id());
                                mapping->set_rank(path->mapping_size());
                            }
                        }
                    }
                }
                
                update_progress(alignment.size());
                
#ifdef debug_msa_converter
                cerr << "graph: " << pb2json(graph.graph) << endl;
                cerr << "node locations of sequences:" << endl;
                for (const auto& curr : current_node) {
                    cerr << "\t" << curr.first << " " << curr.second->id() << endl;
                }
#endif
            }
            
            for (pair<const string, Path*> path_record : aln_path) {
                Path* path = path_record.second;
                for (size_t i = 0; i < path->mapping_size(); i++) {
                    Mapping* mapping = path->mutable_mapping(i);
                    assert(mapping->edit_size() == 0);
                    Edit* edit = mapping->add_edit();
                    
                    size_t node_length = graph.get_node(mapping->position().node_id())->sequence().size();
                    edit->set_from_length(node_length);
                    edit->set_to_length(node_length);
                }
                graph.paths.extend(*path);
            }
            
            graph.destroy_node(dummy_node);
            graph.sync_paths();
        }
        
        destroy_progress();
        
        return graph;
    }

}

<|MERGE_RESOLUTION|>--- conflicted
+++ resolved
@@ -7,10 +7,6 @@
 #include "vg.hpp"
 #include "msa_converter.hpp"
 
-<<<<<<< HEAD
-
-=======
->>>>>>> ecc47c4a
 // #define debug_msa_converter
 
 namespace vg {
@@ -42,7 +38,6 @@
         if (format == "seqan") {
             // conservation line starts with int.
             unordered_set<char> conservation_chars{'0','1','2','3','4','5','6','7','8','9'}; 
-<<<<<<< HEAD
             
             auto is_conservation_line = [&](string& line) {
                 bool conservation_line = false;
@@ -120,85 +115,6 @@
             }
 
             
-=======
-            
-            auto is_conservation_line = [&](string& line) {
-                bool conservation_line = false;
-                for (char c : line) {
-                    if (!isspace(c)) {
-                        if (conservation_chars.count(c)) {
-                            conservation_line = true;
-                        }
-                        else {
-                            conservation_line = false;
-                        }
-                        break;
-                    }
-                }
-                return conservation_line;
-            };
-            
-            auto is_blank = [](const string& str) {
-                return all_of(str.begin(), str.end(), [](char c){return isspace(c);});
-            };
-            
-            auto is_draw_line = [&](string& line) {
-                bool draw_line = false;
-                for (char c : line) {
-                    if (!isspace(c)) {
-                        if (c == '|') {
-                            draw_line = true;
-                        }
-                        else {
-                            draw_line = false;
-                        }
-                        break;
-                    }
-                }
-                return draw_line;
-            };
-
-            // removes leading whitespace of line.
-            auto get_next_line = [&](istream& in) {
-                string line;
-                getline(in, line);
-
-                for (auto it = line.begin(); it != line.end(); it++){
-                    if (!isspace(*it)) {
-                        line.erase(line.begin(), it);
-                        break;
-                    }
-                }
-                return line;
-            };
-
-            // make an alignment block
-            alignments.emplace_back();
-            auto& alignment = alignments.back();
-
-            int seq_count = 0;
-            string line;
-            line = get_next_line(in);
-            while (!in.eof()) {
-                if (is_conservation_line(line)){
-                    seq_count = 0;
-                }
-                else if (!is_draw_line(line) && !is_blank(line)) {
-                    auto iter = alignment.find(to_string(seq_count));
-                    if (iter != alignment.end()) {
-                        iter->second.append(line);
-                    }
-                    else {
-                        alignment[to_string(seq_count)] = line;
-                    }
-                    seq_count++;
-                }
-                line = get_next_line(in);
-
-            }
-
-            
->>>>>>> ecc47c4a
 
         }
 
