//
//  multipath_mapper.cpp
//  
//
//

//#define debug_multipath_mapper
//#define debug_multipath_mapper_alignment
//#define debug_validate_multipath_alignments
//#define debug_report_startup_training
//#define debug_pretty_print_alignments

#include "multipath_mapper.hpp"

// include this here to avoid a circular dependency
#include "multipath_alignment_graph.hpp"

namespace vg {
    
    //size_t MultipathMapper::PRUNE_COUNTER = 0;
    //size_t MultipathMapper::SUBGRAPH_TOTAL = 0;
    //size_t MultipathMapper::SECONDARY_RESCUE_COUNT = 0;
    //size_t MultipathMapper::SECONDARY_RESCUE_ATTEMPT = 0;
    //size_t MultipathMapper::SECONDARY_RESCUE_TOTAL = 0;
    
    MultipathMapper::MultipathMapper(PathPositionHandleGraph* graph, gcsa::GCSA* gcsa_index, gcsa::LCPArray* lcp_array,
                                     haplo::ScoreProvider* haplo_score_provider, SnarlManager* snarl_manager,
                                     MinimumDistanceIndex* distance_index) :
        BaseMapper(graph, gcsa_index, lcp_array, haplo_score_provider),
        snarl_manager(snarl_manager),
        distance_index(distance_index),
        path_component_index(graph)
    {
        // nothing to do
    }
    
    MultipathMapper::~MultipathMapper() {
        
    }
    
    void MultipathMapper::multipath_map(const Alignment& alignment,
                                        vector<multipath_alignment_t>& multipath_alns_out) {
        multipath_map_internal(alignment, mapping_quality_method, multipath_alns_out);
    }
    
    void MultipathMapper::multipath_map_internal(const Alignment& alignment,
                                                 MappingQualityMethod mapq_method,
                                                 vector<multipath_alignment_t>& multipath_alns_out) {
#ifdef debug_multipath_mapper
        cerr << "multipath mapping read " << pb2json(alignment) << endl;
        cerr << "querying MEMs..." << endl;
#endif
        
        vector<deque<pair<string::const_iterator, char>>> mem_fanouts;
        auto mems = find_mems(alignment, &mem_fanouts);
        unique_ptr<match_fanouts_t> fanouts(mem_fanouts.empty() ? nullptr :
                                            new match_fanouts_t(record_fanouts(mems, mem_fanouts)));
        
#ifdef debug_multipath_mapper
        cerr << "obtained MEMs:" << endl;
        for (MaximalExactMatch mem : mems) {
            cerr << "\t" << mem << " (" << mem.nodes.size() << " hits)" << endl;
            if (fanouts.get() && fanouts->count(&mem)) {
                cerr << "\t\tfan-outs:" << endl;
                for (auto fanout : fanouts->at(&mem)) {
                    cerr << "\t\t\t" << (fanout.first - mem.begin) << ": " << *fanout.first << " -> " << fanout.second << endl;
                }
            }
        }
        cerr << "clustering MEMs..." << endl;
#endif
        
        // TODO: use the automatic expected MEM length algorithm to restrict the MEMs used for clustering?
        
        // cluster the MEMs
        MemoizingGraph memoizing_graph(xindex);
        unique_ptr<OrientedDistanceMeasurer> distance_measurer;
        if (distance_index) {
#ifdef debug_multipath_mapper
            cerr << "using a snarl-based distance measurer (if doing oriented distance clustering)" << endl;
#endif
            distance_measurer = unique_ptr<OrientedDistanceMeasurer>(new SnarlOrientedDistanceMeasurer(distance_index));
        }
        else {
#ifdef debug_multipath_mapper
            cerr << "using a path-based distance measurer (if doing oriented distance clustering)" << endl;
#endif
            distance_measurer = unique_ptr<OrientedDistanceMeasurer>(new PathOrientedDistanceMeasurer(&memoizing_graph,
                                                                                                      &path_component_index));
        }
        
        vector<memcluster_t> clusters = get_clusters(alignment, mems, &(*distance_measurer), fanouts.get());
        
#ifdef debug_multipath_mapper
        cerr << "obtained clusters:" << endl;
        for (int i = 0; i < clusters.size(); i++) {
            cerr << "\tcluster " << i << endl;
            for (pair<const MaximalExactMatch*, pos_t>  hit : clusters[i]) {
                cerr << "\t\t" << hit.second << " " <<  hit.first->sequence() << endl;
                if (fanouts.get() && fanouts->count(hit.first)) {
                    cerr << "\t\t\tfan-outs:" << endl;
                    for (auto fanout : fanouts->at(hit.first)) {
                        cerr << "\t\t\t\t" << (fanout.first - hit.first->begin) << ": " << *fanout.first << " -> " << fanout.second << endl;
                    }
                }
            }
        }
        cerr << "extracting subgraphs..." << endl;
#endif
        
        // extract graphs around the clusters
        auto cluster_graphs = query_cluster_graphs(alignment, mems, clusters);
        
        // actually perform the alignments and post-process to meet multipath_alignment_t invariants
        vector<size_t> cluster_idxs;
        vector<double> multiplicities;
        align_to_cluster_graphs(alignment, mapq_method, cluster_graphs, multipath_alns_out, multiplicities,
                                num_mapping_attempts, fanouts.get(), &cluster_idxs);
        
        if (multipath_alns_out.empty()) {
            // add a null alignment so we know it wasn't mapped
            multipath_alns_out.emplace_back();
            cluster_graphs.emplace_back();
            cluster_idxs.push_back(0);
            multiplicities.push_back(1.0);
            to_multipath_alignment(alignment, multipath_alns_out.back());
            
            // in case we're realigning GAMs that have paths already
            multipath_alns_out.back().clear_subpath();
            multipath_alns_out.back().clear_start();
        }
        
        if (likely_mismapping(multipath_alns_out.front())) {
            // we can't distinguish this alignment from the longest MEM of a random sequence
#ifdef debug_multipath_mapper
            cerr << "mapping is not distinguishable from a random sequence, snapping MAPQ to 0" << endl;
#endif
            
            multipath_alns_out.front().set_mapping_quality(0);
        }
        else {
            // account for the possiblity that we missed the correct cluster due to sub-sampling MEM hits
            // within the cluster
            cap_mapping_quality_by_hit_sampling_probability(multipath_alns_out, cluster_idxs, cluster_graphs);
        }
        
        // if we computed extra alignments to get a mapping quality, remove them
        if (multipath_alns_out.size() > max_alt_mappings) {
            multipath_alns_out.resize(max_alt_mappings);
        }
        
        if (simplify_topologies) {
            for (multipath_alignment_t& multipath_aln : multipath_alns_out) {
                merge_non_branching_subpaths(multipath_aln);
            }
        }
        
        if (strip_bonuses) {
            for (multipath_alignment_t& multipath_aln : multipath_alns_out) {
                strip_full_length_bonuses(multipath_aln);
            }
        }
        
        // clean up the cluster graphs
        for (auto cluster_graph : cluster_graphs) {
            delete get<0>(cluster_graph);
        }
#ifdef debug_pretty_print_alignments
        cerr << "final alignments being returned:" << endl;
        for (const multipath_alignment_t& multipath_aln : multipath_alns_out) {
            view_multipath_alignment(cerr, multipath_aln, *xindex);
        }
#endif
        
#ifdef mpmap_instrument_mem_statistics
        size_t num_mems = mems.size();
        size_t min_mem_length = numeric_limits<size_t>::max();
        size_t max_mem_length = 0;
        double avg_mem_length = 0.0;
        for (const auto& mem : mems) {
            min_mem_length = min<size_t>(min_mem_length, mem.length());
            max_mem_length = max<size_t>(max_mem_length, mem.length());
            avg_mem_length += mem.length();
        }
        avg_mem_length /= mems.size();
        double avg_mem_overlap = 0.0;
        for (size_t i = 1; i < mems.size(); ++i) {
            avg_mem_overlap += max<int64_t>(mems[i - 1].end - mems[i].begin, 0);
        }
        avg_mem_overlap /= (mems.size() - 1);
        
        vector<size_t> hit_lengths;
        for (const auto& mem : mems) {
            for (const auto& n : mem.nodes) {
                hit_lengths.push_back(mem.length());
            }
        }
        sort(hit_lengths.begin(), hit_lengths.end(), std::greater<size_t>());
        
        size_t num_clusters = clusters.size();
        vector<size_t> winning_lengths;
        size_t winning_cluster_num_mems = clusters.empty() ? 0 : clusters[cluster_idxs.front()].size();
        size_t winning_cluster_total_bases = 0;
        size_t winning_cluster_min_mem_length = numeric_limits<size_t>::max();
        size_t winning_cluster_max_mem_length = 0;
        size_t winning_cluster_tail_bases = 0;
        double winning_cluster_avg_intermem_gap = 0.0;
        vector<size_t> order;

        if (!clusters.empty()) {
            for (const auto& hit : clusters[cluster_idxs.front()]) {
                winning_cluster_min_mem_length = min<size_t>(winning_cluster_min_mem_length, hit.first->length());
                winning_cluster_max_mem_length = max<size_t>(winning_cluster_max_mem_length, hit.first->length());
                winning_cluster_total_bases += hit.first->length();
            }
            for (size_t i = 0; i < clusters[cluster_idxs.front()].size(); ++i) {
                order.push_back(i);
                winning_lengths.push_back(clusters[cluster_idxs.front()][i].first->length());
            }
            sort(order.begin(), order.end(), [&](size_t i, size_t j) {
                return clusters[cluster_idxs.front()][i].first->begin < clusters[cluster_idxs.front()][j].first->begin;
            });
            sort(winning_lengths.begin(), winning_lengths.end(), std::greater<size_t>());
            
            winning_cluster_tail_bases = ((clusters[cluster_idxs.front()][order.front()].first->begin - alignment.sequence().begin())
                                          + (alignment.sequence().end() - clusters[cluster_idxs.front()][order.back()].first->end));
            if (clusters[cluster_idxs.front()].size() == 0) {
                winning_cluster_avg_intermem_gap = numeric_limits<double>::quiet_NaN();
            }
            else {
                for (size_t i = 1; i < order.size(); ++i) {
                    winning_cluster_avg_intermem_gap += (clusters[cluster_idxs.front()][order[i]].first->begin
                                                         - clusters[cluster_idxs.front()][order[i - 1]].first->end);
                }
                winning_cluster_avg_intermem_gap /= order.size() - 1;
            }
        }
        
        vector<size_t> secondary_lengths;
        if (cluster_idxs.size() > 1 && clusters.size() > 1) {
            for (const auto& hit : clusters.at(cluster_idxs[1])) {
                secondary_lengths.push_back(hit.first->length());
            }
        }
        sort(secondary_lengths.begin(), secondary_lengths.end(), greater<size_t>());
        
        vector<size_t> secondary_lengths;
        if (cluster_idxs.size() > 1 && clusters.size() > 1) {
            for (const auto& hit : clusters[cluster_idxs[1]]) {
                secondary_lengths.push_back(hit.first->length());
            }
        }
        sort(secondary_lengths.begin(), secondary_lengths.end(), greater<size_t>());
        
        int64_t max_non_winning_mem_length = 0;
        for (size_t i = 0; i < mems.size(); ++i) {
            bool found = false;
            if (!clusters.empty()) {
                for (const auto hit : clusters[cluster_idxs.front()]) {
                    if (hit.first == &mems[i]) {
                        found = true;
                        break;
                    }
                }
            }
            if (!found) {
                max_non_winning_mem_length = max<int64_t>(max_non_winning_mem_length, mems[i].length());
            }
        }
        
#pragma omp critical
        {
            if (!_wrote_mem_stats_header) {
                _mem_stats << "name\tread_len\tnum_mems\tmin_mem_length\tmax_mem_length\tavg_mem_length\tavg_mem_overlap\tnum_clusters\twinning_cluster_num_mems\twinning_cluster_min_mem_length\twinning_cluster_max_mem_length\twinning_cluster_total_bases\twinning_cluster_tail_bases\twinning_cluster_avg_intermem_gap\tmax_non_winning_mem_length\tmapping_quality\thit_lengths\twinning_lengths\tsecondary_lengths" << endl;
                _wrote_mem_stats_header = true;
            }
            _mem_stats << alignment.name() << "\t" << alignment.sequence().size() << "\t" << num_mems << "\t" << min_mem_length << "\t" << max_mem_length << "\t" << avg_mem_length << "\t" << avg_mem_overlap << "\t" << num_clusters << "\t" << winning_cluster_num_mems << "\t" << winning_cluster_min_mem_length << "\t" << winning_cluster_max_mem_length << "\t" << winning_cluster_total_bases << "\t" << winning_cluster_tail_bases << "\t" << winning_cluster_avg_intermem_gap << "\t" << max_non_winning_mem_length << "\t" << multipath_alns_out.front().mapping_quality();
            _mem_stats << "\t";
            for (size_t i = 0; i < hit_lengths.size(); ++i) {
                if (i > 0) {
                    _mem_stats << ",";
                }
                _mem_stats << hit_lengths[i];
            }
            _mem_stats << "\t";
            for (size_t i = 0; i < winning_lengths.size(); ++i) {
                if (i > 0) {
                    _mem_stats << ",";
                }
                _mem_stats << winning_lengths[i];
            }
            _mem_stats << "\t";
            if (secondary_lengths.empty()) {
                _mem_stats << "NA";
            }
            else {
                for (size_t i = 0; i < secondary_lengths.size(); ++i) {
                    if (i > 0) {
                        _mem_stats << ",";
                    }
                    _mem_stats << secondary_lengths[i];
                }
            }
            _mem_stats << endl;
        }
#endif
    }
    
    vector<MultipathMapper::memcluster_t> MultipathMapper::get_clusters(const Alignment& alignment, const vector<MaximalExactMatch>& mems,
                                                                        OrientedDistanceMeasurer* distance_measurer,
                                                                        const match_fanouts_t* fanouts) const {
        
        // note: we don't want to generate the distance measurer in this function because we want
        // to be able to re-use its memoization if we cluster pairs later
        
        // choose a clusterer (ordered by expected most likely use for better branch prediction)
        unique_ptr<MEMClusterer> clusterer;
        if (!no_clustering && use_min_dist_clusterer && component_min_dist) {
            clusterer = unique_ptr<MEMClusterer>(new ComponentMinDistanceClusterer(distance_index));
        }
        else if (!no_clustering && !use_min_dist_clusterer && !use_tvs_clusterer) {
            clusterer = unique_ptr<MEMClusterer>(new OrientedDistanceClusterer(*distance_measurer,
                                                                               max_expected_dist_approx_error));
        }
        else if (no_clustering) {
            clusterer = unique_ptr<MEMClusterer>(new NullClusterer());
        }
        else if (use_min_dist_clusterer && !greedy_min_dist) {
            clusterer = unique_ptr<MEMClusterer>(new MinDistanceClusterer(distance_index));
        }
        else if (use_min_dist_clusterer && greedy_min_dist) {
            clusterer = unique_ptr<MEMClusterer>(new GreedyMinDistanceClusterer(distance_index));
        }
        else {
            clusterer = unique_ptr<MEMClusterer>(new TVSClusterer(xindex, distance_index));
        }
        clusterer->max_gap = max_alignment_gap;
        
        // generate clusters
        return clusterer->clusters(alignment, mems, get_aligner(!alignment.quality().empty()),
                                   min_clustering_mem_length, max_mapping_quality, log_likelihood_approx_factor,
                                   min_median_mem_coverage_for_split, 0.75, fanouts);;
    }
    
    vector<MaximalExactMatch> MultipathMapper::find_mems(const Alignment& alignment,
                                                         vector<deque<pair<string::const_iterator, char>>>* mem_fanout_breaks) {
        if (!use_stripped_match_alg &&
            (!use_fanout_match_alg || (use_fanout_match_alg && alignment.quality().empty()))) {
            double dummy1, dummy2;
            return find_mems_deep(alignment.sequence().begin(), alignment.sequence().end(), dummy1, dummy2,
                                  0, min_mem_length, mem_reseed_length, false, true, true, false);
        }
        else if (use_fanout_match_alg) {
            return find_fanout_mems(alignment.sequence().begin(), alignment.sequence().end(),
                                    alignment.quality().begin(), max_fans_out, max_fanout_base_quality,
                                    mem_fanout_breaks);
        }
        else {
            return find_stripped_matches(alignment.sequence().begin(), alignment.sequence().end(),
                                         stripped_match_alg_strip_length, stripped_match_alg_max_length,
                                         stripped_match_alg_target_count);
        }
    }

    vector<pair<pair<size_t, size_t>, int64_t>> MultipathMapper::get_cluster_pairs(const Alignment& alignment1,
                                                                                   const Alignment& alignment2,
                                                                                   vector<clustergraph_t>& cluster_graphs1,
                                                                                   vector<clustergraph_t>& cluster_graphs2,
                                                                                   OrientedDistanceMeasurer* distance_measurer) {
        // make vectors of cluster pointers to shim into the cluster pairing function
        vector<memcluster_t*> cluster_mems_1(cluster_graphs1.size()), cluster_mems_2(cluster_graphs2.size());
        for (size_t i = 0; i < cluster_mems_1.size(); i++) {
            cluster_mems_1[i] = &(get<1>(cluster_graphs1[i]));
        }
        for (size_t i = 0; i < cluster_mems_2.size(); i++) {
            cluster_mems_2[i] = &(get<1>(cluster_graphs2[i]));
        }
        
        // Find the clusters that have a tie for the longest MEM, and create alternate anchor points for those clusters
        vector<pair<size_t, size_t>> alt_anchors_1, alt_anchors_2;
        for (size_t i = 0; i < cluster_mems_1.size(); i++) {
            auto& mem_cluster = *cluster_mems_1[i];
            for (size_t j = 1; j < mem_cluster.size(); j++) {
                if (mem_cluster[j].first->length() + alt_anchor_max_length_diff >= mem_cluster.front().first->length()) {
                    alt_anchors_1.emplace_back(i, j);
                }
                else {
                    break;
                }
            }
        }
        for (size_t i = 0; i < cluster_mems_2.size(); i++) {
            auto& mem_cluster = *cluster_mems_2[i];
            for (size_t j = 1; j < mem_cluster.size(); j++) {
                if (mem_cluster[j].first->length() + alt_anchor_max_length_diff >= mem_cluster.front().first->length()) {
                    alt_anchors_2.emplace_back(i, j);
                }
                else {
                    break;
                }
            }
        }
        
        // Compute the pairs of cluster graphs and their approximate distances from each other
        // (ordered by expected most likely use case for better branch prediction)
        unique_ptr<MEMClusterer> clusterer;
        if (use_min_dist_clusterer && !no_clustering) {
            // greedy and non-greedy algorithms are the same, so don't bother distinguishing
            clusterer = unique_ptr<MEMClusterer>(new MinDistanceClusterer(distance_index));
        }
        else if (no_clustering) {
            clusterer = unique_ptr<MEMClusterer>(new NullClusterer());
        }
        else if (!use_tvs_clusterer) {
            clusterer = unique_ptr<MEMClusterer>(new OrientedDistanceClusterer(*distance_measurer));
        }
        else {
            clusterer = unique_ptr<MEMClusterer>(new TVSClusterer(xindex, distance_index));
        }
        
        return clusterer->pair_clusters(alignment1, alignment2, cluster_mems_1, cluster_mems_2,
                                       alt_anchors_1, alt_anchors_2,
                                       fragment_length_distr.mean(),
                                       ceil(10.0 * fragment_length_distr.std_dev()));
    }
    
    void MultipathMapper::align_to_cluster_graphs(const Alignment& alignment,
                                                  MappingQualityMethod mapq_method,
                                                  vector<clustergraph_t>& cluster_graphs,
                                                  vector<multipath_alignment_t>& multipath_alns_out,
                                                  vector<double>& multiplicities_out,
                                                  size_t num_mapping_attempts,
                                                  const match_fanouts_t* fanouts,
                                                  vector<size_t>* cluster_idxs) {
        
        
#ifdef debug_multipath_mapper
        cerr << "aligning to (up to) " << cluster_graphs.size() << " subgraphs..." << endl;
#endif
      
        // we may need to compute an extra mapping above the one we'll report if we're computing mapping quality
        size_t num_mappings_to_compute = mapq_method != None ? max(num_mapping_attempts, (size_t) 2) : num_mapping_attempts;
        
        multipath_alns_out.clear();
        
//#pragma omp atomic
//        SUBGRAPH_TOTAL += cluster_graphs.size();
        
        // align to each cluster subgraph
        size_t num_mappings = 0;
        for (auto& cluster_graph : cluster_graphs) {
            // if we have a cluster graph with small enough MEM coverage compared to the best one or we've made
            // the maximum number of alignments we stop producing alternate alignments
            if (get<2>(cluster_graph) < mem_coverage_min_ratio * get<2>(cluster_graphs.front())
                || num_mappings >= num_mappings_to_compute) {
#ifdef debug_multipath_mapper
                cerr << "halting further alignments, either because MEM coverage of " << get<2>(cluster_graph) << " is too far below optimum of " << get<2>(cluster_graphs.front()) << " or because already made " << num_mappings << " of " << num_mappings_to_compute << " mappings" << endl;
#endif
                
//#pragma omp atomic
//                PRUNE_COUNTER += cluster_graphs.size() - num_mappings;
                break;
            }
            
#ifdef debug_multipath_mapper_alignment
            cerr << "performing alignment to subgraph" << endl;
#endif
            
            multipath_alns_out.emplace_back();
            multipath_align(alignment, get<0>(cluster_graph), get<1>(cluster_graph), multipath_alns_out.back(),
                            fanouts);
            multiplicities_out.emplace_back(hit_sampling_multiplicity(get<1>(cluster_graph)));
            num_mappings++;
        }
        
        if (cluster_idxs) {
            // initially all of the multipath alignments are in the order of the clusters
            *cluster_idxs = range_vector(multipath_alns_out.size());
        }
        
#ifdef debug_multipath_mapper
        cerr << "splitting multicomponent alignments..." << endl;
#endif
        
        if (!suppress_multicomponent_splitting) {
            // split up any alignments that ended up being disconnected
            split_multicomponent_alignments(multipath_alns_out, cluster_idxs);
        }
        
#ifdef debug_multipath_mapper
        cerr << "topologically ordering " << multipath_alns_out.size() << " multipath alignments" << endl;
#endif
        for (multipath_alignment_t& multipath_aln : multipath_alns_out) {
            topologically_order_subpaths(multipath_aln);
        }
        
#ifdef debug_multipath_mapper
        cerr << "computing mapping quality and sorting mappings" << endl;
#endif
        sort_and_compute_mapping_quality(multipath_alns_out, mapq_method, cluster_idxs, &multiplicities_out);
        
        if (!multipath_alns_out.empty() && likely_mismapping(multipath_alns_out.front())) {
            multipath_alns_out.front().set_mapping_quality(0);
        }
        
        // for debugging: an expensive check for invariant validity that can be turned on
        // with a preprocessor flag
#ifdef debug_validate_multipath_alignments
        for (multipath_alignment_t& multipath_aln : multipath_alns_out) {
#ifdef debug_multipath_mapper
            cerr << "validating multipath alignment:" << endl;
            cerr << debug_string(multipath_aln) << endl;
#endif
            if (!validate_multipath_alignment(multipath_aln, *xindex)) {
                cerr << "### WARNING ###" << endl;
                cerr << "multipath alignment of read " << multipath_aln.sequence() << " failed to validate" << endl;
            }
        }
#endif
        
    }
    
    void MultipathMapper::attempt_unpaired_multipath_map_of_pair(const Alignment& alignment1, const Alignment& alignment2,
                                                                 vector<pair<multipath_alignment_t, multipath_alignment_t>>& multipath_aln_pairs_out,
                                                                 vector<pair<Alignment, Alignment>>& ambiguous_pair_buffer) {
        
        // compute single ended mappings, and make sure we also compute mapping qualities to assess
        // mapping ambiguity
        vector<multipath_alignment_t> multipath_alns_1, multipath_alns_2;
        multipath_map_internal(alignment1, mapping_quality_method == None ? Approx : mapping_quality_method,
                               multipath_alns_1);
        multipath_map_internal(alignment2, mapping_quality_method == None ? Approx : mapping_quality_method,
                               multipath_alns_2);
        
        bool is_ambiguous = true;
        
        if (!multipath_alns_1.empty() && !multipath_alns_2.empty()) {
            multipath_alignment_t& multipath_aln_1 = multipath_alns_1.front();
            multipath_alignment_t& multipath_aln_2 = multipath_alns_2.front();
            
            auto aligner = get_aligner(!alignment1.quality().empty() && !alignment2.quality().empty());
            
            // score possible of a perfect match (at full base quality)
            int32_t max_score_1 = multipath_aln_1.sequence().size() * aligner->match + 2 * aligner->full_length_bonus * !strip_bonuses;
            int32_t max_score_2 = multipath_aln_2.sequence().size() * aligner->match + 2 * aligner->full_length_bonus * !strip_bonuses;
            
#ifdef debug_multipath_mapper
            cerr << "single ended mappings achieves scores " << optimal_alignment_score(multipath_aln_1) << " and " << optimal_alignment_score(multipath_aln_2) << ", looking for scores " << .8 * max_score_1 << " and " << .8 * max_score_2 << endl;
            cerr << "single ended mappings achieves mapping qualities " << multipath_aln_1.mapping_quality() << " and " << multipath_aln_2.mapping_quality() << ", looking for mapq " << min(max_mapping_quality, 45) << endl;
#endif
            
            // are these reads unambiguously mapped and well-aligned?
            // TODO: i don't like having constants floating around in here
            if (multipath_aln_1.mapping_quality() >= min(max_mapping_quality, 45)
                && multipath_aln_2.mapping_quality() >= min(max_mapping_quality, 45)
                && optimal_alignment_score(multipath_aln_1) >= .8 * max_score_1
                && optimal_alignment_score(multipath_aln_2) >= .8 * max_score_2) {
                
                int64_t fragment_length = distance_between(multipath_aln_1, multipath_aln_2, true);
                
#ifdef debug_multipath_mapper
                cerr << "fragment length between mappings measured at " << fragment_length << endl;
#endif
                
                // can we obtain a distance between these positions?
                if (fragment_length != numeric_limits<int64_t>::max()) {
                    
                    // record the unambiguous mappings and the fragment length
                    
                    
#ifdef debug_multipath_mapper
                    cerr << "registering measurement, now have " << fragment_length_distr.curr_sample_size() << " of " << fragment_length_distr.max_sample_size() << endl;
#endif
                    
                    multipath_aln_pairs_out.emplace_back(move(multipath_aln_1), move(multipath_aln_2));
                    fragment_length_distr.register_fragment_length(fragment_length);
                    
                    is_ambiguous = false;
                }
            }
        }
        
        if (is_ambiguous) {
            // we didn't find an unambiguous pairing in single-ended mode, buffer these for once
            // the paired mode is finalized
#ifdef debug_multipath_mapper
            cerr << "couldn't find unambiguous mapping, adding pair to ambiguous buffer" << endl;
#endif
            
            ambiguous_pair_buffer.emplace_back(alignment1, alignment2);
            
            if (ambiguous_pair_buffer.size() + fragment_length_distr.curr_sample_size()
                == fragment_length_distr.max_sample_size() * fragment_length_warning_factor) {
                cerr << "warning:[vg mpmap] Mapped " << ambiguous_pair_buffer.size() + fragment_length_distr.curr_sample_size() << " read pairs as unpaired reads to learn fragment length distribution, but only obtained " << fragment_length_distr.curr_sample_size() << " unambiguous, consistently mapped pairs. Often this indicates data issues, such as reads that are pre-sorted with unmappable reads at the front, or reads that are not actually paired." << endl;
            }
        }
        
        
        // for debugging:
        // we must have just finalized the distribution or else we wouldn't have entered this function
#ifdef debug_report_startup_training
        if (fragment_length_distr.is_finalized()) {
            cerr << "finalized read distribution with " << fragment_length_distr.max_sample_size() << " measurements on read pair " << alignment1.name() << ", " << alignment2.name() << endl;
            cerr << "mean: " << fragment_length_distr.mean() << endl;
            cerr << "std dev: " << fragment_length_distr.std_dev() << endl;
            cerr << "ambiguous buffer contains pairs:" << endl;
            for (pair<Alignment,Alignment>& aln_pair : ambiguous_pair_buffer) {
                cerr << "\t" << aln_pair.first.name() << ", " << aln_pair.second.name() << endl;
            }
            cerr << "distance measurements:" << endl;
            auto iter = fragment_length_distr.measurements_begin();
            if (iter != fragment_length_distr.measurements_end()) {
                cerr << *iter;
                iter++;
            }
            for (; iter != fragment_length_distr.measurements_end(); iter++) {
                cerr << ", " << *iter;
            }
            cerr << endl;
        }
#endif
    }
    
    bool MultipathMapper::attempt_rescue(const multipath_alignment_t& multipath_aln, const Alignment& other_aln,
                                         bool rescue_forward, multipath_alignment_t& rescue_multipath_aln) {
        
#ifdef debug_multipath_mapper
        cerr << "attemping pair rescue in " << (rescue_forward ? "forward" : "backward") << " direction from " << debug_string(multipath_aln) << endl;
#endif
        bdsg::HashGraph rescue_graph;
        extract_rescue_graph(multipath_aln, other_aln, rescue_forward, &rescue_graph);
        
        if (rescue_graph.get_node_count() == 0) {
            return false;
        }
        
#ifdef debug_multipath_mapper
        cerr << "got rescue graph" << endl;
        rescue_graph.for_each_handle([&](const handle_t& h) {
            cerr << rescue_graph.get_id(h) << " " << rescue_graph.get_sequence(h) << endl;
            rescue_graph.follow_edges(h, true, [&](const handle_t& p) {
                cerr << "\t" << rescue_graph.get_id(p) << (rescue_graph.get_is_reverse(p) ? "-" : "+") << " <-" << endl;
            });
            rescue_graph.follow_edges(h, false, [&](const handle_t& n) {
                cerr << "\t-> " << rescue_graph.get_id(n) << (rescue_graph.get_is_reverse(n) ? "-" : "+") << endl;
            });
        });
#endif
        
        // TODO: repetitive code with multipath_align
        
        // the longest path we could possibly align to (full gap and a full sequence)
        auto aligner = get_aligner(!multipath_aln.quality().empty() && !other_aln.quality().empty());
        size_t target_length = other_aln.sequence().size() + min(aligner->longest_detectable_gap(other_aln), max_alignment_gap);
        
        // convert from bidirected to directed
        StrandSplitGraph align_digraph(&rescue_graph);
        
        // if necessary, convert from cyclic to acylic (this is expensive, so only do it if we need to)
        IdentityOverlay undagified(&align_digraph);
        DagifiedGraph* dagified = nullptr;
        
        ExpandingOverlayGraph* align_dag = nullptr;
        if (algorithms::is_directed_acyclic(&align_digraph)) {
            align_dag = &undagified;
        }
        else {
#ifdef debug_multipath_mapper_alignment
            cerr << "graph contains directed cycles, performing dagification" << endl;
#endif
            dagified = new DagifiedGraph(&align_digraph, target_length);
            align_dag = dagified;
        }
        
        // put local alignment here
        Alignment aln = other_aln;
        // in case we're realigning a GAM, get rid of the path
        aln.clear_path();
        
        aligner->align(aln, *align_dag, true);
        
        // get the IDs back into the space of the reference graph
        function<pair<id_t, bool>(id_t)> translator = [&](const id_t& node_id) {
            handle_t original = align_digraph.get_underlying_handle(align_dag->get_underlying_handle(align_dag->get_handle(node_id)));
            return make_pair(rescue_graph.get_id(original), rescue_graph.get_is_reverse(original));
        };
        translate_oriented_node_ids(*aln.mutable_path(), translator);
        
#ifdef debug_multipath_mapper
        cerr << "resecued direct alignment is" << endl;
        cerr << pb2json(aln) << endl;
#endif
        
        if (num_alt_alns > 1 && snarl_manager != nullptr) {
            // make an interesting multipath alignment by realigning the single path alignment inside snarls
            make_nontrivial_multipath_alignment(aln, *align_dag, translator, rescue_multipath_aln);
            
        }
        else {
            // just convert the single alignment into a trivial multipath alignment
            to_multipath_alignment(aln, rescue_multipath_aln);
        }
        
        identify_start_subpaths(rescue_multipath_aln);
        
        vector<double> score(1, aln.score());
        int32_t raw_mapq = aligner->compute_mapping_quality(score, mapping_quality_method == None || mapping_quality_method == Approx);
        int32_t adjusted_mapq = min(raw_mapq, min(max_mapping_quality, multipath_aln.mapping_quality()));
        rescue_multipath_aln.set_mapping_quality(adjusted_mapq);
        
#ifdef debug_multipath_mapper
        cerr << "converted multipath alignment is" << endl;
        cerr << debug_string(rescue_multipath_aln) << endl;
        cerr << "rescued alignment has effective match length " << pseudo_length(rescue_multipath_aln) << ", which gives p-value " << random_match_p_value(pseudo_length(rescue_multipath_aln), rescue_multipath_aln.sequence().size()) << endl;
#endif

        
        if (raw_mapq < min(25, max_mapping_quality)) {
#ifdef debug_multipath_mapper
            cerr << "rescue fails because raw_mapq " << raw_mapq << " < " << min(25, max_mapping_quality) << endl;
#endif
            return false;
        }
        
        if (likely_misrescue(rescue_multipath_aln)) {
#ifdef debug_multipath_mapper
            cerr << "rescue fails with p value above " << max_rescue_p_value << endl;
#endif
            return false;
        }
        
        // clean up (safe on nullptr)
        delete dagified;
        
        return true;
    }

    void MultipathMapper::extract_rescue_graph(const multipath_alignment_t& multipath_aln, const Alignment& other_aln,
                                               bool rescue_forward, MutableHandleGraph* rescue_graph) const {
        
        // get the position to jump from and the distance to jump
        Alignment opt_anchoring_aln;
        optimal_alignment(multipath_aln, opt_anchoring_aln);
                
        if (get_rescue_graph_from_paths || !distance_index) {
            // we're either not using the distance index or we don't have one
            
            pos_t pos_from = rescue_forward ? initial_position(opt_anchoring_aln.path()) : final_position(opt_anchoring_aln.path());
            int64_t jump_dist = rescue_forward ? fragment_length_distr.mean() : -fragment_length_distr.mean();
            
            // get the seed position(s) for the rescue by jumping along paths
            vector<pos_t> jump_positions = algorithms::jump_along_closest_path(xindex, pos_from, jump_dist, 250);
            
#ifdef debug_multipath_mapper
            cerr << "found jump positions:" << endl;
            for (pos_t& pos : jump_positions) {
                cerr << "\t" << pos << endl;
            }
#endif
            if (jump_positions.empty()) {
                return;
            }
            
            size_t search_dist_bwd, search_dist_fwd;
            if (rescue_forward) {
                search_dist_bwd = size_t(round(rescue_graph_std_devs * fragment_length_distr.std_dev())) + other_aln.sequence().size();
                search_dist_fwd = rescue_graph_std_devs * fragment_length_distr.std_dev();
            }
            else {
                search_dist_bwd = rescue_graph_std_devs * fragment_length_distr.std_dev();
                search_dist_fwd = size_t(round(rescue_graph_std_devs * fragment_length_distr.std_dev())) + other_aln.sequence().size();
            }
            
            vector<size_t> backward_dist(jump_positions.size(), search_dist_bwd);
            vector<size_t> forward_dist(jump_positions.size(), search_dist_fwd);
            algorithms::extract_containing_graph(xindex, rescue_graph, jump_positions, backward_dist, forward_dist,
                                                 num_alt_alns > 1 ? reversing_walk_length : 0);
            
        }
        else {
            // we have a distance index and we want to use it
            
            // get the set of nodes that we want to extrat
            unordered_set<id_t> subgraph_nodes_to_add;
            int64_t min_distance = max(0.0, fragment_length_distr.mean() - other_aln.sequence().size()
                                       - rescue_graph_std_devs * fragment_length_distr.std_dev());
            int64_t max_distance = fragment_length_distr.mean() + rescue_graph_std_devs * fragment_length_distr.std_dev();
            distance_index->subgraph_in_range(opt_anchoring_aln.path(), xindex, min_distance, max_distance,
                                              subgraph_nodes_to_add, rescue_forward);
            
            
#ifdef debug_multipath_mapper
            cerr << "got distance based rescue graph:" << endl;
            for (auto nid : subgraph_nodes_to_add) {
                cerr << "\t" << nid << endl;
            }
#endif
            
            // this algorithm is better matched to the GBWTGraph, we need to extract the subgraph manually now.
            // we'll use an algorithm that tries to follow edges to find nodes. this way we minimize calls to XG's
            // get_handle, and we have to follow all edges anyway to add them
            
            while (!subgraph_nodes_to_add.empty()) {
                // there's at least one node that we haven't added yet
                
                // initialize a search out from an arbitrary unadded node
                id_t node_id = *subgraph_nodes_to_add.begin();
                subgraph_nodes_to_add.erase(node_id);
                handle_t start_handle = xindex->get_handle(node_id);
                rescue_graph->create_handle(xindex->get_sequence(start_handle),
                                            xindex->get_id(start_handle));
                vector<handle_t> stack(1, start_handle);
#ifdef debug_multipath_mapper
                cerr << "initializing extraction search at node " << node_id << endl;
#endif
                while (!stack.empty()) {
                    handle_t super_handle = stack.back();
                    stack.pop_back();
                    for (bool go_left : {true, false}) {
                        xindex->follow_edges(super_handle, go_left, [&](const handle_t& neighbor) {
                            
                            if (subgraph_nodes_to_add.count(xindex->get_id(neighbor))) {
                                // we've found a new node that we haven't added yet, add it to the graph
                                // and the queue, and erase from the nodes left to add
                                subgraph_nodes_to_add.erase(xindex->get_id(neighbor));
                                rescue_graph->create_handle(xindex->get_sequence(xindex->forward(neighbor)),
                                                            xindex->get_id(neighbor));
                                stack.push_back(neighbor);
#ifdef debug_multipath_mapper
                                cerr << "reached " << xindex->get_id(neighbor) << " from searching" << endl;
#endif
                            }
                            
                            if (rescue_graph->has_node(xindex->get_id(neighbor))) {
                                // we always know that the handle we're coming from is in the subgraph, it
                                // seems that this neighbor is as well, so add the edge
                                
                                handle_t sub_handle = rescue_graph->get_handle(xindex->get_id(super_handle),
                                                                               xindex->get_is_reverse(super_handle));
                                handle_t sub_neighbor = rescue_graph->get_handle(xindex->get_id(neighbor),
                                                                                 xindex->get_is_reverse(neighbor));
                                
                                // edges automatically deduplicate, so don't worry about checking whether
                                // it exists
                                if (go_left) {
#ifdef debug_multipath_mapper
                                    cerr << "create edge " << rescue_graph->get_id(sub_neighbor) << (rescue_graph->get_is_reverse(sub_neighbor) ? "-" : "+") << " -> " << rescue_graph->get_id(sub_handle) << (rescue_graph->get_is_reverse(sub_handle) ? "-" : "+")  << endl;
#endif
                                    rescue_graph->create_edge(sub_neighbor, sub_handle);
                                }
                                else {
#ifdef debug_multipath_mapper
                                    cerr << "create edge " << rescue_graph->get_id(sub_handle) << (rescue_graph->get_is_reverse(sub_handle) ? "-" : "+") << " -> " << rescue_graph->get_id(sub_neighbor) << (rescue_graph->get_is_reverse(sub_neighbor) ? "-" : "+")  << endl;
#endif
                                    rescue_graph->create_edge(sub_handle, sub_neighbor);
                                }
                            }
                        });
                    }
                }
            }
        }
    }
    
    void MultipathMapper::init_band_padding_memo() {
        band_padding_memo.clear();
        band_padding_memo.resize(band_padding_memo_size);
        
        for (size_t i = 0; i < band_padding_memo.size(); i++) {
            band_padding_memo[i] = size_t(band_padding_multiplier * sqrt(i)) + 1;
        }
    }
    
    bool MultipathMapper::likely_mismapping(const multipath_alignment_t& multipath_aln) {
        if (!suppress_mismapping_detection) {
            
            auto p_val = random_match_p_value(pseudo_length(multipath_aln), multipath_aln.sequence().size());
            
#ifdef debug_multipath_mapper
            cerr << "effective match length of read " << multipath_aln.sequence() << " is " << pseudo_length(multipath_aln) << " in read length " << multipath_aln.sequence().size() << ", yielding p-value " << p_val << endl;
#endif
            
            return p_val > max_mapping_p_value;
        }
        else {
            return false;
        }
    }

    bool MultipathMapper::likely_misrescue(const multipath_alignment_t& multipath_aln) {
        auto p_val = random_match_p_value(pseudo_length(multipath_aln), multipath_aln.sequence().size());
        
#ifdef debug_multipath_mapper
        cerr << "effective match length of rescued read " << multipath_aln.sequence() << " is " << pseudo_length(multipath_aln) << " in read length " << multipath_aln.sequence().size() << ", yielding p-value " << p_val << endl;
#endif
        
        return p_val > max_rescue_p_value;
    }

    
    size_t MultipathMapper::pseudo_length(const multipath_alignment_t& multipath_aln) const {
        return optimal_alignment_score(multipath_aln);
    }
    
    // make the memo live in this .o file
    thread_local unordered_map<pair<size_t, size_t>, double> MultipathMapper::p_value_memo;
    
    double MultipathMapper::random_match_p_value(size_t match_length, size_t read_length) {
        // memoized to avoid transcendental functions (at least in cases where read lengths don't vary too much)
        auto iter = p_value_memo.find(make_pair(match_length, read_length));
        if (iter != p_value_memo.end()) {
            return iter->second;
        }
        else {
            double p_value;
            if (use_weibull_calibration) {
                double scale = exp(weibull_scale_intercept + weibull_scale_slope * log(read_length));
                double shape = exp(weibull_shape_intercept + weibull_shape_slope * log(read_length));
                double offset = exp(weibull_offset_intercept + weibull_offset_slope * log(read_length));
                p_value = 1.0 - weibull_cdf(match_length, scale, shape, offset);
            }
            else {
                double rate = max_exponential_rate_intercept + max_exponential_rate_slope * read_length;
                double shape = exp(max_exponential_shape_intercept + max_exponential_shape_slope * read_length);
                p_value = 1.0 - max_exponential_cdf(match_length, rate, shape);
            }
            if (p_value_memo.size() < max_p_value_memo_size && !suppress_p_value_memoization) {
                p_value_memo[make_pair(match_length, read_length)] = p_value;
            }
            return p_value;
        }
    }
    
    
    void MultipathMapper::calibrate_mismapping_detection(size_t num_simulations, const vector<size_t>& simulated_read_lengths) {
        
        // we are calibrating the parameters, so we don't want to memoize any p-values using the default values
        suppress_p_value_memoization = true;
        
        // we don't want to do base quality adjusted alignments for this stage since we are just simulating random sequences
        // with no base qualities
        bool reset_quality_adjustments = adjust_alignments_for_base_quality;
        adjust_alignments_for_base_quality = false;
        
        // these p-values will eventually be used internally where the scores still have the bonus applied, so we
        // want to make sure we don't strip them off here
        bool reset_strip_bonuses = strip_bonuses;
        strip_bonuses = false;
        
        // and we expect small MEMs, so don't filter them out
        int reset_min_mem_length = min_mem_length;
        size_t reset_min_clustering_mem_length = min_clustering_mem_length;
        min_mem_length = 1;
        min_clustering_mem_length = 1;
        
        // and these reads are slow to map, but we only need primaries
        size_t reset_max_alt_mappings = max_alt_mappings;
        max_alt_mappings = 1;
        
        // reset the memo of p-values (which we are calibrating) for any updates using the default parameter during the null mappings
        p_value_memo.clear();
        
        // the logarithms of the MLE estimators at each read length
        vector<double> log_mle_weibull_scales;
        vector<double> log_mle_weibull_shapes;
        vector<double> log_mle_weibull_offsets;
        vector<double> mle_max_exponential_rates;
        vector<double> log_mle_max_exponential_shapes;
        
        for (const size_t simulated_read_length : simulated_read_lengths) {
            // compute the pseudo length of a bunch of randomly generated sequences
            vector<double> pseudo_lengths(num_simulations, 0.0);
#pragma omp parallel for
            for (size_t i = 0; i < num_simulations; i++) {
                
                Alignment alignment;
                alignment.set_sequence(pseudo_random_sequence(simulated_read_length, i * 716293332 + simulated_read_length));
                vector<multipath_alignment_t> multipath_alns;
                multipath_map(alignment, multipath_alns);
                
                if (!multipath_alns.empty()) {
                    pseudo_lengths[i] = pseudo_length(multipath_alns.front());
                }
            }
            
            // alternatively model lengths with a weibull distribution that has an offset
            auto weibull_params = fit_offset_weibull(pseudo_lengths);
            log_mle_weibull_scales.push_back(log(get<0>(weibull_params)));
            log_mle_weibull_shapes.push_back(log(get<1>(weibull_params)));
            log_mle_weibull_offsets.push_back(log(get<2>(weibull_params)));
            
            auto max_exp_params = fit_max_exponential(pseudo_lengths);
            mle_max_exponential_rates.push_back(max_exp_params.first);
            log_mle_max_exponential_shapes.push_back(log(max_exp_params.second));
                        
#ifdef debug_report_startup_training
            unordered_map<size_t, size_t> length_counts;
            for (auto length : pseudo_lengths) {
                length_counts[round(length)]++;
            }
            vector<pair<size_t, size_t>> sorted_length_counts(length_counts.begin(), length_counts.end());
            sort(sorted_length_counts.begin(), sorted_length_counts.end());
            cerr << "data for length " << simulated_read_length << endl;
            for (auto length_count : sorted_length_counts) {
                cerr << "\t" << length_count.first << ": " << length_count.second << endl;
            }
            cerr << "trained parameters for length " << simulated_read_length << ": " << endl;
            cerr << "\tweibull scale: " << get<0>(weibull_params) << endl;
            cerr << "\tweibull shape: " << get<1>(weibull_params) << endl;
            cerr << "\tweibull offset: " << get<2>(weibull_params) << endl;
            cerr << "\tmax exp rate: " << max_exp_params.first << endl;
            cerr << "\tmax exp shape: " << max_exp_params.second << endl;
#endif
        }
        
        // make a design matrix for a log regression and a linear regression
        vector<vector<double>> X(simulated_read_lengths.size());
        vector<vector<double>> X_log(simulated_read_lengths.size());
        for (size_t i = 0; i < X.size(); ++i) {
            X[i].resize(2, 1.0);
            X_log[i].resize(2, 1.0);
            X[i][1] = simulated_read_lengths[i];
            X_log[i][1] = log(simulated_read_lengths[i]);
        }
        
        auto weibull_scale_coefs = regress(X, log_mle_weibull_scales);
        auto weibull_shape_coefs = regress(X, log_mle_weibull_shapes);
        auto weibull_offset_coefs = regress(X, log_mle_weibull_offsets);
        
        weibull_scale_intercept = weibull_scale_coefs[0];
        weibull_scale_slope = weibull_scale_coefs[1];
        weibull_shape_intercept = weibull_shape_coefs[0];
        weibull_shape_slope = weibull_shape_coefs[1];
        weibull_offset_intercept = weibull_offset_coefs[0];
        weibull_offset_slope = weibull_offset_coefs[1];
        
        auto max_exp_rate_coefs = regress(X, mle_max_exponential_rates);
        auto max_exp_shape_coefs = regress(X, log_mle_max_exponential_shapes);
        
        max_exponential_rate_intercept = max_exp_rate_coefs[0];
        max_exponential_rate_slope = max_exp_rate_coefs[1];
        max_exponential_shape_intercept = max_exp_shape_coefs[0];
        max_exponential_shape_slope = max_exp_shape_coefs[1];
        
#ifdef debug_report_startup_training
        cerr << "final regression parameters:" << endl;
        cerr << "\tweibull scale = exp(" << weibull_scale_intercept << " + " << weibull_scale_slope << " * log L)" << endl;
        cerr << "\tweibull shape = exp(" << weibull_shape_intercept << " + " << weibull_shape_slope << " * log L)" << endl;
        cerr << "\tweibull offset = exp(" << weibull_offset_intercept << " + " << weibull_offset_slope << " * log L)" << endl;
        cerr << "\tmax exp rate = " << max_exponential_rate_intercept << " + " << max_exponential_rate_slope << " * L" << endl;
        cerr << "\tmax exp shape = exp(" << max_exponential_shape_intercept << " + " << max_exponential_shape_slope << " * L)" << endl;
#endif
        
        // reset mapping parameters to their original values
        adjust_alignments_for_base_quality = reset_quality_adjustments;
        strip_bonuses = reset_strip_bonuses;
        min_clustering_mem_length = reset_min_clustering_mem_length;
        min_mem_length = reset_min_mem_length;
        max_alt_mappings = reset_max_alt_mappings;
        suppress_p_value_memoization = false;
    }
    
    int64_t MultipathMapper::distance_between(const multipath_alignment_t& multipath_aln_1,
                                              const multipath_alignment_t& multipath_aln_2,
                                              bool full_fragment, bool forward_strand) const {
                                              
        if (multipath_aln_1.subpath_size() == 0 || multipath_aln_2.subpath_size() == 0) {
            // Something is an unmapped alignment
            return numeric_limits<int64_t>::max();
        }
        
        Alignment aln_1;
        optimal_alignment(multipath_aln_1, aln_1);
        // We already threw out unmapped things
        assert(aln_1.path().mapping_size() != 0);
        pos_t pos_1 = initial_position(aln_1.path());
        assert(id(pos_1) != 0);
        
        Alignment aln_2;
        optimal_alignment(multipath_aln_2, aln_2);
        assert(aln_2.path().mapping_size() != 0);
        pos_t pos_2 = full_fragment ? final_position(aln_2.path()) : initial_position(aln_2.path());
        assert(id(pos_2) != 0);
#ifdef debug_multipath_mapper
        cerr << "measuring left-to-" << (full_fragment ? "right" : "left") << " end distance between " << pos_1 << " and " << pos_2 << endl;
#endif
        
        int64_t dist;
        if (use_min_dist_clusterer || use_tvs_clusterer) {
            assert(!forward_strand);
            // measure the distance in both directions and choose the minimum (or the only) absolute distance
            int64_t forward_dist = distance_index->min_distance(pos_1, pos_2);
            int64_t reverse_dist = distance_index->min_distance(pos_2, pos_1);
            if (forward_dist == -1 && reverse_dist == -1) {
                // unreachable both ways, convert to the sentinel that the client code expects
                dist = numeric_limits<int64_t>::max();
            }
            else if (forward_dist == -1 || (reverse_dist < forward_dist && reverse_dist != -1)) {
                dist = -reverse_dist;
            }
            else {
                dist = forward_dist;
            }
        }
        else {
            PathOrientedDistanceMeasurer measurer(xindex);
            dist = measurer.oriented_distance(pos_1, pos_2);
        }
        return dist;
    }
    
    bool MultipathMapper::is_consistent(int64_t distance) const {
        return (distance < fragment_length_distr.mean() + 10.0 * fragment_length_distr.std_dev()
                && distance > fragment_length_distr.mean() - 10.0 * fragment_length_distr.std_dev());
    }
    
    bool MultipathMapper::are_consistent(const multipath_alignment_t& multipath_aln_1,
                                         const multipath_alignment_t& multipath_aln_2) const {
        
        return is_consistent(distance_between(multipath_aln_1, multipath_aln_2, true));
    }
    
    bool MultipathMapper::share_terminal_positions(const multipath_alignment_t& multipath_aln_1,
                                                   const multipath_alignment_t& multipath_aln_2) const {
        
        unordered_set<pos_t> terminal_positions;
        
        // first look for matching starts
        for (size_t i = 0; i < multipath_aln_1.start_size(); i++) {
            terminal_positions.insert(make_pos_t(multipath_aln_1.subpath(multipath_aln_1.start(i)).path().mapping(0).position()));
        }
        
        for (size_t i = 0; i < multipath_aln_2.start_size(); i++) {
            if (terminal_positions.count(make_pos_t(multipath_aln_2.subpath(multipath_aln_2.start(i)).path().mapping(0).position()))) {
                return true;
            }
        }
        
        // remove the starts
        terminal_positions.clear();
        
        // now look for matching ends
        for (size_t i = 0; i < multipath_aln_1.subpath_size(); i++) {
            const subpath_t& subpath = multipath_aln_1.subpath(i);
            if (subpath.next_size() == 0) {
                terminal_positions.insert(final_position(subpath.path()));
            }
        }
        
        for (size_t i = 0; i < multipath_aln_2.subpath_size(); i++) {
            const subpath_t& subpath = multipath_aln_2.subpath(i);
            if (subpath.next_size() == 0) {
                if (terminal_positions.count(final_position(subpath.path()))) {
                    return true;
                }
            }
        }
        
        return false;
    }
    
    bool MultipathMapper::align_to_cluster_graphs_with_rescue(const Alignment& alignment1, const Alignment& alignment2,
                                                              vector<clustergraph_t>& cluster_graphs1,
                                                              vector<clustergraph_t>& cluster_graphs2,
                                                              bool block_rescue_from_1, bool block_rescue_from_2,
                                                              vector<pair<multipath_alignment_t, multipath_alignment_t>>& multipath_aln_pairs_out,
                                                              vector<pair<pair<size_t, size_t>, int64_t>>& pair_distances,
                                                              vector<double>& pair_multiplicities,
                                                              const match_fanouts_t* fanouts1, const match_fanouts_t* fanouts2) {
        
        // align the two ends independently
        vector<multipath_alignment_t> multipath_alns_1, multipath_alns_2;
        vector<size_t> cluster_idxs_1, cluster_idxs_2;
        vector<double> multiplicities_1, multiplicities_2;
        if (!block_rescue_from_1) {
            align_to_cluster_graphs(alignment1, mapping_quality_method == None ? Approx : mapping_quality_method,
                                    cluster_graphs1, multipath_alns_1, multiplicities_1, max_single_end_mappings_for_rescue,
                                    fanouts1, &cluster_idxs_1);
        }
        if (!block_rescue_from_2) {
            align_to_cluster_graphs(alignment2, mapping_quality_method == None ? Approx : mapping_quality_method,
                                    cluster_graphs2, multipath_alns_2, multiplicities_2, max_single_end_mappings_for_rescue,
                                    fanouts2, &cluster_idxs_2);
        }
        
        if (!multipath_alns_1.empty() &&
            !multipath_alns_2.empty() &&
            multipath_alns_1.front().mapping_quality() >= min(60, max_mapping_quality) &&
            multipath_alns_2.front().mapping_quality() >= min(60, max_mapping_quality) &&
            are_consistent(multipath_alns_1.front(), multipath_alns_2.front())) {
            
            // we are able to obtain confident matches that satisfy the pairing constraints
#ifdef debug_multipath_mapper
            cerr << "found consistent, confident pair mapping from independent end mapping" << endl;
#endif
            multipath_aln_pairs_out.emplace_back(move(multipath_alns_1.front()), move(multipath_alns_2.front()));
            pair_distances.emplace_back(make_pair(cluster_idxs_1.front(), cluster_idxs_2.front()),
                                        distance_between(multipath_aln_pairs_out.back().first, multipath_aln_pairs_out.back().second, true));
            pair_multiplicities.emplace_back(min(multiplicities_1.front(), multiplicities_2.front()));
            return true;
        }
        
        // figure out how many rescues we will do and could do from each side
        
        int32_t max_score_diff = get_aligner(!alignment1.quality().empty() &&
                                             !alignment2.quality().empty())->mapping_quality_score_diff(max_mapping_quality);
        
        int32_t top_score_1 = multipath_alns_1.empty() ? 0 : optimal_alignment_score(multipath_alns_1.front());
        int32_t top_score_2 = multipath_alns_2.empty() ? 0 : optimal_alignment_score(multipath_alns_2.front());
        
        size_t num_rescuable_alns_1 = block_rescue_from_1 ? 0 : multipath_alns_1.size();
        size_t num_rescuable_alns_2 = block_rescue_from_2 ? 0 : multipath_alns_2.size();
        for (size_t i = 0; i < num_rescuable_alns_1; i++){
            if (likely_mismapping(multipath_alns_1[i]) ||
                (i > 0 ? optimal_alignment_score(multipath_alns_1[i]) < top_score_1 - max_score_diff : false)) {
                num_rescuable_alns_1 = i;
                break;
            }
        }
        for (size_t i = 0; i < num_rescuable_alns_2; i++){
            if (likely_mismapping(multipath_alns_2[i]) ||
                (i > 0 ? optimal_alignment_score(multipath_alns_2[i]) < top_score_2 - max_score_diff : false)) {
                num_rescuable_alns_2 = i;
                break;
            }
        }
        size_t num_to_rescue_1 = min(num_rescuable_alns_1, max_rescue_attempts);
        size_t num_to_rescue_2 = min(num_rescuable_alns_2, max_rescue_attempts);
        
#ifdef debug_multipath_mapper
        cerr << "rescuing from " << num_to_rescue_1 << " read1's and " << num_to_rescue_2 << " read2's" << endl;
#endif
        
        // TODO: this should be unnecessary once i make multiplicities travel with alignments everywhere
//        // label all current pair multiplicities (usually none) with multiplicity 1
//        pair_multiplicities.clear();
//        pair_multiplicities.resize(multipath_aln_pairs_out.size(), 1.0);
//
        // calculate the estimated multiplicity of a pair found from each of the two ends
        double estimated_multiplicity_from_1 = num_to_rescue_1 > 0 ? double(num_rescuable_alns_1) / num_to_rescue_1 : 1.0;
        double estimated_multiplicity_from_2 = num_to_rescue_2 > 0 ? double(num_rescuable_alns_2) / num_to_rescue_2 : 1.0;
        
        // actually doe the rescues and record which ones succeeded
        vector<multipath_alignment_t> rescue_multipath_alns_1(num_to_rescue_2), rescue_multipath_alns_2(num_to_rescue_1);
        unordered_set<size_t> rescued_from_1, rescued_from_2;
        
        for (size_t i = 0; i < num_to_rescue_1; i++) {
            multipath_alignment_t rescue_multipath_aln;
            if (attempt_rescue(multipath_alns_1[i], alignment2, true, rescue_multipath_aln)) {
                rescued_from_1.insert(i);
                rescue_multipath_alns_2[i] = move(rescue_multipath_aln);
            }
        }
        
        for (size_t i = 0; i < num_to_rescue_2; i++) {
            multipath_alignment_t rescue_multipath_aln;
            if (attempt_rescue(multipath_alns_2[i], alignment1, false, rescue_multipath_aln)) {
                rescued_from_2.insert(i);
                rescue_multipath_alns_1[i] = move(rescue_multipath_aln);
            }
        }
        
        // follow some complicated logic to check if any of the rescued alignments are duplicates
        // of the original alignments
        
        bool found_consistent = false;
        if (!rescued_from_1.empty() && !rescued_from_2.empty()) {
#ifdef debug_multipath_mapper
            cerr << "successfully rescued from both read ends" << endl;
#endif
            
            unordered_set<size_t> found_duplicate;
            
            // for each rescue attempt from a read 1
            for (size_t i  : rescued_from_1) {
                bool duplicate = false;
                for (size_t j : rescued_from_2) {
                    if (found_duplicate.count(j)) {
                        continue;
                    }
                    
#ifdef debug_multipath_mapper
                    cerr << "checking duplication between mapped read1 " << i << " and rescued read1 " << j << endl;
#endif
                    if (abs(distance_between(multipath_alns_1[i], rescue_multipath_alns_1[j])) < 20) {
#ifdef debug_multipath_mapper
                        cerr << "found duplicate, now checking rescued read2 " << i << " and mapped read2 " << j << endl;
#endif
                        if (abs(distance_between(rescue_multipath_alns_2[i], multipath_alns_2[j])) < 20) {
#ifdef debug_multipath_mapper
                            cerr << "found duplicate, marking entire pair as duplicate" << endl;
#endif
                            // these two alignments found each other with their rescue, we don't want to add duplicate mappings
                            duplicate = true;
                            found_duplicate.insert(j);
                            
                            // move the original mappings
                            int64_t dist = distance_between(multipath_alns_1[i], multipath_alns_2[j], true);
                            if (dist != numeric_limits<int64_t>::max() && dist >= 0) {
                                multipath_aln_pairs_out.emplace_back(move(multipath_alns_1[i]), move(multipath_alns_2[j]));
                                pair_distances.emplace_back(make_pair(cluster_idxs_1[i], cluster_idxs_2[j]), dist);
                                pair_multiplicities.emplace_back(min(estimated_multiplicity_from_1 * multiplicities_1[i],
                                                                     estimated_multiplicity_from_2 * multiplicities_2[j]));
                                found_consistent = true;
                            }
                            
                            break;
                        }
                    }
                }
                
                // if we haven't already moved the pair and marked it as a duplicate, move the rescued pair into the output vector
                if (!duplicate) {
                    int64_t dist = distance_between(multipath_alns_1[i], rescue_multipath_alns_2[i], true);
                    if (dist != numeric_limits<int64_t>::max() && dist >= 0) {
#ifdef debug_multipath_mapper
                        cerr << "adding read1 and rescued read2 " << i << " to output vector" << endl;
#endif
                        multipath_aln_pairs_out.emplace_back(move(multipath_alns_1[i]), move(rescue_multipath_alns_2[i]));
                        pair_distances.emplace_back(make_pair(cluster_idxs_1[i], cluster_graphs2.size()), dist);
                        pair_multiplicities.emplace_back(estimated_multiplicity_from_1 * multiplicities_1[i]);
                        found_consistent = true;
                    }
                }
            }
            
            // for each rescue attempt from a read 2
            for (size_t j : rescued_from_2) {
                if (found_duplicate.count(j)) {
                    // we already moved it as part of a duplicate pair
                    continue;
                }
                int64_t dist = distance_between(rescue_multipath_alns_1[j], multipath_alns_2[j], true);
                if (dist != numeric_limits<int64_t>::max() && dist >= 0) {
#ifdef debug_multipath_mapper
                    cerr << "adding rescued read1 and read2 " << j << " to output vector" << endl;
#endif
                    multipath_aln_pairs_out.emplace_back(move(rescue_multipath_alns_1[j]), move(multipath_alns_2[j]));
                    pair_distances.emplace_back(make_pair(cluster_graphs1.size(), cluster_idxs_2[j]), dist);
                    pair_multiplicities.emplace_back(estimated_multiplicity_from_2 * multiplicities_2[j]);
                    found_consistent = true;
                }
            }
        }
        else if (!rescued_from_1.empty()) {
#ifdef debug_multipath_mapper
            cerr << "successfully rescued from only read 1" << endl;
#endif
            for (size_t i: rescued_from_1) {
                int64_t dist = distance_between(multipath_alns_1[i], rescue_multipath_alns_2[i], true);
                if (dist != numeric_limits<int64_t>::max() && dist >= 0) {
                    multipath_aln_pairs_out.emplace_back(move(multipath_alns_1[i]), move(rescue_multipath_alns_2[i]));
                    pair_distances.emplace_back(make_pair(cluster_idxs_1[i], cluster_graphs2.size()), dist);
                    pair_multiplicities.emplace_back(estimated_multiplicity_from_1 * multiplicities_1[i]);
                    found_consistent = true;
                }
            }
        }
        else if (!rescued_from_2.empty()) {
#ifdef debug_multipath_mapper
            cerr << "successfully rescued from only read 2" << endl;
#endif
            for (size_t i : rescued_from_2) {
                int64_t dist = distance_between(rescue_multipath_alns_1[i], multipath_alns_2[i], true);
                if (dist != numeric_limits<int64_t>::max() && dist >= 0) {
                    multipath_aln_pairs_out.emplace_back(move(rescue_multipath_alns_1[i]), move(multipath_alns_2[i]));
                    pair_distances.emplace_back(make_pair(cluster_graphs1.size(), cluster_idxs_2[i]), dist);
                    pair_multiplicities.emplace_back(estimated_multiplicity_from_2 * multiplicities_2[i]);
                    found_consistent = true;
                }
            }
        }
        
        if (found_consistent) {
            // compute the paired mapping quality
            sort_and_compute_mapping_quality(multipath_aln_pairs_out, pair_distances, nullptr, &pair_multiplicities);
        }
        else {
#ifdef debug_multipath_mapper
            cerr << "failed to successfully rescue from either read end, reporting independent mappings" << endl;
#endif
            
            // rescue failed, so we just report these as independent mappings
            size_t num_pairs_to_report = min(max_alt_mappings, max(multipath_alns_1.size(), multipath_alns_2.size()));
            
            // move the multipath alignments to the return vector
            multipath_aln_pairs_out.reserve(num_pairs_to_report);
            for (size_t i = 0; i < num_pairs_to_report; i++) {
                if (i < multipath_alns_1.size() && i < multipath_alns_2.size()) {
                    multipath_aln_pairs_out.emplace_back(move(multipath_alns_1[i]), move(multipath_alns_2[i]));
                    
                }
                else if (i < multipath_alns_1.size()) {
                    multipath_aln_pairs_out.emplace_back(move(multipath_alns_1[i]), multipath_alignment_t());
                    to_multipath_alignment(alignment2, multipath_aln_pairs_out.back().second);
                    multipath_aln_pairs_out.back().second.clear_subpath();
                    multipath_aln_pairs_out.back().second.clear_start();
                }
                else {
                    multipath_aln_pairs_out.emplace_back(multipath_alignment_t(), move(multipath_alns_2[i]));
                    to_multipath_alignment(alignment1, multipath_aln_pairs_out.back().first);
                    multipath_aln_pairs_out.back().first.clear_subpath();
                    multipath_aln_pairs_out.back().first.clear_start();
                }
            }
        }
        
#ifdef debug_validate_multipath_alignments
        for (pair<multipath_alignment_t, multipath_alignment_t>& multipath_aln_pair : multipath_aln_pairs_out) {
#ifdef debug_multipath_mapper
            cerr << "validating multipath alignments:" << endl;
            cerr << debug_string(multipath_aln_pair.first) << endl;
            cerr << debug_string(multipath_aln_pair.second) << endl;
#endif
            if (!validate_multipath_alignment(multipath_aln_pair.first, *xindex)) {
                cerr << "### WARNING ###" << endl;
                cerr << "multipath alignment of read " << multipath_aln_pair.first.sequence() << " failed to validate" << endl;
            }
            if (!validate_multipath_alignment(multipath_aln_pair.second, *xindex)) {
                cerr << "### WARNING ###" << endl;
                cerr << "multipath alignment of read " << multipath_aln_pair.second.sequence() << " failed to validate" << endl;
            }
        }
#endif
        
        if (mapping_quality_method == None) {
            for (pair<multipath_alignment_t, multipath_alignment_t>& multipath_aln_pair : multipath_aln_pairs_out) {
                multipath_aln_pair.first.set_mapping_quality(0);
                multipath_aln_pair.second.set_mapping_quality(0);
            }
        }
        
        return found_consistent;
    }
    
    void MultipathMapper::attempt_rescue_for_secondaries(const Alignment& alignment1, const Alignment& alignment2,
                                                         vector<clustergraph_t>& cluster_graphs1,
                                                         vector<clustergraph_t>& cluster_graphs2,
                                                         vector<pair<size_t, size_t>>& duplicate_pairs,
                                                         vector<pair<multipath_alignment_t, multipath_alignment_t>>& multipath_aln_pairs_out,
                                                         vector<pair<pair<size_t, size_t>, int64_t>>& cluster_pairs,
                                                         const match_fanouts_t* fanouts1, const match_fanouts_t* fanouts2) {
        
#ifdef debug_multipath_mapper
        cerr << "using rescue to find secondary mappings" << endl;
#endif

        
        unordered_set<size_t> paired_clusters_1, paired_clusters_2;
        
        for (size_t i = 0; i < multipath_aln_pairs_out.size(); i++) {
            // keep track of which clusters already have consistent pairs
            paired_clusters_1.insert(cluster_pairs[i].first.first);
            paired_clusters_2.insert(cluster_pairs[i].first.second);
        }
        
        for (size_t i = 0; i < duplicate_pairs.size(); i++) {
            // also mark which pairs have already been identified as duplicates
            paired_clusters_1.insert(duplicate_pairs[i].first);
            paired_clusters_2.insert(duplicate_pairs[i].second);
        }
        
        auto aligner = get_aligner(!alignment1.quality().empty() && !alignment2.quality().empty());
        int32_t cluster_score_1 = aligner->match * get<2>(cluster_graphs1[cluster_pairs.front().first.first]);
        int32_t cluster_score_2 = aligner->match * get<2>(cluster_graphs2[cluster_pairs.front().first.second]);
        int32_t max_score_diff = secondary_rescue_score_diff * aligner->mapping_quality_score_diff(max_mapping_quality);
        
        vector<pair<multipath_alignment_t, multipath_alignment_t>> rescued_secondaries;
        vector<pair<pair<size_t, size_t>, int64_t>> rescued_distances;
        vector<double> rescued_multiplicities;
        
        auto align_and_rescue = [&](const Alignment& anchor_aln, const Alignment& rescue_aln,
                                    vector<clustergraph_t>& cluster_graphs, unordered_set<size_t>& paired_clusters,
                                    int32_t max_score, bool anchor_is_read_1, const match_fanouts_t* anchor_fanouts) {
            
#ifdef debug_multipath_mapper
            cerr << "checking for rescues from read " << (anchor_is_read_1 ? 1 : 2) << endl;
#endif
            // remember how many pairs are already in the vector
            size_t num_preexisting_pairs = rescued_secondaries.size();
            
            size_t num_rescuable = 0;
            size_t num_rescues = 0;
            for (size_t i = 0; i < cluster_graphs.size(); ++i) {
                if (paired_clusters.count(i)) {
                    // we already have a consistent pair from this cluster
#ifdef debug_multipath_mapper
                    cerr << "cluster " << i << " is already in a pair" << endl;
#endif

                    continue;
                }
                
#ifdef debug_multipath_mapper
                cerr << "cluster " << i << "'s approximate score is " << get<2>(cluster_graphs[i]) * aligner->match << ", looking for " << max_score - max_score_diff << endl;
#endif
                
                if (get<2>(cluster_graphs[i]) * aligner->match < max_score - max_score_diff) {
#ifdef debug_multipath_mapper
                    cerr << "the approximate score of the remaining is too low to consider" << endl;
#endif
                    // the approximate score of the remaining is too low to consider
                    break;
                }
                
                // count this one as potentially rescuable from
                ++num_rescuable;
                
                if (num_rescues >= secondary_rescue_attempts) {
                    // we have used up our budget of rescue attempts
                    continue;
                }
                
                ++num_rescues;
                
                // TODO: repetitive with align_to_cluster_graphs
                
                // make the alignment
                vector<multipath_alignment_t> cluster_multipath_alns;
                cluster_multipath_alns.emplace_back();
                multipath_align(anchor_aln, get<0>(cluster_graphs[i]), get<1>(cluster_graphs[i]),
                                cluster_multipath_alns.back(), anchor_fanouts);
                
                if (!suppress_multicomponent_splitting) {
                    // split it up if it turns out to be multiple components
                    split_multicomponent_alignments(cluster_multipath_alns);
                }
                
                // order the subpaths
                for (multipath_alignment_t& multipath_aln : cluster_multipath_alns) {
                    topologically_order_subpaths(multipath_aln);
                }
                
                // if we split it up, move the best one to the front
                if (cluster_multipath_alns.size() > 1) {
                    sort_and_compute_mapping_quality(cluster_multipath_alns, None);
                }
                
                // rescue from the alignment
                multipath_alignment_t rescue_multipath_aln;
                if (!likely_mismapping(cluster_multipath_alns.front())) {
                    bool rescued = attempt_rescue(cluster_multipath_alns.front(), rescue_aln, anchor_is_read_1, rescue_multipath_aln);
#ifdef debug_multipath_mapper
                    cerr << "rescued alignment is " << debug_string(rescue_multipath_aln) << endl;
#endif
                    if (rescued) {
#ifdef debug_multipath_mapper
                        cerr << "rescue succeeded, adding to rescue pair vector" << endl;
#endif
                        if (anchor_is_read_1) {
                            int64_t dist = distance_between(cluster_multipath_alns.front(), rescue_multipath_aln, true);
                            if (dist >= 0 && dist != numeric_limits<int64_t>::max()) {
                                rescued_secondaries.emplace_back(move(cluster_multipath_alns.front()), move(rescue_multipath_aln));
                                rescued_distances.emplace_back(make_pair(i, cluster_graphs2.size()), dist);
                                
                            }
                        }
                        else {
                            int64_t dist = distance_between(rescue_multipath_aln, cluster_multipath_alns.front(), true);
                            if (dist >= 0 && dist != numeric_limits<int64_t>::max()) {
                                rescued_secondaries.emplace_back(move(rescue_multipath_aln), move(cluster_multipath_alns.front()));
                                rescued_distances.emplace_back(make_pair(cluster_graphs1.size(), i), dist);
                                
                            }
                        }
                    } else {
#ifdef debug_multipath_mapper
                        cerr << "rescue failed" << endl;
#endif 
                    }
                } else {
#ifdef debug_multipath_mapper
                    cerr << "alignment we're rescuing from is likely a mismapping" << endl;
#endif
                }
            }
            
            // estimate how many of these alignments there probably are in total
            double multiplicity = double(num_rescuable) / double(num_rescues);
            
            // fill out the multiplicity vector to match
            for (size_t i = num_preexisting_pairs; i < rescued_secondaries.size(); ++i) {
                rescued_multiplicities.push_back(multiplicity);
            }
            
//#pragma omp atomic
//            SECONDARY_RESCUE_TOTAL++;
//#pragma omp atomic
//            SECONDARY_RESCUE_ATTEMPT += num_rescues;
//            if (num_rescues > 0) {
//#pragma omp atomic
//                SECONDARY_RESCUE_COUNT++;
//            }
        };
        
        // perform routine for both read ends
        align_and_rescue(alignment1, alignment2, cluster_graphs1, paired_clusters_1,
                         cluster_score_1, true, fanouts1);
        align_and_rescue(alignment2, alignment1, cluster_graphs2, paired_clusters_2,
                         cluster_score_2, false, fanouts2);
        
#ifdef debug_validate_multipath_alignments
        for (pair<multipath_alignment_t, multipath_alignment_t>& multipath_aln_pair : rescued_secondaries) {
#ifdef debug_multipath_mapper
            cerr << "validating rescued secondary multipath alignments:" << endl;
            cerr << debug_string(multipath_aln_pair.first) << endl;
            cerr << debug_string(multipath_aln_pair.second) << endl;
#endif
            if (!validate_multipath_alignment(multipath_aln_pair.first, *xindex)) {
                cerr << "### WARNING ###" << endl;
                cerr << "multipath alignment of read " << multipath_aln_pair.first.sequence() << " failed to validate" << endl;
            }
            if (!validate_multipath_alignment(multipath_aln_pair.second, *xindex)) {
                cerr << "### WARNING ###" << endl;
                cerr << "multipath alignment of read " << multipath_aln_pair.second.sequence() << " failed to validate" << endl;
            }
        }
#endif
        
        if (!rescued_secondaries.empty()) {
            // we found mappings that could be rescues of each other
            
#ifdef debug_multipath_mapper
            cerr << "some rescues succeeded, deduplicating rescued pairs" << endl;
#endif
            
            // find any rescued pairs that are duplicates of each other
            vector<bool> duplicate(rescued_secondaries.size(), false);
            for (size_t i = 1; i < rescued_secondaries.size(); i++) {
                for (size_t j = 0; j < i; j++) {
                    if (abs(distance_between(rescued_secondaries[i].first, rescued_secondaries[j].first)) < 20) {
                        if (abs(distance_between(rescued_secondaries[i].second, rescued_secondaries[j].second)) < 20) {
                            duplicate[i] = true;
                            duplicate[j] = true;
                        }
                    }
                }
            }
            
            // move the duplicates to the end of the vector
            size_t end = rescued_secondaries.size();
            for (size_t i = 0; i < end; ) {
                if (duplicate[i]) {
                    
                    std::swap(rescued_secondaries[i], rescued_secondaries[end - 1]);
                    std::swap(rescued_distances[i], rescued_distances[end - 1]);
                    std::swap(rescued_multiplicities[i], rescued_multiplicities[end - 1]);
                    std::swap(duplicate[i], duplicate[end - 1]);
                    
                    end--;
                }
                else {
                    i++;
                }
            }
            
            // remove duplicates
            if (end < rescued_secondaries.size()) {
                rescued_secondaries.resize(end);
                rescued_distances.resize(end);
                rescued_multiplicities.resize(end);
            }
            
            // merge the rescued secondaries into the return vector
            merge_rescued_mappings(multipath_aln_pairs_out, cluster_pairs, rescued_secondaries, rescued_distances,
                                   rescued_multiplicities);
        } else {
#ifdef debug_multipath_mapper
            cerr << "no rescues succeeded" << endl;
#endif
        }
    }
    
    void MultipathMapper::multipath_map_paired(const Alignment& alignment1, const Alignment& alignment2,
                                               vector<pair<multipath_alignment_t, multipath_alignment_t>>& multipath_aln_pairs_out,
                                               vector<pair<Alignment, Alignment>>& ambiguous_pair_buffer) {
                
#ifdef debug_multipath_mapper
        cerr << "multipath mapping paired reads " << pb2json(alignment1) << " and " << pb2json(alignment2) << endl;
#endif
        
        // empty the output vector (just for safety)
        multipath_aln_pairs_out.clear();
        
        if (!fragment_length_distr.is_finalized()) {
            // we have not estimated a fragment length distribution yet, so we revert to single ended mode and look
            // for unambiguous pairings
            
#ifdef debug_multipath_mapper
            cerr << "no fragment length distribution yet, looking for unambiguous single ended pairs" << endl;
#endif
            
            attempt_unpaired_multipath_map_of_pair(alignment1, alignment2, multipath_aln_pairs_out, ambiguous_pair_buffer);
            
            return;
        }
        
        // the fragment length distribution has been estimated, so we can do full-fledged paired mode
        vector<deque<pair<string::const_iterator, char>>> mem_fanouts1, mem_fanouts2;
        auto mems1 = find_mems(alignment1, &mem_fanouts1);
        auto mems2 = find_mems(alignment2, &mem_fanouts2);
        unique_ptr<match_fanouts_t> fanouts1(mem_fanouts1.empty() ? nullptr
                                             : new match_fanouts_t(record_fanouts(mems1, mem_fanouts1)));
        unique_ptr<match_fanouts_t> fanouts2(mem_fanouts2.empty() ? nullptr
                                             : new match_fanouts_t(record_fanouts(mems2, mem_fanouts2)));
                
#ifdef debug_multipath_mapper
        cerr << "obtained read1 MEMs:" << endl;
        for (MaximalExactMatch mem : mems1) {
            cerr << "\t" << mem << " (" << mem.nodes.size() << " hits filled out of " << mem.match_count << ")" << endl;
        }
        cerr << "obtained read2 MEMs:" << endl;
        for (MaximalExactMatch mem : mems2) {
            cerr << "\t" << mem << " (" << mem.nodes.size() << " hits filled out of " << mem.match_count << ")" << endl;
        }
#endif
        
        // TODO: this method of identifying a unique mapping is fragile to having a low
        // count noise MEM. it might be worth fixing this if we ever want to reenable it
        
        // find the count of the most unique match among the MEMs to assess how repetitive the sequence is
        size_t min_match_count_1 = numeric_limits<int64_t>::max();
        size_t min_match_count_2 = numeric_limits<int64_t>::max();
        for (const MaximalExactMatch& mem : mems1) {
            min_match_count_1 = min(min_match_count_1, mem.match_count);
        }
        for (const MaximalExactMatch& mem : mems2) {
            min_match_count_2 = min(min_match_count_2, mem.match_count);
        }
        
        // initialize cluster variables
        vector<memcluster_t> clusters1, clusters2;
        vector<clustergraph_t> cluster_graphs1, cluster_graphs2;
        vector<pair<pair<size_t, size_t>, int64_t>> cluster_pairs;
        vector<double> pair_multiplicities;
        vector<pair<size_t, size_t>> duplicate_pairs;
        
        MemoizingGraph memoizing_graph(xindex);
        unique_ptr<OrientedDistanceMeasurer> distance_measurer;
        if (distance_index) {
#ifdef debug_multipath_mapper
            cerr << "using a snarl-based distance measurer (if doing oriented distance clustering)" << endl;
#endif
            distance_measurer = unique_ptr<OrientedDistanceMeasurer>(new SnarlOrientedDistanceMeasurer(distance_index));
        }
        else {
#ifdef debug_multipath_mapper
            cerr << "using a path-based distance measurer (if doing oriented distance clustering)" << endl;
#endif
            distance_measurer = unique_ptr<OrientedDistanceMeasurer>(new PathOrientedDistanceMeasurer(&memoizing_graph,
                                                                                                      &path_component_index));
        }


        
#ifdef debug_multipath_mapper
        cerr << "clustering MEMs on both read ends..." << endl;
#endif
        
        // try to rescue high count runs of order-length MEMs for both reads before clustering
        rescue_high_count_order_length_mems(mems1, order_length_repeat_hit_max);
        rescue_high_count_order_length_mems(mems2, order_length_repeat_hit_max);
        
        // do the clustering
        clusters1 = get_clusters(alignment1, mems1, &(*distance_measurer), fanouts1.get());
        clusters2 = get_clusters(alignment2, mems2, &(*distance_measurer), fanouts2.get());
        
        // extract graphs around the clusters and get the assignments of MEMs to these graphs
        cluster_graphs1 = query_cluster_graphs(alignment1, mems1, clusters1);
        cluster_graphs2 = query_cluster_graphs(alignment2, mems2, clusters2);
        
#ifdef debug_multipath_mapper
        cerr << "obtained independent clusters:" << endl;
        cerr << "read 1" << endl;
        for (int i = 0; i < cluster_graphs1.size(); i++) {
            cerr << "\tcluster " << i << endl;
            for (pair<const MaximalExactMatch*, pos_t>  hit : get<1>(cluster_graphs1[i])) {
                cerr << "\t\t" << hit.second << " " <<  hit.first->sequence() << endl;
            }
        }
        cerr << "read 2" << endl;
        for (int i = 0; i < cluster_graphs2.size(); i++) {
            cerr << "\tcluster " << i << endl;
            for (pair<const MaximalExactMatch*, pos_t>  hit : get<1>(cluster_graphs2[i])) {
                cerr << "\t\t" << hit.second << " " <<  hit.first->sequence() << endl;
            }
        }
#endif
        
        if (multipath_aln_pairs_out.empty()) {
            // we haven't already obtained a paired mapping by rescuing into a repeat, so we should try to get one
            // by cluster pairing
            
            cluster_pairs = get_cluster_pairs(alignment1, alignment2, cluster_graphs1, cluster_graphs2, &(*distance_measurer));
            
#ifdef debug_multipath_mapper
            cerr << "obtained cluster pairs:" << endl;
            for (int i = 0; i < cluster_pairs.size(); i++) {
                cerr << "\tpair "  << i << " at distance " << cluster_pairs[i].second << endl;
                cerr << "\t\t read 1 (cluster " << cluster_pairs[i].first.first <<  ")" << endl;
                for (pair<const MaximalExactMatch*, pos_t>  hit : get<1>(cluster_graphs1[cluster_pairs[i].first.first])) {
                    cerr << "\t\t\t" << hit.second << " " <<  hit.first->sequence() << endl;
                }
                cerr << "\t\t read 2 (cluster " << cluster_pairs[i].first.second << ")" << endl;
                for (pair<const MaximalExactMatch*, pos_t>  hit : get<1>(cluster_graphs2[cluster_pairs[i].first.second])) {
                    cerr << "\t\t\t" << hit.second << " " <<  hit.first->sequence() << endl;
                }
            }
#endif
            
            // do we find any pairs that satisfy the distance requirements?
            if (!cluster_pairs.empty()) {
                // We got some pairs that satisfy the distance requirements.
                
                // only perform the mappings that satisfy the expectations on distance
                
                align_to_cluster_graph_pairs(alignment1, alignment2, cluster_graphs1, cluster_graphs2, cluster_pairs,
                                             multipath_aln_pairs_out, duplicate_pairs, fanouts1.get(), fanouts2.get());
                
                // do we produce at least one good looking pair alignments from the clustered clusters?
                if (multipath_aln_pairs_out.empty()
                    || likely_mismapping(multipath_aln_pairs_out.front().first)
                    || likely_mismapping(multipath_aln_pairs_out.front().second)) {
                    
#ifdef debug_multipath_mapper
                    cerr << "one end of the pair may be mismapped, attempting individual end mappings" << endl;
#endif
                    // we're not happy with the pairs we got, try to get a good pair by rescuing from single ended alignments
                    // but block rescue from any sides that we already tried rescue from in the repeat rescue routine
                    
                    vector<pair<multipath_alignment_t, multipath_alignment_t>> rescue_aln_pairs;
                    vector<pair<pair<size_t, size_t>, int64_t>> rescue_distances;
                    vector<double> rescue_multiplicities;
                    bool rescued = align_to_cluster_graphs_with_rescue(alignment1, alignment2, cluster_graphs1, cluster_graphs2,
                                                                       do_repeat_rescue_from_1, do_repeat_rescue_from_2,
                                                                       rescue_aln_pairs, rescue_distances, rescue_multiplicities,
                                                                       fanouts1.get(), fanouts2.get());
                    
                    // if we find consistent pairs by rescue, merge the two lists
                    if (rescued) {
#ifdef debug_multipath_mapper
                        cerr << "found some rescue pairs, merging into current list of consistent mappings" << endl;
#endif

                        merge_rescued_mappings(multipath_aln_pairs_out, cluster_pairs, rescue_aln_pairs, rescue_distances,
                                               rescue_multiplicities);
                        
<<<<<<< HEAD
                        // if we still haven't found mappings that are distinguishable from matches to random sequences,
                        // don't let them have any mapping quality
                        if (likely_mismapping(multipath_aln_pairs_out.front().first) ||
                            likely_mismapping(multipath_aln_pairs_out.front().second)) {
                            multipath_aln_pairs_out.front().first.set_mapping_quality(0);
                            multipath_aln_pairs_out.front().second.set_mapping_quality(0);
                        }
                        else {
                            // TODO: is this still necessary with the multiplicity code?
                            // also account for the possiblity that we selected the wrong ends to rescue with
                            cap_mapping_quality_by_rescue_probability(0, multipath_aln_pairs_out, cluster_pairs,
                                                                      cluster_graphs1, cluster_graphs2, false);
                            
                            // and for the possibility that we missed the correct cluster because of hit sub-sampling
                            // within the MEMs of the cluster
                            cap_mapping_quality_by_hit_sampling_probability(multipath_aln_pairs_out, cluster_pairs,
                                                                            cluster_graphs1, cluster_graphs2, false);
                        }
=======
                        // TODO: is this still necessary with the multiplicity code?
                        // also account for the possiblity that we selected the wrong ends to rescue with
                        cap_mapping_quality_by_rescue_probability(multipath_aln_pairs_out, cluster_pairs,
                                                                  cluster_graphs1, cluster_graphs2, false);
                        
                        // and for the possibility that we missed the correct cluster because of hit sub-sampling
                        // within the MEMs of the cluster
                        cap_mapping_quality_by_hit_sampling_probability(multipath_aln_pairs_out, cluster_pairs,
                                                                        cluster_graphs1, cluster_graphs2, false);
>>>>>>> a3bd4dca
                    }
                    else {
                        // rescue didn't find any consistent mappings, revert to the single ended mappings
                        std::swap(multipath_aln_pairs_out, rescue_aln_pairs);
                        
                        // Don't sort and compute mapping quality; preserve the single-ended MAPQs
                    }
                }
                else {
                
                    // We don't think any of our hits are likely to be mismapped
                    
                    // does it look like we might be overconfident about this pair because of our clustering strategy
                    bool do_secondary_rescue = (multipath_aln_pairs_out.front().first.mapping_quality() >= max_mapping_quality - secondary_rescue_subopt_diff &&
                                                multipath_aln_pairs_out.front().second.mapping_quality() >= max_mapping_quality - secondary_rescue_subopt_diff);
                    
                    if (do_secondary_rescue) {
                        // we're very confident about this pair, but it might be because we over-pruned at the clustering stage
                        // so we use this routine to use rescue on other very good looking independent end clusters
                        attempt_rescue_for_secondaries(alignment1, alignment2, cluster_graphs1, cluster_graphs2,
                                                       duplicate_pairs, multipath_aln_pairs_out, cluster_pairs,
                                                       fanouts1.get(), fanouts2.get());
                        
                        // TODO: is this still necessary with the multiplicity code?
                        // account for the possiblity that we selected the wrong ends to rescue with
                        cap_mapping_quality_by_rescue_probability(0, multipath_aln_pairs_out, cluster_pairs,
                                                                  cluster_graphs1, cluster_graphs2, true);
                    }
                    
                    // account for the possibility that we missed the correct cluster because of hit sub-sampling
                    // within the MEMs of the cluster
                    cap_mapping_quality_by_hit_sampling_probability(multipath_aln_pairs_out, cluster_pairs,
                                                                    cluster_graphs1, cluster_graphs2, do_secondary_rescue);
                    
                }
            }
            else {
                // We got no pairs that satisfy the distance requirements
                
                // revert to independent single ended mappings, but skip any rescues that we already tried
                
#ifdef debug_multipath_mapper
                cerr << "could not find a consistent pair, reverting to single ended mapping" << endl;
#endif
                
                // have it record the multiplicities, even though we don't need them in thiss code path
                vector<double> multiplicities;
                
                bool rescued = align_to_cluster_graphs_with_rescue(alignment1, alignment2, cluster_graphs1, cluster_graphs2,
                                                                   do_repeat_rescue_from_1, do_repeat_rescue_from_2,
                                                                   multipath_aln_pairs_out, cluster_pairs, multiplicities,
                                                                   fanouts1.get(), fanouts2.get());
                
                if (rescued) {
                    // We found valid pairs from rescue
                
                    // TODO: is this still necessary with the multiplicity code?
                    // account for the possiblity that we selected the wrong ends to rescue with
                    cap_mapping_quality_by_rescue_probability(0, multipath_aln_pairs_out, cluster_pairs,
                                                              cluster_graphs1, cluster_graphs2, false);
                }
                
                // Otherwise, we are just using single-end alignments, so don't
                // sort and compute mapping qualities. Leave the single-ended
                // MAPQs.
            }
        }
        
        if (multipath_aln_pairs_out.empty()) {
            // we tried all of our tricks and still didn't find a mapping
            
            // add a null alignment so we know it wasn't mapped
            multipath_aln_pairs_out.emplace_back();
            to_multipath_alignment(alignment1, multipath_aln_pairs_out.back().first);
            to_multipath_alignment(alignment2, multipath_aln_pairs_out.back().second);
            
            // in case we're realigning GAMs that have paths already
            multipath_aln_pairs_out.back().first.clear_subpath();
            multipath_aln_pairs_out.back().first.clear_start();
            multipath_aln_pairs_out.back().second.clear_subpath();
            multipath_aln_pairs_out.back().second.clear_start();
        }
        
        // if we computed extra alignments to get a mapping quality or investigate ambiguous clusters, remove them
        if (multipath_aln_pairs_out.size() > max_alt_mappings) {
            multipath_aln_pairs_out.resize(max_alt_mappings);
        }
        
        if (simplify_topologies) {
            for (pair<multipath_alignment_t, multipath_alignment_t>& multipath_aln_pair : multipath_aln_pairs_out) {
                merge_non_branching_subpaths(multipath_aln_pair.first);
                merge_non_branching_subpaths(multipath_aln_pair.second);
            }
        }
        
        // remove the full length bonus if we don't want it in the final score
        if (strip_bonuses) {
            for (pair<multipath_alignment_t, multipath_alignment_t>& multipath_aln_pair : multipath_aln_pairs_out) {
                strip_full_length_bonuses(multipath_aln_pair.first);
                strip_full_length_bonuses(multipath_aln_pair.second);
            }
        }
        
        // Compute the fragment length distribution.
        // TODO: make this machine-readable instead of a copy-able string.
        string distribution = "-I " + to_string(fragment_length_distr.mean()) + " -D " + to_string(fragment_length_distr.std_dev());
        
        for (pair<multipath_alignment_t, multipath_alignment_t>& multipath_aln_pair : multipath_aln_pairs_out) {
            // Annotate with paired end distribution
            multipath_aln_pair.first.set_annotation("fragment_length_distribution", distribution);
            multipath_aln_pair.second.set_annotation("fragment_length_distribution", distribution);
        }
        
        // clean up the graph objects on the heap
        for (auto cluster_graph : cluster_graphs1) {
            delete get<0>(cluster_graph);
        }
        for (auto cluster_graph : cluster_graphs2) {
            delete get<0>(cluster_graph);
        }
        
#ifdef debug_pretty_print_alignments
        cerr << "final alignments being returned:" << endl;
        for (const pair<multipath_alignment_t, multipath_alignment_t>& multipath_aln_pair : multipath_aln_pairs_out) {
            cerr << "read 1: " << endl;
            view_multipath_alignment(cerr, multipath_aln_pair.first, *xindex);
            cerr << "read 2: " << endl;
            view_multipath_alignment(cerr, multipath_aln_pair.second, *xindex);
        }
#endif
    }
    
    void MultipathMapper::reduce_to_single_path(const multipath_alignment_t& multipath_aln, vector<Alignment>& alns_out,
                                                size_t max_number) const {
    
#ifdef debug_multipath_mapper
        cerr << "linearizing multipath alignment to assess positional diversity" << endl;
#endif        
        // Compute a few optimal alignments using disjoint sets of subpaths.
        // This hopefully gives us a feel for the positional diversity of the MultipathMapping.
        // But we still may have duplicates or overlaps in vg node space.
        auto alns = optimal_alignments_with_disjoint_subpaths(multipath_aln, max_number + 1);
        
        if (alns.empty()) {
            // This happens only if the read is totally unmapped
            assert(multipath_aln.subpath_size() == 0);
            
            // Output an unmapped alignment.
            alns_out.emplace_back();
            Alignment& aln = alns_out.back();
            
            // Transfer read information over to alignment
            transfer_read_metadata(multipath_aln, aln);
            
            // Score and MAPQ and path and stuff will all be 0.
            return;
        }
        
        // Otherwise we know there is at least one non-unmapped mapping
        
        // Make a list of all the scores
        vector<double> scores(1, alns[0].score());
        // Emit the alignment
        alns_out.push_back(alns[0]);
        
#ifdef debug_multipath_mapper
        cerr << "found optimal mapping with score " << alns_out[0].score() << endl;
        cerr << "\t" << pb2json(alns_out[0]) << endl;
#endif
        
        // Find all the nodes touched by the best alignment
        unordered_set<id_t> in_best;
        for (auto& m : alns[0].path().mapping()) {
            // Put each node in the set
            in_best.insert(m.position().node_id());
        }
        
        for (size_t i = 1; i < alns.size(); i++) {
            // For each other alignment, decide if it overlaps the best one
            size_t overlapped = 0;
            for (auto& m : alns[i].path().mapping()) {
                if (in_best.count(m.position().node_id())) {
                    overlapped++;
                }
            }
            
#ifdef debug_multipath_mapper
            cerr << "found suboptimal mapping overlapping " << overlapped << "/" << alns[i].path().mapping_size() << " with score " 
                << alns[i].score() << endl;
            cerr << "\t" << pb2json(alns[i]) << endl;
#endif
            
            if (overlapped == 0) {
                // This is a nonoverlapping alignment so we want to emit it
                // Save its score
                scores.push_back(alns[i].score());
                // Emit the alignment
                alns_out.push_back(alns[i]);
                
                // Don't overlap with it either.
                for (auto& m : alns[i].path().mapping()) {
                    // Put each node in the set
                    in_best.insert(m.position().node_id());
                }
            }
        }
        
#ifdef debug_multipath_mapper
        cerr << "overall found optimal mapping with score " << alns_out[0].score() << " plus " << (alns_out.size() - 1)
            << " of " << max_number << " alternate linearizations";
        if (alns_out.size() >= 2) {
            cerr << " with best score " << alns_out[1].score();
        }
        cerr << endl;
#endif   
       
        if (mapping_quality_method != None) {
            // Now compute the MAPQ for the best alignment
            auto placement_mapq = compute_raw_mapping_quality_from_scores(scores, mapping_quality_method,
                                                                          !multipath_aln.quality().empty());
            // And min it in with what;s there already.
            alns_out[0].set_mapping_quality(min(alns_out[0].mapping_quality(), placement_mapq));
            for (size_t i = 1; i < alns_out.size(); i++) {
                // And zero all the others
                alns_out[i].set_mapping_quality(0);
            }
        }
    }
    
    void MultipathMapper::split_multicomponent_alignments(vector<multipath_alignment_t>& multipath_alns_out,
                                                          vector<size_t>* cluster_idxs) const {
        
        size_t num_original_alns = multipath_alns_out.size();
        for (size_t i = 0; i < num_original_alns; i++) {
            
            vector<vector<int64_t>> comps = connected_components(multipath_alns_out[i]);
            
            if (comps.size() > 1) {
#ifdef debug_multipath_mapper
                cerr << "splitting multicomponent alignment " << debug_string(multipath_alns_out[i]) << endl;
#endif
                // split this multipath alignment into its connected components
                for (size_t j = 1; j < comps.size(); j++) {
                    multipath_alns_out.emplace_back();
                    extract_sub_multipath_alignment(multipath_alns_out[i], comps[j],
                                                    multipath_alns_out.back());
                    // also label the split alignment with its cluster of origin, if we're keeping track of that
                    if (cluster_idxs) {
                        cluster_idxs->emplace_back(cluster_idxs->at(i));
                    }
                }
                // put the first component into the original location
                multipath_alignment_t last_component;
                extract_sub_multipath_alignment(multipath_alns_out[i], comps[0], last_component);
                multipath_alns_out[i] = move(last_component);
            }
        }
    }

    void MultipathMapper::merge_rescued_mappings(vector<pair<multipath_alignment_t, multipath_alignment_t>>& multipath_aln_pairs_out,
                                                 vector<pair<pair<size_t, size_t>, int64_t>>& cluster_pairs,
                                                 vector<pair<multipath_alignment_t, multipath_alignment_t>>& rescued_multipath_aln_pairs,
                                                 vector<pair<pair<size_t, size_t>, int64_t>>& rescued_cluster_pairs,
                                                 vector<double>& rescued_multiplicities) const {
                
        size_t num_unrescued_pairs = multipath_aln_pairs_out.size();
        
        // give all the original mappings a multiplicity of 1
        vector<double> merged_multiplicities(num_unrescued_pairs, 1.0);
        
        for (size_t j = 0; j < rescued_multipath_aln_pairs.size(); j++) {
            
            // make sure this pair isn't a duplicate with any of the original pairs
            bool duplicate = false;
            for (size_t i = 0; i < num_unrescued_pairs; i++) {
#ifdef debug_multipath_mapper
                cerr << "checking if rescue pair " << j << " is duplicate of original pair " << i << endl;
#endif
                if (abs(distance_between(multipath_aln_pairs_out[i].first, rescued_multipath_aln_pairs[j].first)) < 20) {
                    if (abs(distance_between(multipath_aln_pairs_out[i].second, rescued_multipath_aln_pairs[j].second)) < 20) {
#ifdef debug_multipath_mapper
                        cerr << "found a duplicate" << endl;
#endif
                        duplicate = true;
                        // TODO: should i take the max of the multiplicities, or let it stay at 1?
                        break;
                    }
                }
            }
            
            // TODO: does it make more sense to give a duplicate a multiplicity of 1 or the estimated rescue multiplicity?
            // currently using 1
            
            if (!duplicate) {
#ifdef debug_multipath_mapper
                cerr << "no duplicate, adding to return vector if distance is finite and positive" << endl;
#endif
                cluster_pairs.emplace_back(rescued_cluster_pairs[j]);
                multipath_aln_pairs_out.emplace_back(move(rescued_multipath_aln_pairs[j]));
                merged_multiplicities.emplace_back(rescued_multiplicities[j]);
            }
        }
        
        sort_and_compute_mapping_quality(multipath_aln_pairs_out, cluster_pairs, nullptr, &merged_multiplicities);
    }

    double MultipathMapper::estimate_missed_rescue_multiplicity(size_t which_pair,
                                                                const vector<pair<pair<size_t, size_t>, int64_t>>& cluster_pairs,
                                                                const vector<clustergraph_t>& cluster_graphs1,
                                                                const vector<clustergraph_t>& cluster_graphs2,
                                                                bool from_secondary_rescue) const {
#ifdef debug_multipath_mapper
        cerr << "checking whether we should enter rescue multiplicity routine" << endl;
#endif
        
        
        double multiplicity = 1.0;
        
        // did we use an out-of-bounds cluster index to flag either end as coming from a rescue?
        bool opt_aln_1_is_rescued = cluster_pairs[which_pair].first.first >= cluster_graphs1.size();
        bool opt_aln_2_is_rescued = cluster_pairs[which_pair].first.second >= cluster_graphs2.size();
        
        // was the optimal cluster pair obtained by rescue?
        if (opt_aln_1_is_rescued || opt_aln_2_is_rescued) {
            // let's figure out if we should reduce its mapping quality to reflect the fact that we may not have selected the
            // correct cluster as a rescue candidate
            
#ifdef debug_multipath_mapper
            cerr << "the optimal alignment is a rescue, checking if we need to cap the mapping quality" << endl;
#endif
            
            vector<clustergraph_t>& anchor_clusters = opt_aln_1_is_rescued ? cluster_graphs2 : cluster_graphs1;
            size_t anchor_idx = opt_aln_1_is_rescued ? cluster_pairs[which_pair].first.second : cluster_pairs[which_pair].first.first;
            
            // find the range of clusters that could plausibly be about as good as the one that rescue succeeded from
            size_t plausible_clusters_end_idx = anchor_idx;
            for (; plausible_clusters_end_idx < anchor_clusters.size(); plausible_clusters_end_idx++) {
                if (get<2>(anchor_clusters[plausible_clusters_end_idx]) < get<2>(anchor_clusters[anchor_idx]) - plausible_rescue_cluster_coverage_diff) {
                    break;
                }
            }
            
            // TODO: it's a bit ugly/fragile to have the secondary rescue logic recapitulated here
            
            // figure out which index corresponds to the end of the range we would have rescued
            size_t max_rescues_attempted_idx;
            if (from_secondary_rescue) {
                // find the indexes that were added by pair clustering
                unordered_set<size_t> paired_idxs;
                for (auto& cluster_pair : cluster_pairs) {
                    paired_idxs.insert(opt_aln_1_is_rescued ? cluster_pair.first.second : cluster_pair.first.first);
                }
                
                // the "budget" of rescues we could have performed
                size_t rescues_left = secondary_rescue_attempts;
                size_t i = 0;
                for (; i < anchor_clusters.size(); i++) {
                    // did we skip thi index because it was already in a pair?
                    if (!paired_idxs.count(i)) {
                        if (rescues_left) {
                            // we would have tried a secondary rescue here
                            rescues_left--;
                        }
                        else {
                            // we would have run out of secondary rescues here
                            break;
                        }
                    }
                }
                // this is the first index we didn't rescue
                max_rescues_attempted_idx = i;
            }
            else {
                // simpler without secondary rescue, we would have just rescued up to the maximum allowable
                max_rescues_attempted_idx = max_rescue_attempts;
            }
            
#ifdef debug_multipath_mapper
            cerr << "performed up to " << max_rescues_attempted_idx << " out of " << plausible_clusters_end_idx << " plausible rescues" << endl;
#endif
            
            multiplicity = max(1.0, double(plausible_clusters_end_idx) / double(max_rescues_attempted_idx));
        }
        
        return multiplicity;
    }
    
    void MultipathMapper::cap_mapping_quality_by_rescue_probability(size_t which_pair,
                                                                    vector<pair<multipath_alignment_t, multipath_alignment_t>>& multipath_aln_pairs_out,
                                                                    const vector<pair<pair<size_t, size_t>, int64_t>>& cluster_pairs,
                                                                    const vector<clustergraph_t>& cluster_graphs1,
                                                                    const vector<clustergraph_t>& cluster_graphs2,
                                                                    bool from_secondary_rescue) const {
        
        // estimate how many equivalent alignments might have been missed because of the hard cap on rescues
        double multiplicity = estimate_missed_rescue_multiplicity(which_pair, cluster_pairs,
                                                                  cluster_graphs1, cluster_graphs2,
                                                                  from_secondary_rescue);
        
        if (multiplicity > 1.0) {
            double fraction_considered = 1.0 / multiplicity;
            int32_t rescue_mapq = round(prob_to_phred(1.0 - fraction_considered));
            
#ifdef debug_multipath_mapper
            cerr << "capping mapping quality at " << rescue_mapq << endl;
#endif
            
            // cap the mapping quality at this value
            multipath_aln_pairs_out.front().first.set_mapping_quality(min(multipath_aln_pairs_out[which_pair].first.mapping_quality(),
                                                                          rescue_mapq));
            multipath_aln_pairs_out.front().second.set_mapping_quality(min(multipath_aln_pairs_out[which_pair].second.mapping_quality(),
                                                                           rescue_mapq));
        }
    }
    
    double MultipathMapper::prob_equivalent_clusters_hits_missed(const memcluster_t& cluster) const {
        // we will approximate the probability of missing a cluster with the same MEMs as this one due to hit sampling
        // by the probability of missing the correct hit for all of the MEMs in this one
        double prob_of_missing_all = 1.0;
        for (const pair<const MaximalExactMatch*, pos_t>& hit : cluster) {
            const MaximalExactMatch& mem = *hit.first;
            prob_of_missing_all *= (mem.queried_count >= mem.match_count ? 0.0 : 1.0 - double(mem.queried_count) / double(mem.match_count));
        }
        return prob_of_missing_all;
    }

    double MultipathMapper::hit_sampling_multiplicity(const memcluster_t& cluster) const {
        double max_fraction_sampled = 0.0;
        for (const pair<const MaximalExactMatch*, pos_t>& hit : cluster) {
            const MaximalExactMatch& mem = *hit.first;
            max_fraction_sampled = max(max_fraction_sampled, double(mem.queried_count) / double(mem.match_count));
        }
        return 1.0 / max_fraction_sampled;
    }

    double MultipathMapper::pair_hit_sampling_multiplicity(const memcluster_t& cluster_1, const memcluster_t& cluster_2) const {
        return min(hit_sampling_multiplicity(cluster_1), hit_sampling_multiplicity(cluster_2));
    }
    
    void MultipathMapper::cap_mapping_quality_by_hit_sampling_probability(vector<pair<multipath_alignment_t, multipath_alignment_t>>& multipath_aln_pairs_out,
                                                                          const vector<pair<pair<size_t, size_t>, int64_t>>& cluster_pairs,
                                                                          const vector<clustergraph_t>& cluster_graphs1,
                                                                          const vector<clustergraph_t>& cluster_graphs2,
                                                                          bool did_secondary_rescue) const {
        
#ifdef debug_multipath_mapper
        cerr << "checking whether to cap mapping quality based on hit sub-sampling" << endl;
#endif
        
        // did we use an out-of-bounds cluster index to flag either end as coming from a rescue?
        bool opt_aln_1_is_rescued = cluster_pairs.front().first.first >= cluster_graphs1.size();
        bool opt_aln_2_is_rescued = cluster_pairs.front().first.second >= cluster_graphs2.size();
        
        // what is the chance that we would have missed a cluster with the same MEMs because of hit sub-sampling
        double prob_missing_equiv_cluster_1 = 0.0, prob_missing_equiv_cluster_2 = 0.0;
        if (!opt_aln_1_is_rescued) {
            prob_missing_equiv_cluster_1 = prob_equivalent_clusters_hits_missed(get<1>(cluster_graphs1[cluster_pairs.front().first.first]));
        }
        if (!opt_aln_2_is_rescued) {
            prob_missing_equiv_cluster_2 = prob_equivalent_clusters_hits_missed(get<1>(cluster_graphs2[cluster_pairs.front().first.second]));
        }
        
#ifdef debug_multipath_mapper
        cerr << "estimate probability of missing correct cluster from hit sampling for read 1 as " << prob_missing_equiv_cluster_1 << " and read 2 as " << prob_missing_equiv_cluster_2 << endl;
#endif
        
        if (prob_missing_equiv_cluster_1 == 0.0 && prob_missing_equiv_cluster_2 == 0.0) {
            // we can bail out now if we don't think hit sub-sampling was a factor
            return;
        }
        
        // what is the chance that we would have missed a pair?
        double prob_missing_pair = 0.0;
        if (opt_aln_1_is_rescued) {
#ifdef debug_multipath_mapper
            cerr << "optimal mapping is a rescue on read 1, sampling error only applies to read 2" << endl;
#endif
            
            prob_missing_pair = prob_missing_equiv_cluster_2;
        }
        else if (opt_aln_2_is_rescued) {
#ifdef debug_multipath_mapper
            cerr << "optimal mapping is a rescue on read 2, sampling error only applies to read 1" << endl;
#endif
            
            prob_missing_pair = prob_missing_equiv_cluster_1;
        }
        else if (!did_secondary_rescue) {
            // in this case we are assured that there was no rescue (except perhaps a failed rescue
            // that was trying to improve over a likely mismapping--a rare case where we won't mind
            // being pessimistic about the mapping quality)
            
            prob_missing_pair = 1.0 - (1.0 - prob_missing_equiv_cluster_1) * (1.0 - prob_missing_equiv_cluster_2);
        }
        else {
            // the complicated case:
            
            // we did secondary rescue, so now we must account for the fact that we *could* have recovered a cluster that we missed
            // because of MEM sub-sampling through the secondary rescue code path.
            
            // we will first cap the estimate of the probability of missing an equivalent cluster by the probability of rescuing
            // from the other read's cluster (assuming the other cluster is correct)
            
#ifdef debug_multipath_mapper
            cerr << "we did secondary rescue, so we must also account for the ability to rescue a sub-sampled cluster" << endl;
#endif
            
            // checks if one cluster is a subset of another
            auto cluster_contained_in = [](const memcluster_t& sub, const memcluster_t& super) {
                size_t i = 0;
                if (sub.size() <= super.size()) {
                    // query_cluster_graphs sorts the cluster hits so that they are ordered by length
                    // and then lexicographically by read interval
                    for (size_t j = 0; i < sub.size() && j < super.size(); j++) {
                        const MaximalExactMatch* mem_sub = sub[i].first;
                        const MaximalExactMatch* mem_super = super[j].first;
                        if (mem_sub == mem_super) {
                            i++;
                        }
                        else if (mem_sub->length() > mem_super->length() || (mem_sub->length() == mem_super->length() &&
                                                                             make_pair(mem_sub->begin, mem_sub->end) > make_pair(mem_super->begin, mem_super->end))) {
                            // we've passed the place in the vector where this hit should have occurred
                            break;
                        }
                                 
                    }
                }
                // did we find all of the MEMs in the superset?
                return i == sub.size();;
            };
            
            // TODO: figuring out which clusters we rescued from requires me to duplicate the secondary rescue code...
            
            // keep track of which clusters already have consistent pairs (so we wouldn't have rescued from them)
            unordered_set<size_t> paired_clusters_1, paired_clusters_2;
            for (size_t i = 0; i < multipath_aln_pairs_out.size(); i++) {
                paired_clusters_1.insert(cluster_pairs[i].first.first);
                paired_clusters_2.insert(cluster_pairs[i].first.second);
            }
            
            // the score parameters from the secondary rescue code that we use to decide which clusters to rescue from
            auto aligner = get_aligner(multipath_aln_pairs_out.empty() ? false :
                                       !multipath_aln_pairs_out.front().first.quality().empty() && !multipath_aln_pairs_out.front().second.quality().empty());
            int32_t cluster_score_1 = aligner->match * get<2>(cluster_graphs1[cluster_pairs.front().first.first]);
            int32_t cluster_score_2 = aligner->match * get<2>(cluster_graphs2[cluster_pairs.front().first.second]);
            int32_t max_score_diff = secondary_rescue_score_diff * aligner->mapping_quality_score_diff(max_mapping_quality);
            
            // we'll count up how many of the equivalent clusters we would have done secondary rescue from
            size_t num_equivalent_1 = 0;
            size_t num_equivalent_2 = 0;
            size_t num_rescued_equivalent_1 = 0;
            size_t num_rescued_equivalent_2 = 0;
            
            size_t num_rescues_1 = 0;
            for (size_t i = 0; i < cluster_graphs1.size(); i++) {
                // is this an equivalent cluster?
                bool equiv = cluster_contained_in(get<1>(cluster_graphs1[cluster_pairs.front().first.first]), get<1>(cluster_graphs1[i]));
                // and would we have done used it for a secondary rescue?
                bool did_rescue = (!paired_clusters_1.count(i) && num_rescues_1 < secondary_rescue_attempts
                                   && get<2>(cluster_graphs1[i]) * aligner->match >= cluster_score_1 - max_score_diff);
                // keep track of the counts
                num_rescues_1 += did_rescue;
                num_equivalent_1 += equiv;
                num_rescued_equivalent_1 += did_rescue && equiv;
            }
            
            size_t num_rescues_2 = 0;
            for (size_t i = 0; i < cluster_graphs2.size(); i++) {
                // is this an equivalent cluster?
                bool equiv = cluster_contained_in(get<1>(cluster_graphs2[cluster_pairs.front().first.second]), get<1>(cluster_graphs2[i]));
                // and would we have done used it for a secondary rescue?
                bool did_rescue = (!paired_clusters_2.count(i) && num_rescues_2 < secondary_rescue_attempts
                                   && get<2>(cluster_graphs2[i]) * aligner->match >= cluster_score_2 - max_score_diff);
                // keep track of the counts
                num_rescues_2 += did_rescue;
                num_equivalent_2 += equiv;
                num_rescued_equivalent_2 += did_rescue && equiv;
            }
#ifdef debug_multipath_mapper
            cerr << "did secondary rescue from " << num_rescued_equivalent_1 << " of " << num_equivalent_1 << " equivalent clusters on read 1 and " << num_rescued_equivalent_2 << " of " << num_equivalent_2 << " equivalent clusters on read 2" << endl;
#endif
            
            // compute the probability that we failed to rescue each of the clusters from the other
            double prob_missed_rescue_of_cluster_1 = 1.0 - (1.0 - prob_missing_equiv_cluster_2) * double(num_rescued_equivalent_2) / double(num_equivalent_2);
            double prob_missed_rescue_of_cluster_2 = 1.0 - (1.0 - prob_missing_equiv_cluster_1) * double(num_rescued_equivalent_1) / double(num_equivalent_1);
            
#ifdef debug_multipath_mapper
            cerr << "estimate the probability we missed rescue of cluster 1 at " << prob_missed_rescue_of_cluster_1 << " and cluster 2 at " << prob_missed_rescue_of_cluster_2 << endl;
#endif
            
            // possibly lower our estimate of the probabilty of missing a cluster if there was a high probabilty
            // that we would have found it during secondary rescue
            prob_missing_equiv_cluster_1 = min(prob_missed_rescue_of_cluster_1, prob_missing_equiv_cluster_1);
            prob_missing_equiv_cluster_2 = min(prob_missed_rescue_of_cluster_2, prob_missing_equiv_cluster_2);
            
            prob_missing_pair = 1.0 - (1.0 - prob_missing_equiv_cluster_1) * (1.0 - prob_missing_equiv_cluster_2);
        }
        
#ifdef debug_multipath_mapper
        cerr << "estimate probability that hit sampling caused us to miss correct cluster pair at " << prob_missing_pair << endl;
#endif
        
        if (prob_missing_pair > 0.0) {
            int32_t hit_sampling_mapq = round(prob_to_phred(prob_missing_pair));
            
#ifdef debug_multipath_mapper
            cerr << "capping mapping quality to " << hit_sampling_mapq << endl;
#endif
            
            // cap the mapping quality at this value
            multipath_aln_pairs_out.front().first.set_mapping_quality(min(multipath_aln_pairs_out.front().first.mapping_quality(),
                                                                          hit_sampling_mapq));
            multipath_aln_pairs_out.front().second.set_mapping_quality(min(multipath_aln_pairs_out.front().second.mapping_quality(),
                                                                           hit_sampling_mapq));
        }
    }
    
    void MultipathMapper::cap_mapping_quality_by_hit_sampling_probability(vector<multipath_alignment_t>& multipath_alns_out,
                                                                          const vector<size_t>& cluster_idxs,
                                                                          const vector<clustergraph_t>& cluster_graphs) const {
        
        clustergraph_t& opt_cluster = cluster_graphs[cluster_idxs.front()];
        
        // what is the chance that we would have missed a cluster with the same MEMs because of hit sub-sampling
        double prob_missing_equiv_cluster = prob_equivalent_clusters_hits_missed(get<1>(opt_cluster));
        
        
#ifdef debug_multipath_mapper
        cerr << "estimate probability that hit sampling caused us to miss correct cluster at " << prob_missing_equiv_cluster << endl;
#endif
        
        if (prob_missing_equiv_cluster > 0.0) {
            int32_t hit_sampling_mapq = round(prob_to_phred(prob_missing_equiv_cluster));
            
#ifdef debug_multipath_mapper
            cerr << "capping mapping quality to " << hit_sampling_mapq << endl;
#endif
            
            // cap the mapping quality at this value
            multipath_alns_out.front().set_mapping_quality(min(multipath_alns_out.front().mapping_quality(),
                                                               hit_sampling_mapq));
        }
    }

    MultipathMapper::match_fanouts_t MultipathMapper::record_fanouts(const vector<MaximalExactMatch>& mems,
                                                                     vector<deque<pair<string::const_iterator, char>>>& fanouts) const {
        
        match_fanouts_t match_fanouts;
        if (!fanouts.empty()) {
            assert(fanouts.size() == mems.size());
            for (size_t i = 0; i < mems.size(); ++i) {
                if (!fanouts[i].empty()) {
                    match_fanouts[&mems[i]] = move(fanouts[i]);
                }
            }
        }
        return match_fanouts;
    }
    
    void MultipathMapper::split_multicomponent_alignments(vector<pair<multipath_alignment_t, multipath_alignment_t>>& multipath_aln_pairs_out,
                                                          vector<pair<pair<size_t, size_t>, int64_t>>& cluster_pairs) const {
        
        size_t original_num_pairs = multipath_aln_pairs_out.size();
        for (size_t i = 0; i < original_num_pairs; i++) {
            vector<vector<int64_t>> connected_components_1 = connected_components(multipath_aln_pairs_out[i].first);
            vector<vector<int64_t>> connected_components_2 = connected_components(multipath_aln_pairs_out[i].second);
            
#ifdef debug_multipath_mapper
            cerr << "finding connected components for mapping:" << endl;
            view_multipath_alignment_as_dot(cerr, multipath_aln_pairs_out[i].first);
            view_multipath_alignment_as_dot(cerr, multipath_aln_pairs_out[i].second);
            //cerr  << pb2json(multipath_aln_pairs_out[i].first) << endl;
            //cerr  << pb2json(multipath_aln_pairs_out[i].second) << endl;
            cerr << "read 1 connected components:" << endl;
            for (vector<int64_t>& comp : connected_components_1) {
                cerr << "\t";
                for (int64_t j : comp) {
                    cerr << j << " ";
                }
                cerr << endl;
            }
            cerr << "read 2 connected components:" << endl;
            for (vector<int64_t>& comp : connected_components_2) {
                cerr << "\t";
                for (int64_t j : comp) {
                    cerr << j << " ";
                }
                cerr << endl;
            }
#endif
            // we will put pairs of split up components in here
            vector<pair<multipath_alignment_t, multipath_alignment_t>> split_multipath_alns;
            
            if (connected_components_1.size() > 1 && connected_components_2.size() > 1) {
#ifdef debug_multipath_mapper
                cerr << "splitting both multicomponent alignments" << endl;
#endif
                // need to split both ends
                for (size_t j = 0; j < connected_components_1.size(); j++) {
                    for (size_t k = 0; k < connected_components_2.size(); k++) {
                        split_multipath_alns.emplace_back();
                        extract_sub_multipath_alignment(multipath_aln_pairs_out[i].first, connected_components_1[j],
                                                        split_multipath_alns.back().first);
                        extract_sub_multipath_alignment(multipath_aln_pairs_out[i].second, connected_components_2[k],
                                                        split_multipath_alns.back().second);
                    }
                }
            }
            else if (connected_components_1.size() > 1) {
#ifdef debug_multipath_mapper
                cerr << "splitting read 1 multicomponent alignments" << endl;
#endif
                // only need to split first end
                for (size_t j = 0; j < connected_components_1.size(); j++) {
                    split_multipath_alns.emplace_back(multipath_alignment_t(), multipath_aln_pairs_out[i].second);
                    extract_sub_multipath_alignment(multipath_aln_pairs_out[i].first, connected_components_1[j],
                                                    split_multipath_alns.back().first);
                }
            }
            else if (connected_components_2.size() > 1) {
#ifdef debug_multipath_mapper
                cerr << "splitting read 2 multicomponent alignments" << endl;
#endif
                // only need to split second end
                for (size_t j = 0; j < connected_components_2.size(); j++) {
                    split_multipath_alns.emplace_back(multipath_aln_pairs_out[i].first, multipath_alignment_t());
                    extract_sub_multipath_alignment(multipath_aln_pairs_out[i].second, connected_components_2[j],
                                                    split_multipath_alns.back().second);
                }
            }
            
            // are there split up pairs to add to the output vector?
            if (!split_multipath_alns.empty()) {
                
                bool replaced_original = false;
                for (pair<multipath_alignment_t, multipath_alignment_t>& split_multipath_aln_pair : split_multipath_alns) {
                    // we also need to measure the disance for scoring
                    int64_t dist = distance_between(split_multipath_aln_pair.first, split_multipath_aln_pair.second,
                                                    true);
                    
                    // if we can't measure a distance, then don't add the pair
                    if (dist != numeric_limits<int64_t>::max()) {
                        
#ifdef debug_multipath_mapper
                        cerr << "adding component pair at distance " << dist << ":" << endl;
                        cerr  << debug_string(split_multipath_aln_pair.first) << endl;
                        cerr  << debug_string(split_multipath_aln_pair.second) << endl;
#endif
                        
                        if (!replaced_original) {
                            // put the first one back into the original position in the output vector
                            multipath_aln_pairs_out[i] = move(split_multipath_aln_pair);
                            cluster_pairs[i].second = dist;
                            replaced_original = true;
                        }
                        else {
                            // append the rest of them to the end
                            multipath_aln_pairs_out.emplace_back(move(split_multipath_aln_pair));
                            cluster_pairs.emplace_back(cluster_pairs[i].first, dist);
                        }
                    }
                }
            }
        }
    }
    
    void MultipathMapper::align_to_cluster_graph_pairs(const Alignment& alignment1, const Alignment& alignment2,
                                                       vector<clustergraph_t>& cluster_graphs1,
                                                       vector<clustergraph_t>& cluster_graphs2,
                                                       vector<pair<pair<size_t, size_t>, int64_t>>& cluster_pairs,
                                                       vector<pair<multipath_alignment_t, multipath_alignment_t>>& multipath_aln_pairs_out,
                                                       vector<pair<size_t, size_t>>& duplicate_pairs_out,
                                                       const match_fanouts_t* fanouts1, const match_fanouts_t* fanouts2) {
        
        assert(multipath_aln_pairs_out.empty());
        
        auto aligner = get_aligner(!alignment1.quality().empty() && !alignment2.quality().empty());
        auto get_pair_approx_likelihood = [&](const pair<pair<size_t, size_t>, int64_t>& cluster_pair) {
            return ((get<2>(cluster_graphs1[cluster_pair.first.first])
                     + get<2>(cluster_graphs2[cluster_pair.first.second])) * aligner->match * aligner->log_base
                    + fragment_length_log_likelihood(cluster_pair.second));
        };
        
        // sort the pairs descending by approximate likelihood
        stable_sort(cluster_pairs.begin(), cluster_pairs.end(),
                    [&](const pair<pair<size_t, size_t>, int64_t>& a, const pair<pair<size_t, size_t>, int64_t>& b) {
                        // compute approximate likelihood in similar way to how the mapping quality routine will
                        double likelihood_1 = get_pair_approx_likelihood(a);
                        double likelihood_2 = get_pair_approx_likelihood(b);
                        size_t hash_1 = wang_hash<pair<pair<size_t, size_t>, int64_t>>()(a);
                        size_t hash_2 = wang_hash<pair<pair<size_t, size_t>, int64_t>>()(b);
                        return (likelihood_1 > likelihood_2 || (likelihood_1 == likelihood_2 && hash_1 < hash_2));
                    });
        
#ifdef debug_multipath_mapper
        cerr << "sorting cluster pairs by approximate likelihood:" << endl;
        for (size_t i = 0; i < cluster_pairs.size(); i++) {
            cerr << i << "-th cluster: " << cluster_pairs[i].first.first << " " << cluster_pairs[i].first.second << ", likelihood " << get_pair_approx_likelihood(cluster_pairs[i]) << endl;
        }
        
        cerr << "aligning to cluster pairs..." << endl;
#endif
        
        // we may need to compute an extra mapping above the one we'll report if we're computing mapping quality
        size_t num_mappings_to_compute = mapping_quality_method != None ? max(num_mapping_attempts, (size_t) 2) : num_mapping_attempts;
        
        // TODO: some cluster pairs will produce redundant subgraph pairs.
        // We'll end up with redundant pairs being output.
        
        // the same index may occur in multiple pairs, if so we can copy it rather than needing to recompute it
        // we keep track of where the original occurrence was here
        unordered_map<size_t, size_t> previous_multipath_alns_1, previous_multipath_alns_2;
        
        // align to each cluster pair
        multipath_aln_pairs_out.reserve(min(num_mappings_to_compute, cluster_pairs.size()));
        size_t num_mappings = 0;
        for (size_t i = 0; i < cluster_pairs.size(); ++i) {
            // For each cluster pair
            const pair<pair<size_t, size_t>, int64_t>& cluster_pair = cluster_pairs[i];
            
            // if we have a cluster graph pair with small enough MEM coverage
            // compared to the best one or we've made the maximum number of
            // alignments we stop producing alternate alignments
            if (get_pair_approx_likelihood(cluster_pair) < mem_coverage_min_ratio * get_pair_approx_likelihood(cluster_pairs.front())
                || num_mappings >= num_mappings_to_compute) {
                
                // remove the rest of the cluster pairs so we maintain the invariant that there are the
                // same number of cluster pairs as alternate mappings
                cluster_pairs.resize(i);
                
                break;
            }
#ifdef debug_multipath_mapper
            cerr << "doing pair " << cluster_pair.first.first << " " << cluster_pair.first.second << endl;
#endif
            // create multipath alignments to fill
            multipath_aln_pairs_out.emplace_back();
            
            auto prev_1 = previous_multipath_alns_1.find(cluster_pair.first.first);
            if (prev_1 == previous_multipath_alns_1.end()) {
                // we haven't done this alignment yet, so we have to complete it for the first time
                bdsg::HashGraph* graph1 = get<0>(cluster_graphs1[cluster_pair.first.first]);
                memcluster_t& graph_mems1 = get<1>(cluster_graphs1[cluster_pair.first.first]);
                
#ifdef debug_multipath_mapper
                cerr << "performing alignment of read 1 to subgraph" << endl;
#endif
                
                multipath_align(alignment1, graph1, graph_mems1, multipath_aln_pairs_out.back().first,
                                fanouts1);
                
                // keep track of the fact that we have completed this multipath alignment
                previous_multipath_alns_1[cluster_pair.first.first] = i;
            }
            else {
#ifdef debug_multipath_mapper
                cerr << "copying alignment from read1 at index " << prev_1->second << endl;
#endif
                // we've already completed this multipath alignment, so we can copy it
                multipath_aln_pairs_out.back().first = multipath_aln_pairs_out[prev_1->second].first;
            }
            
            // repeat this routine for the second read end
            // TODO: repetitive code
            auto prev_2 = previous_multipath_alns_2.find(cluster_pair.first.second);
            if (prev_2 == previous_multipath_alns_2.end()) {
                // we haven't done this alignment yet, so we have to complete it for the first time
                auto graph2 = get<0>(cluster_graphs2[cluster_pair.first.second]);
                memcluster_t& graph_mems2 = get<1>(cluster_graphs2[cluster_pair.first.second]);
                
#ifdef debug_multipath_mapper
                cerr << "performing alignment of read 2 to subgraph" << endl;
#endif
                
                multipath_align(alignment2, graph2, graph_mems2, multipath_aln_pairs_out.back().second,
                                fanouts2);
                
                // keep track of the fact that we have completed this multipath alignment
                previous_multipath_alns_2[cluster_pair.first.second] = i;
            }
            else {
#ifdef debug_multipath_mapper
                cerr << "copying alignment from read2 at index " << prev_2->second << endl;
#endif
                // we've already completed this multipath alignment, so we can copy it
                multipath_aln_pairs_out.back().second = multipath_aln_pairs_out[prev_2->second].second;
            }
            
            num_mappings++;
        }
        
        if (!suppress_multicomponent_splitting) {
            // split up any multi-component multipath alignments
            split_multicomponent_alignments(multipath_aln_pairs_out, cluster_pairs);
        }
        
        // downstream algorithms assume multipath alignments are topologically sorted (including the scoring
        // algorithm in the next step)
        for (pair<multipath_alignment_t, multipath_alignment_t>& multipath_aln_pair : multipath_aln_pairs_out) {
            topologically_order_subpaths(multipath_aln_pair.first);
            topologically_order_subpaths(multipath_aln_pair.second);
        }
        
        // put pairs in score sorted order and compute mapping quality of best pair using the score
        sort_and_compute_mapping_quality(multipath_aln_pairs_out, cluster_pairs, &duplicate_pairs_out);
        
#ifdef debug_validate_multipath_alignments
        for (pair<multipath_alignment_t, multipath_alignment_t>& multipath_aln_pair : multipath_aln_pairs_out) {
#ifdef debug_multipath_mapper
            cerr << "validating multipath alignments:" << endl;
            cerr << debug_string(multipath_aln_pair.first) << endl;
            cerr << debug_string(multipath_aln_pair.second) << endl;
#endif
            if (!validate_multipath_alignment(multipath_aln_pair.first, *xindex)) {
                cerr << "### WARNING ###" << endl;
                cerr << "multipath alignment of read " << multipath_aln_pair.first.sequence() << " failed to validate" << endl;
            }
            if (!validate_multipath_alignment(multipath_aln_pair.second, *xindex)) {
                cerr << "### WARNING ###" << endl;
                cerr << "multipath alignment of read " << multipath_aln_pair.second.sequence() << " failed to validate" << endl;
            }
        }
#endif
        
    }

    pair<bdsg::HashGraph*, bool> MultipathMapper::extract_maximal_graph(const Alignment& alignment, const memcluster_t& cluster) {
        
        // Figure out the aligner to use
        auto aligner = get_aligner(!alignment.quality().empty());
        
        vector<pos_t> positions;
        vector<size_t> forward_max_dist;
        vector<size_t> backward_max_dist;
        
        positions.reserve(cluster.size());
        forward_max_dist.reserve(cluster.size());
        backward_max_dist.reserve(cluster.size());
        
        for (auto& mem_hit : cluster) {
            // get the start position of the MEM
            positions.push_back(mem_hit.second);
            // search far enough away to get any hit detectable without soft clipping
            forward_max_dist.push_back(min(aligner->longest_detectable_gap(alignment, mem_hit.first->end), max_alignment_gap)
                                       + (alignment.sequence().end() - mem_hit.first->begin));
            backward_max_dist.push_back(min(aligner->longest_detectable_gap(alignment, mem_hit.first->begin), max_alignment_gap)
                                        + (mem_hit.first->begin - alignment.sequence().begin()));
        }
        
        // TODO: a progressive expansion of the subgraph if the MEM hit is already contained in
        // a cluster graph somewhere?
        
        // extract the subgraph within the search distance
        
        auto cluster_graph = new bdsg::HashGraph();
        algorithms::extract_containing_graph(xindex, cluster_graph, positions, forward_max_dist, backward_max_dist,
                                             num_alt_alns > 1 ? reversing_walk_length : 0);
        
        return make_pair(cluster_graph, cluster.size() == 1);
    }

    // TODO: entirely duplicative with MultipathAlignmentGraph...
    const size_t MultipathMapper::gap_memo_max_size = 1000;
    thread_local unordered_map<double, vector<int64_t>> MultipathMapper::pessimistic_gap_memo;
    int64_t MultipathMapper::pessimistic_gap(int64_t length, double multiplier) const {
        int64_t gap_length;
        if (length >= gap_memo_max_size) {
            gap_length = multiplier * sqrt(length);
        }
        else {
            vector<int64_t>& memo = pessimistic_gap_memo[multiplier];
            while (memo.size() <= length) {
                memo.emplace_back(multiplier * sqrt(memo.size()));
            }
            gap_length = memo[length];
        }
        return gap_length;
    }

    pair<bdsg::HashGraph*, bool> MultipathMapper::extract_restrained_graph(const Alignment& alignment, const memcluster_t& cluster) {
        
        // Figure out the aligner to use
        auto aligner = get_aligner(!alignment.quality().empty());
        
        // the MEMs are size sorted, we want to know the read order so we can
        // use the inter-MEM distance to figure out how much to extract
        vector<size_t> order(cluster.size(), 0);
        for (size_t i = 1; i < order.size(); ++i) {
            order[i] = i;
        }
        stable_sort(order.begin(), order.end(), [&](size_t i, size_t j) {
            return cluster[i].first->begin < cluster[j].first->begin;
        });
        
        // and we'll also want to
        vector<size_t> index(order.size());
        for (size_t i = 0; i < index.size(); ++i) {
            index[order[i]] = i;
        }
        
        vector<pos_t> positions(cluster.size());
        
        // determine an initial restrained set of distances to extract from
        vector<size_t> forward_dist(cluster.size()), backward_dist(cluster.size());
        for (size_t i = 0; i < cluster.size(); ++i) {
            size_t idx = index[i];
            if (idx == 0) {
                // this is the left tail
                if (use_pessimistic_tail_alignment) {
                    int64_t tail_length = cluster[i].first->begin - alignment.sequence().begin();
                    backward_dist[i] = tail_length + pessimistic_gap(tail_length, pessimistic_gap_multiplier);
                }
                else {
                    backward_dist[i] = aligner->longest_detectable_gap(alignment, cluster[i].first->begin);
                }
            }
            else {
                // there is another MEM leftward
                int64_t between_length = max<int64_t>(0, cluster[i].first->begin - cluster[order[idx - 1]].first->end);
                backward_dist[i] = between_length + pessimistic_gap(between_length, pessimistic_gap_multiplier);
            }
            
            if (idx + 1 == cluster.size()) {
                // this is the right tail
                if (use_pessimistic_tail_alignment) {
                    int64_t tail_length = alignment.sequence().end() - cluster[i].first->end;
                    forward_dist[i] = tail_length + pessimistic_gap(tail_length, pessimistic_gap_multiplier) + cluster[i].first->length();
                }
                else {
                    forward_dist[i] = aligner->longest_detectable_gap(alignment, cluster[i].first->end) + cluster[i].first->length();
                }
            }
            else {
                // there is another MEM rightward
                int64_t between_length = max<int64_t>(0, cluster[order[idx + 1]].first->begin - cluster[i].first->end);
                forward_dist[i] = between_length + pessimistic_gap(between_length, pessimistic_gap_multiplier) + cluster[i].first->length();
            }
            
            positions[i] = cluster[i].second;
        }
        
        // expand the restrained search distances until we extract a connected graph or
        // expand the distances up to the maximum detectable length
        
        bdsg::HashGraph* cluster_graph = nullptr;
        bool do_extract = true;
        bool connected = false;
        while (do_extract) {
            
            // get rid of the old graph (if there is one)
            delete cluster_graph;
            
            // extract according to the current search distances
            cluster_graph = new bdsg::HashGraph();
            algorithms::extract_containing_graph(xindex, cluster_graph, positions, forward_dist, backward_dist,
                                                 num_alt_alns > 1 ? reversing_walk_length : 0);
            
            // we can avoid a costly algorithm when the cluster was extracted from one position (and therefore
            // must be connected)
            if (cluster.size() == 1 || algorithms::is_weakly_connected(cluster_graph)) {
                // we consider enough of the graph extracted once it is connected
                // stop doing further exttraction
                do_extract = false;
                connected = true;
            }
            else {
                // double the search distances, up to the maximum detectable gap
                bool any_dists_changed = false;
                for (size_t i = 0; i < cluster.size(); ++i) {
                    size_t bwd_dist = min<size_t>(backward_dist[i] * 2,
                                                  aligner->longest_detectable_gap(alignment, cluster[i].first->begin));
                    size_t fwd_dist = min<size_t>(forward_dist[i] * 2,
                                                  aligner->longest_detectable_gap(alignment, cluster[i].first->end) + cluster[i].first->length());
                    if (bwd_dist > backward_dist[i]) {
                        backward_dist[i] = bwd_dist;
                        any_dists_changed = true;
                    }
                    if (fwd_dist > forward_dist[i]) {
                        forward_dist[i] = fwd_dist;
                        any_dists_changed = true;
                    }
                }
                // do another extraction as long as we increased at least one search distance
                do_extract = any_dists_changed;
            }
        }
        return make_pair(cluster_graph, connected);
    }

    pair<bdsg::HashGraph*, bool> MultipathMapper::extract_cluster_graph(const Alignment& alignment, const memcluster_t& cluster) {
        if (restrained_graph_extraction) {
            return extract_restrained_graph(alignment, cluster);
        }
        else {
            return extract_maximal_graph(alignment, cluster);
        }
    }
    
    auto MultipathMapper::query_cluster_graphs(const Alignment& alignment,
                                               const vector<MaximalExactMatch>& mems,
                                               const vector<memcluster_t>& clusters) -> vector<clustergraph_t> {
        
        // some settings want us to not merge clusters that have overlapping nodes, and
        // we can also save some bookkeeping work if we neglect to do cluster merging
        // when there's only one cluster anyway
        bool do_merge_suppression = suppress_cluster_merging || clusters.size() <= 1;
        
        // We populate this with all the cluster graphs.
        vector<clustergraph_t> cluster_graphs_out;
        
        // unless suppressing cluster merging, we will ensure that nodes are in only one
        // cluster and we use this to record which one
        unordered_map<id_t, size_t> node_id_to_cluster;
        
        // to hold the clusters as they are (possibly) merged, bools indicate
        // whether we've verified that the graph is connected
        unordered_map<size_t, pair<bdsg::HashGraph*, bool>> cluster_graphs;
        
        // to keep track of which clusters have been merged
        UnionFind union_find(clusters.size(), false);
        
        // (for the suppressed merge code path)
        // maps the hits that make up a cluster to the index of the cluster
        unordered_map<pair<const MaximalExactMatch*, pos_t>, size_t> hit_to_cluster;
        
        for (size_t i = 0; i < clusters.size(); i++) {
            
#ifdef debug_multipath_mapper
            cerr << "extracting subgraph for cluster " << i << endl;
#endif
            
            // gather the parameters for subgraph extraction from the MEM hits
            auto& cluster = clusters[i];
            auto cluster_graph = extract_cluster_graph(alignment, cluster);
            
            // check if this subgraph overlaps with any previous subgraph (indicates a probable clustering failure where
            // one cluster was split into multiple clusters)
            unordered_set<size_t> overlapping_graphs;
            
            if (!do_merge_suppression) {
                cluster_graph.first->for_each_handle([&](const handle_t& handle) {
                    id_t node_id = cluster_graph.first->get_id(handle);
                    if (node_id_to_cluster.count(node_id)) {
                        overlapping_graphs.insert(node_id_to_cluster[node_id]);
                    }
                    else {
                        node_id_to_cluster[node_id] = i;
                    }
                    return true;
                });
            }
            else {
                // assign the hits to clusters
                for (auto& mem_hit : cluster) {
                    hit_to_cluster[mem_hit] = i;
                }
            }
            
            if (overlapping_graphs.empty()) {
                // there is no overlap with any other graph, suggesting a new unique hit
                
#ifdef debug_multipath_mapper
                cerr << "cluster graph does not overlap with any other cluster graphs, adding as cluster " << i << endl;
#endif
                cluster_graphs[i] = cluster_graph;
            }
            else {
                // this graph overlaps at least one other graph, so we merge them into one
                
#ifdef debug_multipath_mapper
                cerr << "cluster graph overlaps with the following graphs:" << endl;
                for (auto idx : overlapping_graphs) {
                    cerr << "\t" << idx << endl;
                }
#endif
                
                // merge the groups and decide one graph to stay in the record
                for (size_t j : overlapping_graphs) {
                    union_find.union_groups(i, j);
                }
                size_t remaining_idx = union_find.find_group(i);
                
#ifdef debug_multipath_mapper
                cerr << "merging as cluster " << remaining_idx << endl;
#endif
                
                bdsg::HashGraph* merging_graph;
                bool all_connected;
                if (remaining_idx == i) {
                    // the new graph was chosen to remain, so add it to the record
                    cluster_graphs[i] = cluster_graph;
                    merging_graph = cluster_graph.first;
                    all_connected = cluster_graph.second;
                }
                else {
                    // the new graph will be merged into an existing graph
                    merging_graph = cluster_graphs[remaining_idx].first;
                    all_connected = cluster_graphs[remaining_idx].second && cluster_graph.second;
                    algorithms::extend(cluster_graph.first, merging_graph);
                    delete cluster_graph.first;
                }
                
                // merge any other chained graphs into the remaining graph
                for (size_t j : overlapping_graphs) {
                    if (j != remaining_idx) {
                        auto removing_graph = cluster_graphs[j];
                        algorithms::extend(removing_graph.first, merging_graph);
                        all_connected = all_connected && removing_graph.second;
                        delete removing_graph.first;
                        cluster_graphs.erase(j);
                    }
                }
                cluster_graphs[remaining_idx].second = all_connected;
                
                // update the node-to-cluster mapping
                merging_graph->for_each_handle([&](const handle_t& handle) {
                    node_id_to_cluster[merging_graph->get_id(handle)] = remaining_idx;
                    return true;
                });
            }
        }
        
        // check if any cluster graphs pulled disconnected components (as a result of a clustering failure)
        // and if so split them up
        
        // keeps track of the connected components of any multicomponent graph
        vector<pair<size_t, vector<unordered_set<id_t>>>> multicomponent_graphs;
        unordered_map<size_t, vector<size_t>> multicomponent_splits;
        
        size_t max_graph_idx = 0;
        for (const auto& cluster_graph : cluster_graphs) {
            if (!cluster_graph.second.second) {
                vector<unordered_set<id_t>> connected_components = algorithms::weakly_connected_components(cluster_graph.second.first);
                if (connected_components.size() > 1) {
                    multicomponent_graphs.emplace_back(cluster_graph.first, std::move(connected_components));
                }
            }
            max_graph_idx = max(cluster_graph.first, max_graph_idx);
        }
            
        // did we find any graphs that consist of disconnected components?
        for (pair<size_t, vector<unordered_set<id_t>>>& multicomponent_graph : multicomponent_graphs) {
            max_graph_idx++;
            // make a new graph for each of the components
#ifdef debug_multipath_mapper
            cerr << "cluster graph " << multicomponent_graph.first << " has multiple connected components, splitting now" << endl;
            for (size_t i = 0; i < multicomponent_graph.second.size(); i++) {
                cerr << "component " << max_graph_idx + i << ":" << endl;
                
                for (auto node_id : multicomponent_graph.second[i]) {
                    cerr << "\t" << node_id << endl;
                }
            }
#endif
            
            for (size_t i = 0; i < multicomponent_graph.second.size(); i++) {
                cluster_graphs[max_graph_idx + i] = make_pair(new bdsg::HashGraph(), true);
            }
            
            // divvy up the nodes
            auto joined_graph = cluster_graphs[multicomponent_graph.first].first;
            joined_graph->for_each_handle([&](const handle_t& handle) {
                for (size_t j = 0; j < multicomponent_graph.second.size(); j++) {
                    if (multicomponent_graph.second[j].count(joined_graph->get_id(handle))) {
                        cluster_graphs[max_graph_idx + j].first->create_handle(joined_graph->get_sequence(handle),
                                                                               joined_graph->get_id(handle));
                        // if we're suppressing cluster merging, we don't maintain this index
                        if (!do_merge_suppression) {
                            node_id_to_cluster[joined_graph->get_id(handle)] = max_graph_idx + j;
                        }
                        break;
                    }
                }
                return true;
            });
            
            // divvy up the edges
            joined_graph->for_each_edge([&](const edge_t& edge) {
                for (size_t j = 0; j < multicomponent_graph.second.size(); j++) {
                    if (multicomponent_graph.second[j].count(joined_graph->get_id(edge.first))) {
                        auto comp_graph = cluster_graphs[max_graph_idx + j].first;
                        comp_graph->create_edge(comp_graph->get_handle(joined_graph->get_id(edge.first),
                                                                       joined_graph->get_is_reverse(edge.first)),
                                                comp_graph->get_handle(joined_graph->get_id(edge.second),
                                                                       joined_graph->get_is_reverse(edge.second)));
                        break;
                    }
                }
                return true;
            });
            
            // remove the old graph
            delete cluster_graphs[multicomponent_graph.first].first;
            cluster_graphs.erase(multicomponent_graph.first);
            
            if (do_merge_suppression) {
                // we need to re-assign the hits to the new cluster graphs
                for (auto& mem_hit : clusters[multicomponent_graph.first]) {
                    for (size_t i = 0; i < multicomponent_graph.second.size(); i++) {
                        if (multicomponent_graph.second[i].count(id(mem_hit.second))) {
                            hit_to_cluster[mem_hit] = max_graph_idx + i;
                            break;
                        }
                    }
                }
            }
            
            max_graph_idx += multicomponent_graph.second.size();
        }
        
        // move the pointers to the return vector and figure out which graph in the return
        // vector each MEM cluster ended up in
        cluster_graphs_out.reserve(cluster_graphs.size());
        unordered_map<size_t, size_t> cluster_to_idx;
        for (const auto& cluster_graph : cluster_graphs) {
#ifdef debug_multipath_mapper
            cerr << "adding cluster graph " << cluster_graph.first << " to return vector at index " << cluster_graphs_out.size() << endl;
#endif
            cluster_to_idx[cluster_graph.first] = cluster_graphs_out.size();
            cluster_graphs_out.emplace_back(cluster_graph.second.first, memcluster_t(), 0);
        }

        
#ifdef debug_multipath_mapper
        cerr << "computing MEM assignments to cluster graphs" << endl;
#endif
        if (!do_merge_suppression) {
            // which MEMs are in play for which cluster?
            for (const MaximalExactMatch& mem : mems) {
                for (gcsa::node_type hit : mem.nodes) {
                    id_t node_id = gcsa::Node::id(hit);
                    if (node_id_to_cluster.count(node_id)) {
                        size_t cluster_idx = cluster_to_idx[node_id_to_cluster[node_id]];
                        get<1>(cluster_graphs_out[cluster_idx]).push_back(make_pair(&mem, make_pos_t(hit)));
#ifdef debug_multipath_mapper
                        cerr << "\tMEM " << mem.sequence() << " at " << make_pos_t(hit) << " found in cluster " << node_id_to_cluster[node_id] << " at index " << cluster_idx << endl;
#endif
                    }
                }
            }
        }
        else {
            // we haven't been maintaining the node ID to cluster index (since are not enforcing
            // that each node is in on cluster), so we do something analogous here
            
            // TODO: kinda dumb redundant code
            
#ifdef debug_multipath_mapper
            cerr << "suppressed merging path, creating index to identify nodes with cluster graphs" << endl;
#endif
            
            // identify all of the clusters that contain each node
            unordered_map<id_t, vector<size_t>> node_id_to_cluster_idxs;
            for (size_t i = 0; i < cluster_graphs_out.size(); i++) {
                auto cluster_graph = get<0>(cluster_graphs_out[i]);
                cluster_graph->for_each_handle([&](const handle_t& handle){
                    node_id_to_cluster_idxs[cluster_graph->get_id(handle)].push_back(i);
                    return true;
                });
            }
            
            for (const MaximalExactMatch& mem : mems) {
                for (gcsa::node_type hit : mem.nodes) {
                    auto mem_hit = make_pair(&mem, make_pos_t(hit));
                    // force the hits that generated a cluster to be assigned to it
                    auto iter = hit_to_cluster.find(mem_hit);
                    if (iter != hit_to_cluster.end()) {
                        get<1>(cluster_graphs_out[cluster_to_idx[iter->second]]).push_back(mem_hit);
#ifdef debug_multipath_mapper
                        cerr << "\tMEM " << mem.sequence() << " at " << mem_hit.second << " assigned as seed to cluster at index " << cluster_to_idx[iter->second] << endl;
#endif
                    }
                    else {
                        // also try to find other, unassigned MEMs in the clusters
                        auto id_iter = node_id_to_cluster_idxs.find(id(mem_hit.second));
                        if (id_iter != node_id_to_cluster_idxs.end()) {
                            for (size_t cluster_idx : id_iter->second) {
                                get<1>(cluster_graphs_out[cluster_idx]).push_back(mem_hit);
#ifdef debug_multipath_mapper
                                cerr << "\tMEM " << mem.sequence() << " at " << mem_hit.second << " found in cluster at index " << cluster_idx << endl;
#endif
                            }
                        }
                    }
                }
            }
        }
        
        // compute the read coverage of each cluster graph and sort the assigned MEMs by length
        // and then lexicographically by read index
        for (size_t i = 0; i < cluster_graphs_out.size(); i++) {
            auto& cluster_graph = cluster_graphs_out[i];
            get<2>(cluster_graph) = read_coverage(get<1>(cluster_graph));
#ifdef debug_multipath_mapper
            cerr << "compute read coverage of cluster at index " << i << " to be " << get<2>(cluster_graph) << endl;
#endif
            sort(get<1>(cluster_graph).begin(), get<1>(cluster_graph).end(),
                 [](const pair<const MaximalExactMatch*, pos_t>& hit_1,
                    const pair<const MaximalExactMatch*, pos_t>& hit_2) {
                return hit_1.first->length() > hit_2.first->length() ||
                       (hit_1.first->length() == hit_2.first->length() &&
                        (hit_1.first->begin < hit_2.first->begin ||
                         (hit_1.first->begin == hit_2.first->begin && hit_1.first->end < hit_2.first->end)));
            });
        }
            
        // find the node ID range for the cluster graphs to help set up a stable, system-independent ordering
        // note: technically this is not quite a total ordering, but it should be close to one
        unordered_map<bdsg::HashGraph*, pair<id_t, id_t>> node_range;
        node_range.reserve(cluster_graphs_out.size());
        for (const auto& cluster_graph : cluster_graphs_out) {
            node_range[get<0>(cluster_graph)] = make_pair(get<0>(cluster_graph)->min_node_id(),
                                                          get<0>(cluster_graph)->max_node_id());
        }
        
        // sort the cluster graphs descending by unique sequence coverage, breaking ties by scrambling according to a hash
        stable_sort(cluster_graphs_out.begin(), cluster_graphs_out.end(),
                    [&](const clustergraph_t& cluster_graph_1,
                        const clustergraph_t& cluster_graph_2) {
                        return (get<2>(cluster_graph_1) > get<2>(cluster_graph_2) ||
                                (get<2>(cluster_graph_1) == get<2>(cluster_graph_2) &&
                                 wang_hash<pair<id_t, id_t>>()(node_range[get<0>(cluster_graph_1)]) < wang_hash<pair<id_t, id_t>>()(node_range[get<0>(cluster_graph_2)])));
                    });
        
        return move(cluster_graphs_out);
        
        
    }
    
    void MultipathMapper::multipath_align(const Alignment& alignment, const bdsg::HashGraph* graph,
                                          memcluster_t& graph_mems,
                                          multipath_alignment_t& multipath_aln_out,
                                          const match_fanouts_t* fanouts) const {

#ifdef debug_multipath_mapper_alignment
        cerr << "constructing alignment graph" << endl;
#endif
        
        // the longest path we could possibly align to (full gap and a full sequence)
        auto aligner = get_aligner(!alignment.quality().empty());
        size_t target_length = alignment.sequence().size() + min(aligner->longest_detectable_gap(alignment), max_alignment_gap);
        
        // check if we can get away with using only one strand of the graph
        bool use_single_stranded = algorithms::is_single_stranded(graph);
        bool mem_strand = false;
        if (use_single_stranded) {
            mem_strand = is_rev(graph_mems[0].second);
            for (size_t i = 1; i < graph_mems.size(); i++) {
                if (is_rev(graph_mems[i].second) != mem_strand) {
                    use_single_stranded = false;
                    break;
                }
            }
        }
        
        // make the graph we need to align to
#ifdef debug_multipath_mapper_alignment
        cerr << "use_single_stranded: " << use_single_stranded << " mem_strand: " << mem_strand << endl;
#endif
        
#ifdef debug_multipath_mapper_alignment
        cerr << "initial alignment graph:" << endl;
        graph->for_each_handle([&](const handle_t& h) {
            cerr << graph->get_id(h) << " " << graph->get_sequence(h) << endl;
            graph->follow_edges(h, false, [&](const handle_t& n) {
                cerr << "\t-> " << graph->get_id(n) << " " << (graph->get_is_reverse(n) ? "-" : "+") << endl;
            });
            graph->follow_edges(h, true, [&](const handle_t& n) {
                cerr << "\t " << graph->get_id(n) << " " << (graph->get_is_reverse(n) ? "-" : "+") << " <-" << endl;
            });
        });
#endif
        
        // make our options for single stranded graphs
        IdentityOverlay fwd_graph(graph);
        ReverseGraph rev_graph(graph, true);
        StrandSplitGraph split_graph(graph);
        
        // choose which one we want
        ExpandingOverlayGraph* align_digraph = nullptr;
        if (!use_single_stranded) {
            align_digraph = &split_graph;
        }
        else if (mem_strand) {
            align_digraph = &rev_graph;
        }
        else {
            align_digraph = &fwd_graph;
        }

        // if necessary, convert from cyclic to acylic (can be expensive to construct, only do it
        // if we need to)
        
        IdentityOverlay undagified(align_digraph);
        DagifiedGraph* dagified = nullptr;
        
        ExpandingOverlayGraph* align_dag = nullptr;
        if (algorithms::is_directed_acyclic(align_digraph)) {
            align_dag = &undagified;
        }
        else {
#ifdef debug_multipath_mapper_alignment
            cerr << "graph contains directed cycles, performing dagification" << endl;
#endif
            dagified = new DagifiedGraph(align_digraph, target_length);
            align_dag = dagified;
        }
        
#ifdef debug_multipath_mapper_alignment
        cerr << "final alignment graph:" << endl;
        align_dag->for_each_handle([&](const handle_t& h) {
            auto tr = translator(align_dag->get_id(h));
            cerr << align_dag->get_id(h) << " (" << tr.first << (tr.second ? "-" : "+") << ") " << align_dag->get_sequence(h) << endl;
            align_dag->follow_edges(h, false, [&](const handle_t& n) {
                cerr << "\t-> " << align_dag->get_id(n) << " " << (align_dag->get_is_reverse(n) ? "-" : "+") << endl;
            });
            align_dag->follow_edges(h, true, [&](const handle_t& n) {
                cerr << "\t " << align_dag->get_id(n) << " " << (align_dag->get_is_reverse(n) ? "-" : "+") << " <-" << endl;
            });
        });
#endif
        
        // construct a graph that summarizes reachability between MEMs
        
        function<pair<id_t, bool>(id_t)> translator = [&](const id_t& node_id) {
            handle_t original = align_digraph->get_underlying_handle(align_dag->get_underlying_handle(align_dag->get_handle(node_id)));
            return make_pair(graph->get_id(original), graph->get_is_reverse(original));
        };
        
#ifdef debug_multipath_mapper_alignment
        cerr << "making multipath alignment MEM graph" << endl;
#endif
        
        MultipathAlignmentGraph multi_aln_graph(*align_dag, graph_mems, translator, max_branch_trim_length, gcsa, fanouts);
        
        {
            // Compute a topological order over the graph
            vector<size_t> topological_order;
            multi_aln_graph.topological_sort(topological_order);
            
            // it's sometimes possible for transitive edges to survive the original construction algorithm, so remove them
            multi_aln_graph.remove_transitive_edges(topological_order);
            
            // prune this graph down the paths that have reasonably high likelihood
            multi_aln_graph.prune_to_high_scoring_paths(alignment, aligner,
                                                        max_suboptimal_path_score_ratio, topological_order);
        }
        
        if (snarl_manager) {
            // We want to do snarl cutting
            
            if (!suppress_tail_anchors) {
            
#ifdef debug_multipath_mapper_alignment
                cerr << "Synthesizing tail anchors for snarl cutting" << endl;
#endif

                // Make fake anchor paths to cut the snarls out of in the tails
                multi_aln_graph.synthesize_tail_anchors(alignment, *align_dag, aligner, min_tail_anchor_length, num_alt_alns,
                                                        false, max_alignment_gap,
                                                        use_pessimistic_tail_alignment ? pessimistic_gap_multiplier : 0.0);
                
            }
       
#ifdef debug_multipath_mapper_alignment
            cerr << "MultipathAlignmentGraph going into snarl cutting:" << endl;
            multi_aln_graph.to_dot(cerr, &alignment);
#endif
        
            // Do the snarl cutting, which modifies the nodes in the multipath alignment graph
            if (max_snarl_cut_size) {
                multi_aln_graph.resect_snarls_from_paths(snarl_manager, distance_index, translator, max_snarl_cut_size);
            }
        }


#ifdef debug_multipath_mapper_alignment
        cerr << "MultipathAlignmentGraph going into alignment:" << endl;
        multi_aln_graph.to_dot(cerr, &alignment);
        
        for (auto& ids : multi_aln_graph.get_connected_components()) {
            cerr << "Component: ";
            for (auto& id : ids) {
                cerr << id << " ";
            }
            cerr << endl;
        }
#endif
        
        function<size_t(const Alignment&, const HandleGraph&)> choose_band_padding = [&](const Alignment& seq, const HandleGraph& graph) {
            size_t read_length = seq.sequence().size();
            return read_length < band_padding_memo.size() ? band_padding_memo.at(read_length)
                                                          : size_t(band_padding_multiplier * sqrt(read_length)) + 1;
        };
        
        // do the connecting alignments and fill out the multipath_alignment_t object
        multi_aln_graph.align(alignment, *align_dag, aligner, true, num_alt_alns, dynamic_max_alt_alns, max_alignment_gap,
                              use_pessimistic_tail_alignment ? pessimistic_gap_multiplier : 0.0,
                              choose_band_padding, multipath_aln_out);
        
        // Note that we do NOT topologically order the multipath_alignment_t. The
        // caller has to do that, after it is finished breaking it up into
        // connected components or whatever.
        
#ifdef debug_multipath_mapper_alignment
        cerr << "multipath alignment before translation: " << debug_string(multipath_aln_out) << endl;
#endif
        for (size_t j = 0; j < multipath_aln_out.subpath_size(); j++) {
            translate_oriented_node_ids(*multipath_aln_out.mutable_subpath(j)->mutable_path(), translator);
        }
        
#ifdef debug_multipath_mapper_alignment
        cerr << "completed multipath alignment: " << debug_string(multipath_aln_out) << endl;
#endif
        
        // clean up (safe on nullptr if we didn't choose it)
        delete dagified;
    }
            
    void MultipathMapper::make_nontrivial_multipath_alignment(const Alignment& alignment, const HandleGraph& subgraph,
                                                              const function<pair<id_t, bool>(id_t)>& translator,
                                                              multipath_alignment_t& multipath_aln_out) const {
        
#ifdef debug_multipath_mapper_alignment
        cerr << "attempting to make nontrivial alignment for " << alignment.name() << endl;
#endif
        
        auto aligner = get_aligner(!alignment.quality().empty());
        
        // create an alignment graph with the internals of snarls removed
        MultipathAlignmentGraph multi_aln_graph(subgraph, alignment, snarl_manager, distance_index, max_snarl_cut_size, translator);
        
        // remove any transitive edges that may have found their way in there
        // TODO: is this necessary? all edges should be across snarls, how could they be transitive? from trimmed indels maybe?
        // in any case, the optimization on the transitive edge algorithm will make this linear if there actually aren't any
        vector<size_t> topological_order;
        multi_aln_graph.topological_sort(topological_order);
        multi_aln_graph.remove_transitive_edges(topological_order);
        
        function<size_t(const Alignment&, const HandleGraph&)> choose_band_padding = [&](const Alignment& seq, const HandleGraph& graph) {
            size_t read_length = seq.sequence().end() - seq.sequence().begin();
            return read_length < band_padding_memo.size() ? band_padding_memo.at(read_length)
                                                          : size_t(band_padding_multiplier * sqrt(read_length)) + 1;
        };
        
        // do the connecting alignments and fill out the multipath_alignment_t object
        multi_aln_graph.align(alignment, subgraph, aligner, false, num_alt_alns, dynamic_max_alt_alns, max_alignment_gap,
                              use_pessimistic_tail_alignment ? pessimistic_gap_multiplier : 0.0,
                              choose_band_padding, multipath_aln_out);
        
        for (size_t j = 0; j < multipath_aln_out.subpath_size(); j++) {
            translate_oriented_node_ids(*multipath_aln_out.mutable_subpath(j)->mutable_path(), translator);
        }
        
        topologically_order_subpaths(multipath_aln_out);
        
#ifdef debug_multipath_mapper_alignment
        cerr << "completed multipath alignment: " << debug_string(multipath_aln_out) << endl;
#endif
    }
    
    int64_t MultipathMapper::read_coverage(const memcluster_t& mem_hits) {
        if (mem_hits.empty()) {
            return 0;
        }
        
        vector<pair<string::const_iterator, string::const_iterator>> mem_read_segments;
        mem_read_segments.reserve(mem_hits.size());
        for (auto& mem_hit : mem_hits) {
            mem_read_segments.emplace_back(mem_hit.first->begin, mem_hit.first->end);
        }
        std::sort(mem_read_segments.begin(), mem_read_segments.end());
        auto curr_begin = mem_read_segments[0].first;
        auto curr_end = mem_read_segments[0].second;
        
        int64_t total = 0;
        for (size_t i = 1; i < mem_read_segments.size(); i++) {
            if (mem_read_segments[i].first >= curr_end) {
                total += (curr_end - curr_begin);
                curr_begin = mem_read_segments[i].first;
                curr_end = mem_read_segments[i].second;
            }
            else if (mem_read_segments[i].second > curr_end) {
                curr_end = mem_read_segments[i].second;
            }
        }
        return total + (curr_end - curr_begin);
    }
    
    void MultipathMapper::strip_full_length_bonuses(multipath_alignment_t& multipath_aln) const {
        
        // TODO: this could technically be wrong if only one read in a pair has qualities
        int32_t full_length_bonus = get_aligner(!multipath_aln.quality().empty())->full_length_bonus;
        // strip bonus from source paths
        if (multipath_aln.start_size()) {
            // use the precomputed list of sources if we have it
            for (size_t i = 0; i < multipath_aln.start_size(); i++) {
                subpath_t* source_subpath = multipath_aln.mutable_subpath(multipath_aln.start(i));
                const edit_t& edit = source_subpath->path().mapping(0).edit(0);
                if (edit.to_length() > 0 && edit.from_length() == 0) {
                    source_subpath->set_score(source_subpath->score() - full_length_bonus);
                }
            }
        }
        else {
            // find sources
            vector<bool> is_source(multipath_aln.subpath_size(), true);
            for (size_t i = 0; i < multipath_aln.subpath_size(); i++) {
                const subpath_t& subpath = multipath_aln.subpath(i);
                for (size_t j = 0; j < subpath.next_size(); j++) {
                    is_source[subpath.next(j)] = false;
                }
            }
            // strip the bonus from the sources
            for (size_t i = 0; i < multipath_aln.subpath_size(); i++) {
                if (!is_source[i]) {
                    continue;
                }
                subpath_t* source_subpath = multipath_aln.mutable_subpath(i);
                const edit_t& edit = source_subpath->path().mapping(0).edit(0);
                if (edit.to_length() > 0 && edit.from_length() == 0) {
                    source_subpath->set_score(source_subpath->score() - full_length_bonus);
                }
            }
        }
        // strip bonus from sink paths
        for (size_t i = 0; i < multipath_aln.subpath_size(); i++) {
            subpath_t* subpath = multipath_aln.mutable_subpath(i);
            if (subpath->next_size() == 0) {
                const path_mapping_t& final_mapping = subpath->path().mapping(subpath->path().mapping_size() - 1);
                const edit_t& edit = final_mapping.edit(final_mapping.edit_size() - 1);
                if (edit.to_length() > 0 && edit.from_length() == 0) {
                    subpath->set_score(subpath->score() - full_length_bonus);
                }
            }
        }
    }
    
    int32_t MultipathMapper::compute_raw_mapping_quality_from_scores(const vector<double>& scores, MappingQualityMethod mapq_method,
                                                                     bool have_qualities, const vector<double>* multiplicities) const {
   
        // We should never actually compute a MAPQ with the None method. If we try, it means something has gone wrong.
        assert(mapq_method != None);
   
        auto aligner = get_aligner(have_qualities);
        int32_t raw_mapq;
        if (mapping_quality_method == Adaptive) {
            raw_mapq = aligner->compute_mapping_quality(scores, scores.size() < 2 ? true :
                                                        (scores[1] < scores[0] - get_aligner()->mapping_quality_score_diff(max_mapping_quality)),
                                                        multiplicities);
        }
        else {
            raw_mapq = aligner->compute_mapping_quality(scores, mapping_quality_method == Approx, multiplicities);
        }
        
        // arbitrary scaling, seems to help performance
        raw_mapq *= mapq_scaling_factor;
        
#ifdef debug_multipath_mapper
        cerr << "scores yield a raw MAPQ of " << raw_mapq << endl;
#endif

        return raw_mapq;

    }
    
    void MultipathMapper::sort_and_compute_mapping_quality(vector<multipath_alignment_t>& multipath_alns,
                                                           MappingQualityMethod mapq_method,
                                                           vector<size_t>* cluster_idxs,
                                                           vector<double>* multiplicities) const {
        if (multipath_alns.empty()) {
            return;
        }
        
        // Only do the population MAPQ if it might disambiguate two paths
        // (since it's not as cheap as just using the score), or if we set the
        // setting to always do it.
        bool include_population_component = (use_population_mapqs && (multipath_alns.size() > 1 || always_check_population));
        // Records whether, for each multipath alignment, at least one of the
        // paths enumerated followed only edges in the index. We count totally
        // unmapped reads as pop consistent, as all 0 edges they cross are pop
        // consistent.
        bool all_multipaths_pop_consistent = true;
        
        double log_base = get_aligner(!multipath_alns.front().quality().empty())->log_base;
        
        // The score of the optimal Alignment for each multipath_alignment_t, not adjusted for population
        vector<double> base_scores(multipath_alns.size(), 0.0);
        // The scores of the best Alignment for each multipath_alignment_t, adjusted for population.
        // These can be negative but will be bumped up to all be positive later.
        vector<double> pop_adjusted_scores;
        if (include_population_component) {
            pop_adjusted_scores.resize(multipath_alns.size());
        }
        
        // We need to track the score adjustments so we can compensate for
        // negative values, turning the largest penalty into a 0 bonus.
        double min_adjustment = numeric_limits<double>::max();

        
        for (size_t i = 0; i < multipath_alns.size(); i++) {
            // Score all the multipath alignment candidates, optionally using
            // population adjustment
            
            // We will query the population database for this alignment if it
            // is turned on and it succeeded for the others.
            bool query_population = include_population_component && all_multipaths_pop_consistent;
            
            /// Get all the linearizations we are going to work with, possibly with duplicates.
            /// The first alignment will be optimal.
            vector<Alignment> alignments;
            
            if (query_population) {
                // We want to do population scoring
                if (!top_tracebacks && haplo_score_provider->has_incremental_search()) {
                    // We can use incremental haplotype search to find all the linearizations consistent with haplotypes
                    // Make sure to also always include the optimal alignment first, even if inconsistent.
                    // And also include up to population_max_paths non-consistent but hopefully scorable paths
                    alignments = haplotype_consistent_alignments(multipath_alns[i], *haplo_score_provider, population_max_paths,
                                                                 population_paths_hard_cap, true);
                } else {
                    // We will just find the top n best-alignment-scoring linearizations and hope some match haplotypes
                    alignments = optimal_alignments(multipath_alns[i], population_max_paths);
                }
            } else {
                // Just compute a single optimal alignment
                alignments = optimal_alignments(multipath_alns[i], 1);
            }
           
#ifdef debug_multipath_mapper
            cerr << "Got " << alignments.size() << " tracebacks for multipath " << i << endl;
#endif
#ifdef debug_multipath_mapper_alignment
            cerr << debug_string(multipath_alns[i]) << endl;
#endif
           
            // Now, we may have been fed a multipath_alignment_t where the best
            // single path alignment is to leave it unmapped alltogether. Maybe
            // we cut out a really terrible bit of the alignment graph somehow.
            // We used to fail an assert in that case, but we can handle it as
            // just an unmapped read with score 0.
            
            // Collect the score of the optimal alignment, to use if population
            // scoring fails for a multipath alignment. Put it in the optimal
            // base score.
            base_scores[i] = alignments.empty() ? 0 : alignments[0].score();
            
            if (query_population) {
            
                // Work out the population size. Use the override, then try the score provider, and then fall back to the xg.
                auto haplotype_count = force_haplotype_count;
                
                if (haplotype_count == 0) {
                    haplotype_count = haplo_score_provider->get_haplotype_count();
                }
                
                if (haplotype_count == 0 || haplotype_count == -1) {
                    // The score provider doesn't ahve a haplotype count. Fall back to the count in the XG.
                    // No longer available!
                    //haplotype_count = xindex->get_haplotype_count();
                }
                
                if (haplotype_count == 0 || haplotype_count == -1) {
                    // We really should have a haplotype count
                    throw runtime_error("Cannot score any haplotypes with a 0 or -1 haplotype count; are haplotypes available?");
                }
                
                // Make sure to grab the memo
                auto& memo = get_rr_memo(recombination_penalty, haplotype_count);
                
                // Now we need to score the linearizations. The pop-adjusted
                // score of the pop-scorable linearization with the best
                // pop-adjusted score lives in pop_adjusted_scores[i].
                double& best_linearization_total_score = pop_adjusted_scores[i];
                // The population score for that alignment lives here.
                double best_linearization_pop_score = 0;
                // We set this to true if we found a best linearization.
                bool have_best_linearization = false;
                
                for (size_t j = 0; j < alignments.size(); j++) {
                    // Score each alignment if possible
                    auto pop_score = haplo_score_provider->score(alignments[j].path(), memo);
                    
#ifdef debug_multipath_mapper
                    cerr << "Got pop score " << pop_score.first << ", " << pop_score.second << " for alignment " << j
                        << " score " << alignments[j].score() << " of multipath " << i << endl;
#endif
#ifdef debug_multipath_mapper_alignment
                    cerr << pb2json(alignments[j]) << endl;
#endif

                    if (std::isnan(pop_score.first) && pop_score.second) {
                        // This shouldn't happen. Bail out on haplotype adjustment for this read and warn.
                        cerr << "warning:[vg::MultipathMapper]: NAN population score obtained for read "
                            << alignments[j].name() << " with ostensibly successful query. Changing to failure." << endl;
                        pop_score.second = false;
                    }
                    
                    if (std::isnan(alignments[j].score())) {
                        // This is even worse! The alignment score itself is somehow NAN.
                        cerr << "warning:[vg::MultipathMapper]: NAN alignment score obtained in alignment being considered for read "
                            << alignments[j].name() << ". This should never happen! Changing to failure." << endl;
                        pop_score.second = false;
                    }
                    
                    if (pop_score.second) {
                        // If the alignment was pop-score-able, mix it in as a candidate for the best linearization
                        
                        // Compute its pop-adjusted score.
                        // Make sure to account for the aligner's log base to have consistent point values.
                        double total_score = alignments[j].score() + pop_score.first / log_base;
                        
                        if (!have_best_linearization || total_score > best_linearization_total_score) {
                            // This is the new best linearization
                            
                            best_linearization_total_score = total_score;
                            best_linearization_pop_score = pop_score.first / log_base;
                            have_best_linearization = true;
                        }
                        
                    }
                    
                    // Otherwise, skip it
                }
                
                
                if (!have_best_linearization) {
                    // If we have no best linear pop-scored Alignment, bail out on population score correction for this read entirely.
                    // We probably have a placement in a region not covered by the haplotype index at all.
                    all_multipaths_pop_consistent = false;
                    continue;
                }
                
                // Otherwise, we have population scores.
                
#ifdef debug_multipath_mapper
                cerr << "Best population-adjusted linearization score is " << best_linearization_total_score << endl;
#endif
                
                // Save the population score from the best total score Alignment.
                // TODO: This is not the pop score of the linearization that the multipath_alignment_t wants to give us by default.
                multipath_alns[i].set_annotation("haplotype_score", best_linearization_pop_score);
                
                // The multipath's base score is the base score of the
                // best-base-score linear alignment. This is the "adjustment"
                // we apply to the multipath's score to make it match the
                // pop-adjusted score of the best-pop-adjusted-score linear
                // alignment.
                double adjustment = best_linearization_total_score - base_scores[i];
                
                // See if we have a new minimum adjustment value, for the adjustment applicable to the chosen traceback.
                min_adjustment = min(min_adjustment, adjustment);
            }
        }
        
        if (include_population_component && all_multipaths_pop_consistent) {
            // We will go ahead with pop scoring for this read
            
#ifdef debug_multipath_mapper
            cerr << "Haplotype consistency score is being used." << endl;
#endif
            
            for (auto& score : pop_adjusted_scores) {
                // Adjust the adjusted scores up/down by the minimum adjustment to ensure no scores are negative
                score -= min_adjustment;
            }
            
            for (auto& mpaln : multipath_alns) {
                // Remember that we did use population scoring on all these multipath_alignment_ts
                mpaln.set_annotation("haplotype_score_used", true);
            }
        } else {
            // Clean up pop score annotations and remove scores on all the reads.
            
#ifdef debug_multipath_mapper
            cerr << "Haplotype consistency score is not being used." << endl;
#endif
            
            for (auto& mpaln : multipath_alns) {
                mpaln.clear_annotation("haplotype_score_used");
                mpaln.clear_annotation("haplotype_score");
            }
        }
        
        // Select whether to use base or adjusted scores depending on whether
        // we did population-aware alignment and succeeded for all the
        // multipath alignments.
        auto& scores = (include_population_component && all_multipaths_pop_consistent) ? pop_adjusted_scores : base_scores;
        
        // find the order of the scores
        vector<size_t> order(multipath_alns.size(), 0);
        for (size_t i = 1; i < multipath_alns.size(); i++) {
            order[i] = i;
        }
        // Sort, shuffling based on the aligned sequence to break ties.
        sort_shuffling_ties(order.begin(), order.end(),
            [&](const size_t i, const size_t j) { return scores[i] > scores[j]; },
            [&](const size_t seed_source) {return multipath_alns[seed_source].sequence(); });
        
        // translate the order to an index
        vector<size_t> index(multipath_alns.size());
        for (size_t i = 0; i < multipath_alns.size(); i++) {
            index[order[i]] = i;
        }
        
        // put the scores, clusters-of-origin, and alignments in order
        for (size_t i = 0; i < multipath_alns.size(); i++) {
            while (index[i] != i) {
                std::swap(scores[index[i]], scores[i]);
                std::swap(multipath_alns[index[i]], multipath_alns[i]);
                if (cluster_idxs) {
                    std::swap((*cluster_idxs)[index[i]], (*cluster_idxs)[i]);
                }
                if (multiplicities) {
                    std::swap((*multiplicities)[index[i]], (*multiplicities)[i]);
                }
                std::swap(index[index[i]], index[i]);
                
            }
        }
        
        // identify and remove duplicates
        size_t removed_so_far = 0;
        for (size_t i = 1; i < multipath_alns.size(); i++) {
            if (share_terminal_positions(multipath_alns.front(), multipath_alns[i])) {
                removed_so_far++;
            }
            else if (removed_so_far) {
                multipath_alns[i - removed_so_far] = move(multipath_alns[i]);
                scores[i - removed_so_far] = scores[i];
                if (cluster_idxs) {
                    (*cluster_idxs)[i - removed_so_far] = (*cluster_idxs)[i];
                }
            }
        }
        if (removed_so_far) {
            multipath_alns.resize(multipath_alns.size() - removed_so_far);
            scores.resize(scores.size() - removed_so_far);
            if (cluster_idxs) {
                cluster_idxs->resize(cluster_idxs->size() - removed_so_far);
            }
        }
        
#ifdef debug_multipath_mapper
        cerr << "scores obtained of multi-mappings:" << endl;
        for (size_t i = 0; i < scores.size(); i++) {
            Alignment aln;
            optimal_alignment(multipath_alns[i], aln);
            cerr << "\t" << scores[i] << " " << (aln.path().mapping_size() ? make_pos_t(aln.path().mapping(0).position()) : pos_t()) << endl;
        }
#endif
        
        if (mapq_method != None) {
            // Sometimes we are passed None, which means to not update the MAPQs at all. But otherwise, we do MAPQs.
            // Compute and set the mapping quality
            int32_t uncapped_mapq = compute_raw_mapping_quality_from_scores(scores, mapq_method, !multipath_alns.front().quality().empty(),
                                                                            multiplicities);
            multipath_alns.front().set_mapping_quality(min<int32_t>(uncapped_mapq, max_mapping_quality));
        }
        
        if (report_group_mapq) {
            size_t num_reporting = min(multipath_alns.size(), max_alt_mappings);
            vector<size_t> reporting_idxs(num_reporting, 0);
            for (size_t i = 1; i < num_reporting; ++i) {
                reporting_idxs[i] = i;
            }
            double raw_mapq = get_aligner(!multipath_alns.front().quality().empty())->compute_group_mapping_quality(scores, reporting_idxs);
            // TODO: for some reason set_annotation will accept a double but not an int
            double group_mapq = min<double>(max_mapping_quality, mapq_scaling_factor * raw_mapq);
            
            for (size_t i = 0; i < num_reporting; ++i) {
                multipath_alns[i].set_annotation("group_mapq", group_mapq);
            }
        }
    }
    
    // TODO: pretty duplicative with the unpaired version
    void MultipathMapper::sort_and_compute_mapping_quality(vector<pair<multipath_alignment_t, multipath_alignment_t>>& multipath_aln_pairs,
                                                           vector<pair<pair<size_t, size_t>, int64_t>>& cluster_pairs,
                                                           vector<pair<size_t, size_t>>* duplicate_pairs_out,
                                                           vector<double>* multiplicities) const {
        
#ifdef debug_multipath_mapper
        cerr << "Sorting and computing mapping qualities for paired reads" << endl;
#endif
        
        assert(multipath_aln_pairs.size() == cluster_pairs.size());
        
        if (multipath_aln_pairs.empty()) {
            return;
        }
        
        // Only do the population MAPQ if it might disambiguate two paths (since it's not
        // as cheap as just using the score), or if we set the setting to always do it.
        bool include_population_component = (use_population_mapqs &&
                                             (multipath_aln_pairs.size() > 1 || always_check_population));
        // Records whether, for each multipath alignment pair, at least one of
        // the paths enumerated for each end followed only edges in the index.
        // We count totally unmapped reads as pop consistent, as all 0 edges
        // they cross are pop consistent.
        bool all_multipaths_pop_consistent = true;
        
        double log_base = get_aligner(!multipath_aln_pairs.front().first.quality().empty() &&
                                      !multipath_aln_pairs.front().second.quality().empty())->log_base;
        
        // the scores of the optimal alignments and fragments, ignoring population
        vector<double> base_scores(multipath_aln_pairs.size(), 0.0);
        
#ifdef debug_multipath_mapper
        // trackers that let us keep track of the alignment and population components separately
        vector<pair<double, double>> chosen_align_score(multipath_aln_pairs.size(),
                                                        make_pair(numeric_limits<double>::quiet_NaN(),
                                                                  numeric_limits<double>::quiet_NaN()));
        vector<pair<double, double>> chosen_population_score(multipath_aln_pairs.size(),
                                                             make_pair(numeric_limits<double>::quiet_NaN(),
                                                                       numeric_limits<double>::quiet_NaN()));
#endif
        
        // the scores of the optimal alignments and fragments, accounting for population
        vector<double> pop_adjusted_scores;
        if (include_population_component) {
            pop_adjusted_scores.resize(multipath_aln_pairs.size());
        }
        // population + fragment score, for when population adjustment is used, to make scores nonnegative
        double min_extra_score = numeric_limits<double>::max();
        // just fragment score, for running without population adjustment, to make scores nonnegative
        double min_frag_score = numeric_limits<double>::max();
        
        
        for (size_t i = 0; i < multipath_aln_pairs.size(); i++) {
            // For each pair of read placements
            pair<multipath_alignment_t, multipath_alignment_t>& multipath_aln_pair = multipath_aln_pairs[i];
            
            // We will query the population database for this alignment pair if it
            // is turned on and it succeeded for the others.
            bool query_population = include_population_component && all_multipaths_pop_consistent;
            
            // Generate the top alignments on each side, or the top
            // population_max_paths alignments if we are doing multiple
            // alignments for population scoring.
            vector<vector<Alignment>> alignments(2);
            
            if (query_population) {
                // We want to do population scoring
                if (!top_tracebacks && haplo_score_provider->has_incremental_search()) {
                    // We can use incremental haplotype search to find all the linearizations consistent with haplotypes
                    // Make sure to also always include the optimal alignment first, even if inconsistent.
                    // Also pad out with population_max_paths inconsistent or unscorable paths
                    alignments[0] = haplotype_consistent_alignments(multipath_aln_pair.first, *haplo_score_provider, population_max_paths,
                                                                    population_paths_hard_cap, true);
                    alignments[1] = haplotype_consistent_alignments(multipath_aln_pair.second, *haplo_score_provider, population_max_paths,
                                                                    population_paths_hard_cap, true);
                } else {
                    // We will just find the top n best-alignment-scoring linearizations and hope some match haplotypes
                    alignments[0] = optimal_alignments(multipath_aln_pair.first, population_max_paths);
                    alignments[1] = optimal_alignments(multipath_aln_pair.second, population_max_paths);
                }
            } else {
                // Just compute a single optimal alignment
                alignments[0] = optimal_alignments(multipath_aln_pair.first, 1);
                alignments[1] = optimal_alignments(multipath_aln_pair.second, 1);
            }
            
#ifdef debug_multipath_mapper
            cerr << "Got " << alignments[0].size() << " and " << alignments[1].size() << " linearizations on each end" << endl;
#endif
            
            // We used to fail an assert if either list of optimal alignments
            // was empty, but now we handle it as if that side is an unmapped
            // read with score 0.
            
            // Compute the optimal alignment score ignoring population
            int32_t alignment_score = (alignments[0].empty() ? 0 : alignments[0][0].score()) +
                (alignments[1].empty() ? 0 : alignments[1][0].score());
            
            // This is the contribution to the alignment's score from the fragment length distribution
            double frag_score;
            if (alignments[0].empty() || alignments[1].empty()) {
                // Actually there should be no fragment score, because one or both ends are unmapped
                frag_score = 0;
            } else {
                // compute the fragment distribution's contribution to the score
                frag_score = fragment_length_log_likelihood(cluster_pairs[i].second) / log_base;
            }
            min_frag_score = min(frag_score, min_frag_score);
            
            // Record the base score, including fragment contribution
            base_scores[i] = alignment_score + frag_score;
            
            if (query_population) {
                // We also want to select the optimal population-scored alignment on each side and compute a pop-adjusted score.
                
                // Work out the population size. Use the override, then try the score provider, and then fall back to the xg.
                auto haplotype_count = force_haplotype_count;
                
                if (haplotype_count == 0) {
                    haplotype_count = haplo_score_provider->get_haplotype_count();
                }
                
                if (haplotype_count == 0 || haplotype_count == -1) {
                    // The score provider doesn't ahve a haplotype count. Fall back to the count in the XG.
                    //haplotype_count = xindex->get_haplotype_count();
                }
                
                if (haplotype_count == 0 || haplotype_count == -1) {
                    // We really should have a haplotype count
                    throw runtime_error("Cannot score any haplotypes with a 0 or -1 haplotype count; are haplotypes available?");
                }
                
                // Make sure to grab the memo
                auto& memo = get_rr_memo(recombination_penalty, haplotype_count);
                
                // Now we need to score the linearizations.
                
                // This is the best pop-adjusted linearization score for each end.
                double best_total_score[2] = {0, 0};
                // This is the pop score that goes with it
                double best_pop_score[2] = {0, 0};
                // We set this to true if we find a best linearization for each end.
                bool have_best_linearization[2] = {false, false};
                // Note that for unmapped reads, the total and pop scores will stay 0.
                
                for (int end : {0, 1}) {
                    // For each read in the pair
                
                    for (size_t j = 0; j < alignments[end].size(); j++) {
                        // For each alignment of the read in this location
                        
                        // Pop score the alignment
                        auto pop_score = haplo_score_provider->score(alignments[end][j].path(), memo);
                        
                        if (std::isnan(pop_score.first) && pop_score.second) {
                            // This shouldn't happen. Bail out on haplotype adjustment for this read and warn.
                            cerr << "warning:[vg::MultipathMapper]: NAN population adjusted score obtained for paired read "
                                << alignments[end][j].name() << " with ostensibly successful query. Changing to failure." << endl;
                            pop_score.second = false;
                        }
                        
                        if (std::isnan(alignments[end][j].score())) {
                            // This is even worse! The alignment score itself is somehow NAN.
                            cerr << "warning:[vg::MultipathMapper]: NAN alignment score obtained in alignment being considered for paired read "
                                << alignments[end][j].name() << ". This should never happen! Changing to failure." << endl;
                            pop_score.second = false;
                        }
                        
#ifdef debug_multipath_mapper
                        cerr << "Linearization " << j << " on end " << end << " gets pop score " << pop_score.first
                            << " and alignment score " << alignments[end][j].score() << endl;
#endif
                        
                        if (pop_score.second) {
                            // If the alignment was pop-score-able, mix it in as a candidate for the best linearization
                            
                            // Compute its pop-adjusted score.
                            // Make sure to account for the aligner's log base to have consistent point values.
                            double total_score = alignments[end][j].score() + pop_score.first / log_base;
                            
                            if (!have_best_linearization[end] || total_score > best_total_score[end]) {
                                // This is the new best linearization
                                
                                best_total_score[end] = total_score;
                                best_pop_score[end] = pop_score.first / log_base;
                                have_best_linearization[end] = true;
#ifdef debug_multipath_mapper

                                if (end == 0) {
                                    chosen_align_score[i].first = alignments[end][j].score();
                                    chosen_population_score[i].first = pop_score.first / log_base;
                                }
                                else {
                                    chosen_align_score[i].second = alignments[end][j].score();
                                    chosen_population_score[i].second = pop_score.first / log_base;
                                }
#endif
                            }
                            
                        }
                    }
                }
                
                if ((!alignments[0].empty() && !have_best_linearization[0]) ||
                    (!alignments[1].empty() && !have_best_linearization[1])) {
                    // If we couldn't find a linearization for each mapped end that we could score, bail on pop scoring.
                    all_multipaths_pop_consistent = false;
                    continue;
                }
                
                // Compute the total pop adjusted score for this multipath_alignment_t
                pop_adjusted_scores[i] = best_total_score[0] + best_total_score[1] + frag_score;
                
                // Save the pop scores without the base scores to the multipath alignments.
                // TODO: Should we be annotating unmapped reads with 0 pop scores when the other read in the pair is mapped?
                multipath_aln_pair.first.set_annotation("haplotype_score", best_pop_score[0]);
                multipath_aln_pair.second.set_annotation("haplotype_score", best_pop_score[1]);
                
                assert(!std::isnan(best_total_score[0]));
                assert(!std::isnan(best_total_score[1]));
                assert(!std::isnan(frag_score));
                assert(!std::isnan(pop_adjusted_scores[i]));
                
                // How much was extra over the score of the top-base-score alignment on each side?
                // This might be negative if e.g. that alignment looks terrible population-wise but we take it anyway.
                auto extra = pop_adjusted_scores[i] - alignment_score;
                
                // Record our extra score if it was a new minimum
                min_extra_score = min(extra, min_extra_score);
            }
        }
        
        // Decide which scores to use depending on whether we have pop adjusted scores we want to use
        auto& scores = (include_population_component && all_multipaths_pop_consistent) ? pop_adjusted_scores : base_scores;
        
        for (auto& score : scores) {
            // Pull the min frag or extra score out of the score so it will be nonnegative
            score -= (include_population_component && all_multipaths_pop_consistent) ? min_extra_score : min_frag_score;
        }
        
        if (include_population_component && all_multipaths_pop_consistent) {
            // Record that we used the population score
#ifdef debug_multipath_mapper
            cerr << "Haplotype consistency score is being used." << endl;
#endif
            for (auto& multipath_aln_pair : multipath_aln_pairs) {
                // We have to do it on each read in each pair.
                // TODO: Come up with a simpler way to dump annotations in based on what happens during mapping.
                multipath_aln_pair.first.set_annotation("haplotype_score_used", true);
                multipath_aln_pair.second.set_annotation("haplotype_score_used", true);
            }
        } else {
            // Clean up pop score annotations if present and remove scores from all the reads
#ifdef debug_multipath_mapper
            cerr << "Haplotype consistency score is not being used." << endl;
#endif
            for (auto& multipath_aln_pair : multipath_aln_pairs) {
                // We have to do it on each read in each pair.
                multipath_aln_pair.first.clear_annotation("haplotype_score_used");
                multipath_aln_pair.first.clear_annotation("haplotype_score");
                multipath_aln_pair.second.clear_annotation("haplotype_score_used");
                multipath_aln_pair.second.clear_annotation("haplotype_score");
            }
        }
        
        // find the order of the scores
        vector<size_t> order(multipath_aln_pairs.size(), 0);
        for (size_t i = 1; i < multipath_aln_pairs.size(); i++) {
            order[i] = i;
        }
        sort_shuffling_ties(order.begin(), order.end(),
            [&](const size_t i, const size_t j) {
                return scores[i] > scores[j]; 
            },
            [&](const size_t seed_source) {
                return multipath_aln_pairs[seed_source].first.sequence() + multipath_aln_pairs[seed_source].second.sequence();
            });
        
        // translate the order to an index
        vector<size_t> index(multipath_aln_pairs.size());
        for (size_t i = 0; i < multipath_aln_pairs.size(); i++) {
            index[order[i]] = i;
        }
        
        // put the scores, distances, and alignments in order
        for (size_t i = 0; i < multipath_aln_pairs.size(); i++) {
            while (index[i] != i) {
                std::swap(scores[index[i]], scores[i]);
                std::swap(cluster_pairs[index[i]], cluster_pairs[i]);
                std::swap(multipath_aln_pairs[index[i]], multipath_aln_pairs[i]);
#ifdef debug_multipath_mapper
                std::swap(chosen_align_score[index[i]], chosen_align_score[i]);
                std::swap(chosen_population_score[index[i]], chosen_population_score[i]);
#endif
                if (multiplicities) {
                    std::swap((*multiplicities)[index[i]], (*multiplicities)[i]);
                }
                std::swap(index[index[i]], index[i]);
                
            }
        }
        
#ifdef debug_multipath_mapper
        cerr << "scores and distances obtained of multi-mappings:" << endl;
        for (int i = 0; i < multipath_aln_pairs.size(); i++) {
            Alignment aln1, aln2;
            optimal_alignment(multipath_aln_pairs[i].first, aln1);
            optimal_alignment(multipath_aln_pairs[i].second, aln2);
            auto start1 = aln1.path().mapping(0).position().node_id();
            auto start2 = aln2.path().mapping(0).position().node_id();
        
            cerr << "\tpos:" << start1 << "(" << aln1.score() << ")-" << start2 << "(" << aln2.score() << ")"
                << " align:" << optimal_alignment_score(multipath_aln_pairs[i].first) + optimal_alignment_score(multipath_aln_pairs[i].second)
                << ", length: " << cluster_pairs[i].second;
            if (include_population_component && all_multipaths_pop_consistent) {
                cerr << ", pop adjusted aligns: " << chosen_align_score[i].first << " " << chosen_align_score[i].second << ", population: " << chosen_population_score[i].first << " " << chosen_population_score[i].second;
            }
            cerr << ", combined: " << scores[i];
            if (multiplicities) {
                cerr << ", multiplicity: " << multiplicities->at(i);
            }
            cerr << endl;
        }
#endif
        
        if (mapping_quality_method != None) {
            // Compute the raw mapping quality
            int32_t uncapped_mapq = compute_raw_mapping_quality_from_scores(scores, mapping_quality_method,
                                                                            !multipath_aln_pairs.front().first.quality().empty() &&
                                                                            !multipath_aln_pairs.front().second.quality().empty(),
                                                                            multiplicities);
            // Limit it to the max.
            int32_t mapq = min<int32_t>(uncapped_mapq, max_mapping_quality);
            multipath_aln_pairs.front().first.set_mapping_quality(mapq);
            multipath_aln_pairs.front().second.set_mapping_quality(mapq);
            
            if (multipath_aln_pairs.size() > 1) {
                // find the duplicates of the optimal pair (initially mark with only the pair itself)
                vector<size_t> duplicates_1(1, 0);
                vector<size_t> duplicates_2(1, 0);
                vector<size_t> to_remove;
                for (size_t i = 1; i < multipath_aln_pairs.size(); i++) {
                    bool duplicate_1 = share_terminal_positions(multipath_aln_pairs[0].first, multipath_aln_pairs[i].first);
                    bool duplicate_2 = share_terminal_positions(multipath_aln_pairs[0].second, multipath_aln_pairs[i].second);
                    if (duplicate_1 && duplicate_2) {
#ifdef debug_multipath_mapper
                        cerr << "found double end duplication at index " << i << endl;
#endif
                        // this pair is a complete duplication (not just one end) we want it gone
                        to_remove.push_back(i);
                        if (duplicate_pairs_out) {
                            duplicate_pairs_out->push_back(cluster_pairs[i].first);
                        }
                    }
                    else if (duplicate_1) {
#ifdef debug_multipath_mapper
                        cerr << "found left end duplication at index " << i << endl;
#endif
                        duplicates_1.push_back(i);
                    }
                    else if (duplicate_2) {
#ifdef debug_multipath_mapper
                        cerr << "found right end duplication at index " << i << endl;
#endif
                        duplicates_2.push_back(i);
                    }
                }
                
                if (!to_remove.empty()) {
                    // remove the full duplicates from all relevant vectors
                    for (size_t i = 1, removed_so_far = 0; i < multipath_aln_pairs.size(); i++) {
                        if (removed_so_far < to_remove.size() ? i == to_remove[removed_so_far] : false) {
                            removed_so_far++;
                        }
                        else if (removed_so_far > 0) {
                            // move these items into their new position
                            multipath_aln_pairs[i - removed_so_far] = move(multipath_aln_pairs[i]);
                            scores[i - removed_so_far] = scores[i];
                            cluster_pairs[i - removed_so_far] = move(cluster_pairs[i]);
                            if (multiplicities) {
                                (*multiplicities)[i - removed_so_far] = (*multiplicities)[i];
                            }
                        }
                    }
                    
                    // remove the end positions that are now empty
                    multipath_aln_pairs.resize(multipath_aln_pairs.size() - to_remove.size());
                    scores.resize(scores.size() - to_remove.size());
                    cluster_pairs.resize(cluster_pairs.size() - to_remove.size());
                    if (multiplicities) {
                        multiplicities->resize(multiplicities->size() - to_remove.size());
                    }
                    
                    // update the indexes of the marked single-end duplicates
                    for (size_t i = 0, removed_so_far = 0; i < duplicates_1.size(); i++) {
                        while (removed_so_far < to_remove.size() ? to_remove[removed_so_far] < duplicates_1[i] : false) {
                            removed_so_far++;
                        }
                        duplicates_1[i] -= removed_so_far;
                    }
                    
                    for (size_t i = 0, removed_so_far = 0; i < duplicates_2.size(); i++) {
                        while (removed_so_far < to_remove.size() ? to_remove[removed_so_far] < duplicates_2[i] : false) {
                            removed_so_far++;
                        }
                        duplicates_2[i] -= removed_so_far;
                    }
                }
                
                // did we find any duplicates with the optimal pair?
                if (duplicates_1.size() > 1 || duplicates_2.size() > 1 || !to_remove.empty()) {
                    // compute the mapping quality of the whole group of duplicates for each end
                    auto aligner = get_aligner(!multipath_aln_pairs.front().first.quality().empty() &&
                                               !multipath_aln_pairs.front().second.quality().empty());

                    int32_t raw_mapq_1 = aligner->compute_group_mapping_quality(scores, duplicates_1, multiplicities);
                    int32_t raw_mapq_2 = aligner->compute_group_mapping_quality(scores, duplicates_2, multiplicities);
                    
#ifdef debug_multipath_mapper
                    cerr << "deduplicated raw MAPQs are " << raw_mapq_1 << " and " << raw_mapq_2 << endl;
#endif
                    
                    // arbitrary scaling, seems to help performance
                    int32_t mapq_1 = min<int32_t>(raw_mapq_1 * mapq_scaling_factor, max_mapping_quality);
                    int32_t mapq_2 = min<int32_t>(raw_mapq_2 * mapq_scaling_factor, max_mapping_quality);
                    
#ifdef debug_multipath_mapper
                    cerr << "processed MAPQs are " << mapq_1 << " and " << mapq_2 << endl;
#endif
                    
                    multipath_aln_pairs.front().first.set_mapping_quality(mapq_1);
                    multipath_aln_pairs.front().second.set_mapping_quality(mapq_2);
                }
            }
        }
        
        if (report_group_mapq) {
            size_t num_reporting = min(multipath_aln_pairs.size(), max_alt_mappings);
            vector<size_t> reporting_idxs(num_reporting, 0);
            for (size_t i = 1; i < num_reporting; ++i) {
                reporting_idxs[i] = i;
            }
            auto aligner = get_aligner(!multipath_aln_pairs.front().first.quality().empty() &&
                                       !multipath_aln_pairs.front().second.quality().empty());
            double raw_mapq = aligner->compute_group_mapping_quality(scores, reporting_idxs);
            
            // TODO: for some reason set_annotation will accept a double but not an int
            double group_mapq = min<double>(max_mapping_quality, mapq_scaling_factor * raw_mapq);
            for (size_t i = 0; i < num_reporting; ++i) {
                multipath_aln_pairs[i].first.set_annotation("group_mapq", group_mapq);
                multipath_aln_pairs[i].second.set_annotation("group_mapq", group_mapq);
            }
        }
    }
            
    double MultipathMapper::fragment_length_log_likelihood(int64_t length) const {
        double dev = length - fragment_length_distr.mean();
        return -dev * dev / (2.0 * fragment_length_distr.std_dev() * fragment_length_distr.std_dev());
    }
    
    void MultipathMapper::set_automatic_min_clustering_length(double random_mem_probability) {
        min_clustering_mem_length = max<int>(log(1.0 - pow(random_mem_probability, 1.0 / total_seq_length)) / log(0.25), 1);
    }
            
    // make the memos live in this .o file
    thread_local unordered_map<pair<double, size_t>, haploMath::RRMemo> MultipathMapper::rr_memos;
    
    haploMath::RRMemo& MultipathMapper::get_rr_memo(double recombination_penalty, size_t population_size) const {
        auto iter = rr_memos.find(make_pair(recombination_penalty, population_size));
        if (iter != rr_memos.end()) {
            return iter->second;
        }
        else {
            rr_memos.insert(make_pair(make_pair(recombination_penalty, population_size),
                                      haploMath::RRMemo(recombination_penalty, population_size)));
            return rr_memos.at(make_pair(recombination_penalty, population_size));
        }
    }
    
    double MultipathMapper::read_coverage_z_score(int64_t coverage, const Alignment& alignment) const {
        /* algebraically equivalent to
         *
         *      Coverage - ReadLen / 4
         *  -------------------------------
         *  sqrt(ReadLen * 1/4 * (1 - 1/4))
         * 
         * from the Normal approximation to a Binomal(ReadLen, 1/4)
         */
        double root_len = sqrt(alignment.sequence().size());
        return 0.5773502691896258 * (4.0 * coverage / root_len - root_len);
    }
}


<|MERGE_RESOLUTION|>--- conflicted
+++ resolved
@@ -1845,36 +1845,15 @@
                         merge_rescued_mappings(multipath_aln_pairs_out, cluster_pairs, rescue_aln_pairs, rescue_distances,
                                                rescue_multiplicities);
                         
-<<<<<<< HEAD
-                        // if we still haven't found mappings that are distinguishable from matches to random sequences,
-                        // don't let them have any mapping quality
-                        if (likely_mismapping(multipath_aln_pairs_out.front().first) ||
-                            likely_mismapping(multipath_aln_pairs_out.front().second)) {
-                            multipath_aln_pairs_out.front().first.set_mapping_quality(0);
-                            multipath_aln_pairs_out.front().second.set_mapping_quality(0);
-                        }
-                        else {
-                            // TODO: is this still necessary with the multiplicity code?
-                            // also account for the possiblity that we selected the wrong ends to rescue with
-                            cap_mapping_quality_by_rescue_probability(0, multipath_aln_pairs_out, cluster_pairs,
-                                                                      cluster_graphs1, cluster_graphs2, false);
-                            
-                            // and for the possibility that we missed the correct cluster because of hit sub-sampling
-                            // within the MEMs of the cluster
-                            cap_mapping_quality_by_hit_sampling_probability(multipath_aln_pairs_out, cluster_pairs,
-                                                                            cluster_graphs1, cluster_graphs2, false);
-                        }
-=======
                         // TODO: is this still necessary with the multiplicity code?
                         // also account for the possiblity that we selected the wrong ends to rescue with
-                        cap_mapping_quality_by_rescue_probability(multipath_aln_pairs_out, cluster_pairs,
+                        cap_mapping_quality_by_rescue_probability(0, multipath_aln_pairs_out, cluster_pairs,
                                                                   cluster_graphs1, cluster_graphs2, false);
                         
                         // and for the possibility that we missed the correct cluster because of hit sub-sampling
                         // within the MEMs of the cluster
                         cap_mapping_quality_by_hit_sampling_probability(multipath_aln_pairs_out, cluster_pairs,
                                                                         cluster_graphs1, cluster_graphs2, false);
->>>>>>> a3bd4dca
                     }
                     else {
                         // rescue didn't find any consistent mappings, revert to the single ended mappings
